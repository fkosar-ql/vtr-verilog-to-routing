"""
    Module to utilize many of the tools needed for VTR.
"""
import os
from pathlib import PurePath
from pathlib import Path
import sys
import re
import time
import subprocess
import distutils.spawn as distutils_spawn
import argparse
import csv
from collections import OrderedDict

from vtr.error import VtrError, InspectError, CommandError

VERBOSITY_CHOICES = range(5)


class RawDefaultHelpFormatter(
        argparse.ArgumentDefaultsHelpFormatter, argparse.RawDescriptionHelpFormatter
):
    """
    An argparse formatter which supports both default arguments and raw
    formatting of description/epilog
    """


# pylint: disable=too-many-arguments, too-many-instance-attributes, too-few-public-methods, too-many-locals
class CommandRunner:
    """
        An object for running system commands with timeouts, memory limits and varying verbose-ness

        Arguments
        =========
            timeout_sec: maximum walk-clock-time of the command in seconds. Default: None
            max_memory_mb: maximum memory usage of the command in megabytes (if supported).
                Default: None
            track_memory: Whether to track usage of the command (disabled if not supported).
                Default: True
            verbose_error: Produce more verbose output if the command fails.
                Default: Equal to verbose
            verbose: Produce more verbose output. Default: False
            echo_cmd: Echo the command before running. Default: Equal to verbose
            indent: The string specifying a single indent (used in verbose mode)
            valgrind: Indicates if commands should be run with valgrind
        """

    def __init__(
            self,
            timeout_sec=None,
            max_memory_mb=None,
            track_memory=True,
            verbose=False,
            echo_cmd=None,
            indent="\t",
            show_failures=False,
            valgrind=False,
    ):
        if echo_cmd is None:
            echo_cmd = verbose

        self._timeout_sec = timeout_sec
        self._max_memory_mb = max_memory_mb
        self._track_memory = track_memory
        self._verbose = verbose
        self._echo_cmd = echo_cmd
        self._indent = indent
        self._show_failures = show_failures
        self._valgrind = valgrind

    def run_system_command(
            self, cmd, temp_dir, log_filename=None, expected_return_code=0, indent_depth=0
    ):
        """
        Runs the specified command in the system shell.

        Returns
        =======
            A tuple of the command output (list of lines) and the command's return code.

        Arguments
        =========
            cmd: list of tokens that form the command to be run
            log_filename: the log fiel name for the command's output. Default: derived from command
            temp_dir: The directory to run the command in. Default: None (uses object default).
            expected_return_code: The expected return code from the command.
            If the actula return code does not match, will generate an exception. Default: 0
            indent_depth: How deep to indent the tool output in verbose mode. Default: 0
        """
        # Save the original command
        orig_cmd = cmd
        temp_dir = Path(temp_dir) if not isinstance(temp_dir, Path) else temp_dir

        # If no log file is specified the name is based on the executed command
        log_filename = (
            PurePath(orig_cmd[0]).name + ".out"
            if log_filename is None
            else log_filename
        )

        # Limit memory usage?
        memory_limit = ["ulimit", "-Sv", "{val};".format(val=self._max_memory_mb)]
        cmd = (
            memory_limit + cmd
            if self._max_memory_mb and check_cmd(memory_limit[0])
            else cmd
        )

        # Enable memory tracking?
        memory_tracking = ["/usr/bin/env", "time", "-v"]
        cmd = (
            (
                memory_tracking
                + [
                    "valgrind",
                    "--leak-check=full",
                    "--suppressions={}".format(find_vtr_file("valgrind.supp")),
                    "--error-exitcode=1",
                    "--errors-for-leak-kinds=none",
                    "--track-origins=yes",
                    "--log-file=valgrind.log",
                    "--error-limit=no"
                ]
                + cmd
                if self._valgrind
                else memory_tracking + cmd
            )
            if self._track_memory and check_cmd(memory_tracking[0])
            else cmd
        )

        # Flush before calling subprocess to ensure output is ordered
        # correctly if stdout is buffered
        sys.stdout.flush()

        # Echo the command?
        if self._echo_cmd:
            print(cmd)

        # Begin timing
        start_time = time.time()

        cmd_output = []
        cmd_returncode = None
        proc = None
        try:
            # Call the command
            stderr = None if self._valgrind else subprocess.STDOUT
            proc = subprocess.Popen(
                cmd,
                stdout=subprocess.PIPE,  # We grab stdout
                stderr=stderr,  # stderr redirected to stderr
                universal_newlines=True,  # Lines always end in \n
                cwd=str(temp_dir)  # Where to run the command
            )

            # Read the output line-by-line and log it
            # to a file.
            #
            # We do this rather than use proc.communicate()
            # to get interactive output
            with (temp_dir / log_filename).open("w") as log_f:
                # Print the command at the top of the log
                log_f.write(" ".join(cmd))
                log_f.write("\n")

                # Read from subprocess output
                for line in proc.stdout:

                    # Send to log file
                    log_f.write(line)

                    # Save the output
                    cmd_output.append(line)

                    # Abort if over time limit
                    elapsed_time = time.time() - start_time
                    if self._timeout_sec and elapsed_time > self._timeout_sec:
                        proc.terminate()

                # Should now be finished (since we stopped reading from proc.stdout),
                # sets the return code
                proc.wait()

        finally:
            # Clean-up if we did not exit cleanly
            if proc:
                if proc.returncode is None:
                    # Still running, stop it
                    proc.terminate()

                cmd_returncode = proc.returncode

        cmd_errored = cmd_returncode != expected_return_code

        # Send to stdout
        if self._show_failures and self._verbose:
            for line in cmd_output:
<<<<<<< HEAD
                print(indent_depth * self._indent + line,end="")

        if self._show_failures and cmd_errored:
            print("\nFailed log file follows ({}):".format(str((Path(temp_dir) / log_filename).resolve())))
            for line in cmd_output:
                print(indent_depth * self._indent + "<" + line,end="")
=======
                print(indent_depth * self._indent + line, end="")

        if self._show_failures and cmd_errored:
            print(
                "\nFailed log file follows({}):".format(
                    str((temp_dir / log_filename).resolve())
                )
            )
            for line in cmd_output:
                print(indent_depth * self._indent + "<" + line, end="")
>>>>>>> 9cd01f46
            raise CommandError(
                "Executable {exec_name} failed".format(
                    exec_name=PurePath(orig_cmd[0]).name
                ),
                cmd=cmd,
                log=str(temp_dir / log_filename),
                returncode=cmd_returncode,
            )
        if cmd_errored:
            raise CommandError(
                "{}".format(PurePath(orig_cmd[0]).name),
                cmd=cmd,
                log=str(temp_dir / log_filename),
<<<<<<< HEAD
                returncode=cmd_returncode
=======
                returncode=cmd_returncode,
>>>>>>> 9cd01f46
            )
        return cmd_output, cmd_returncode

    # pylint: enable=too-many-arguments, too-many-instance-attributes, too-few-public-methods, too-many-locals


def check_cmd(command):
    """
    Return True if command can be run, False otherwise.
    """

    return Path(command).exists()


def write_tab_delimitted_csv(filepath, rows):
    """
    Write out the data provied in a tab-delimited CSV format

    filepath: The filepath to write the data to
    rows: An iterable of dictionary-like elements; each element
          provides a set key-value pairs corresponding to a row
          in the output file
    """
    # Calculate the max width of each column
    columns = OrderedDict()
    for row in rows:
        for key, value in row.items():

            if key not in columns:
                columns[key] = max(len(key), len(str(value)))
            else:
                columns[key] = max(columns[key], len(str(value)))

    # Write the elements
    with open(filepath, "w+") as file:
        writer = csv.writer(file, delimiter="\t")

        # Write out the header
        header = []
        for col_name, col_width in columns.items():
            header.append("{:{width}}".format(col_name, width=col_width))
        writer.writerow(header)

        # Write rows
        for row in rows:
            values = []
            for col_name, col_width in columns.items():
                values.append("{:{width}}".format(row[col_name], width=col_width))
            writer.writerow(values)


def load_tab_delimited_csv(filepath):
    """
        loads a tab delimted csv as a list of ordered dictionaries
    """
    data = []
    with open(filepath) as file:
        reader = csv.reader(file, delimiter="\t")

        header = []
        for csv_row in reader:
            if len(header) == 0:
                header = [val.strip() for val in csv_row]
            else:
                data_row = OrderedDict()

                for i, value in enumerate(csv_row):
                    data_row[header[i]] = value.strip()

                data.append(data_row)

    return data


def print_verbose(min_verbosity, curr_verbosity, string, endl=True):
    """
    Print string if curr_verbosity is gteq min_verbosity
    """
    if curr_verbosity >= min_verbosity:
        if endl:
            print(string)
        else:
            print(string,)


def find_vtr_file(filename, is_executable=False):
    """
    Attempts to find a VTR related file by searching the environment.

    Checking the following places:
        1) System path (if is_executable=True)
        2) The inferred vtr root from environment variables or the script file location

    """
    # We assume exectuables are specified in the unix style (no .exe),
    # if it was specified with .exe, strip it off
    file_path = PurePath(filename)
    if file_path.suffix == ".exe":
        filename = file_path.name

    #
    # Check if it is on the path (provided it is executable)
    #
    if is_executable:
        # Search first for the non-exe version
        result = distutils_spawn.find_executable(filename)
        if result:
            return result

        # If not found try the .exe version
        result = distutils_spawn.find_executable(filename + ".exe")
        if result:
            return result

    vtr_root = find_vtr_root()

    # Check the inferred VTR root
    result = find_file_from_vtr_root(filename, vtr_root, is_executable=is_executable)
    if result:
        return result

    # Since we stripped off the .exe, try looking for the .exe version
    # as a last resort (i.e. on Windows/cygwin)
    if is_executable:
        result = find_file_from_vtr_root(
            filename + ".exe", vtr_root, is_executable=is_executable
        )
        if result:
            return result

    raise ValueError(
        "Could not find {type} {file}".format(
            type="executable" if is_executable else "file", file=filename
        )
    )


def find_file_from_vtr_root(filename, vtr_root, is_executable=False):
    """
    Given a vtr_root and a filename searches for the file recursively
    under some common VTR directories
    """
    for subdir in ["vpr", "abc", "abc_with_bb_support", "ODIN_II", "vtr_flow", "ace2"]:
        directory_path = Path(vtr_root) / subdir
        for file_path in directory_path.glob("**/*"):
            if file_path.name == filename:
                if file_path.is_file():
                    if is_executable and os.access(str(file_path), os.X_OK):
                        # Found an executable file as required
                        return str(file_path)
                    # Found a file as required
                    return str(file_path)
    return None


def find_vtr_root():
    """
        finds the root directory of VTR
    """
    for env_var in ["VTR_ROOT"]:
        if env_var in os.environ:
            return os.environ[env_var]

    # We assume that this file is in <vtr_root>/vtr_flow/python_libs/verilogtorouting
    inferred_vtr_root = Path(__file__).parent.parent.parent.parent.parent

    if inferred_vtr_root.is_dir():
        return str(inferred_vtr_root)
    raise VtrError(
        "Could not find VTR root directory. Try setting VTR_ROOT environment variable."
    )


def file_replace(filename, search_replace_dict):
    """
        searches file for specified values and replaces them with specified values.
    """
    lines = []
    with open(filename, "r") as file:
        lines = file.readlines()

    with open(filename, "w") as file:
        for line in lines:
            for search, replace in search_replace_dict.items():
                line = line.replace(search, str(replace))
            print(line, file=file)


def relax_w(min_w, relax_factor, base=2):
    """
    Scale min_w by relax_factor and round to the nearest multiple of base.
    """
    relaxed_w = int(base * round(min_w * relax_factor / base))
    return relaxed_w


def load_list_file(list_file):
    """
    Loads a file containing a single value-per-line,
    potentially with '#' comments
    """
    values = []
    with open(list_file) as file:
        for line in file:
            line = line.strip()
            # Handle comments
            if "#" in line:
                line = line.split("#")[0]
            if line == "":
                continue
            values.append(line)
    return values


def load_config_lines(filepath, allow_includes=True):
    """
    Loads the lines of a file, stripping blank lines and '#' comments.

    If allow_includes is set then lines of the form:

        @include "another_file.txt"

    will cause the specified file to be included in-line.
    The @included filename is interpretted as relative to the directory
    containing filepath.

    Returns a list of lines
    """
    config_lines = []

    blank_regex = re.compile(r"^\s*$")
    try:
        with open(filepath) as file:
            for line in file:
                # Trim '\n'
                line = line.strip()

                # Trim comments
                if "#" in line:
                    line = line.split("#")[0]

                # Skip blanks
                if blank_regex.match(line):
                    continue

                if line.startswith("%include"):
                    if allow_includes:
                        components = line.split()
                        assert len(components) == 2

                        include_file = components[1].strip('"')  # Strip quotes
                        include_file_abs = str(Path(filepath).parent / include_file)

                        # Recursively load the config
                        config_lines += load_config_lines(
                            include_file_abs, allow_includes=allow_includes
                        )
                    else:
                        raise InspectError(
                            "@include not allowed in this file", filepath
                        )
                else:
                    config_lines.append(line)
    except IOError as error:
        raise InspectError("Error opening config file ({})".format(error))

    return config_lines


def verify_file(file, file_type, should_exist=True):
    """
        Verifies that the file is a Pathlib object and if not makes it one.
        Ensures that the file exists by default.
        This makes it possible to pass files into the various files as strings or as pathlib objects
    """
    if not isinstance(file, Path):
        file = Path(file)
    if should_exist and not file.is_file():
        raise Exception(
            "{file_type} file does not exist: {file} ".format(
                file_type=file_type, file=file
            )
        )

    return file


def format_elapsed_time(time_delta):
    """
        formats a time into desired string format
    """
    return "%.2f seconds" % time_delta.total_seconds()


def argparse_str2bool(str_val):
    """
        parses a string boolean to a boolean
    """
    str_val = str_val.lower()
    if str_val in ["yes", "on", "true", "1"]:
        return True
    if str_val in ["no", "off", "false", "0"]:
        return False
    raise argparse.ArgumentTypeError("Boolean value expected.")


def get_next_run_dir(base_dir):
    """
    Returns the next unused run directory within base_dir.

    Does not create the directory
    """
    return str(PurePath(base_dir) / run_dir_name(get_next_run_number(base_dir)))


def get_latest_run_dir(base_dir):
    """
    Returns the run directory with the highest run number in base_dir
    """
    latest_run_number = get_latest_run_number(base_dir)

    if latest_run_number is None:
        return None

    return str(PurePath(base_dir) / run_dir_name(latest_run_number))


def get_next_run_number(base_dir):
    """
    Returns the next available (i.e. non-existing) run number in base_dir
    """
    latest_run_number = get_latest_run_number(base_dir)

    if latest_run_number is None:
        next_run_number = 0
    else:
        next_run_number = latest_run_number + 1

    return next_run_number


def get_latest_run_number(base_dir):
    """
    Returns the highest run number of all run directories with in base_dir
    """
    run_number = 0
    run_dir = Path(base_dir) / run_dir_name(run_number)

    if not run_dir.exists:
        # No existing run directories
        return None

    while run_dir.exists:
        run_number += 1
        run_dir = Path(base_dir) / run_dir_name(run_number)

    # Currently one-past the last existing run dir,
    # to get latest existing, subtract one
    return run_number - 1


def run_dir_name(run_num):
    """
    Returns the formatted directory name for a specific run number
    """
    return "run{:03d}".format(run_num)<|MERGE_RESOLUTION|>--- conflicted
+++ resolved
@@ -198,14 +198,6 @@
         # Send to stdout
         if self._show_failures and self._verbose:
             for line in cmd_output:
-<<<<<<< HEAD
-                print(indent_depth * self._indent + line,end="")
-
-        if self._show_failures and cmd_errored:
-            print("\nFailed log file follows ({}):".format(str((Path(temp_dir) / log_filename).resolve())))
-            for line in cmd_output:
-                print(indent_depth * self._indent + "<" + line,end="")
-=======
                 print(indent_depth * self._indent + line, end="")
 
         if self._show_failures and cmd_errored:
@@ -216,7 +208,6 @@
             )
             for line in cmd_output:
                 print(indent_depth * self._indent + "<" + line, end="")
->>>>>>> 9cd01f46
             raise CommandError(
                 "Executable {exec_name} failed".format(
                     exec_name=PurePath(orig_cmd[0]).name
@@ -230,11 +221,7 @@
                 "{}".format(PurePath(orig_cmd[0]).name),
                 cmd=cmd,
                 log=str(temp_dir / log_filename),
-<<<<<<< HEAD
-                returncode=cmd_returncode
-=======
                 returncode=cmd_returncode,
->>>>>>> 9cd01f46
             )
         return cmd_output, cmd_returncode
 
