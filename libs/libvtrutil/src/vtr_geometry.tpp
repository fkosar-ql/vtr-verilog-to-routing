namespace vtr {
/*
 * Point
 */

template<class T>
Point<T>::Point(T x_val, T y_val) noexcept
    : x_(x_val)
    , y_(y_val) {
    //pass
}

template<class T>
T Point<T>::x() const {
    return x_;
}

template<class T>
T Point<T>::y() const {
    return y_;
}

template<class T>
bool operator==(Point<T> lhs, Point<T> rhs) {
    return lhs.x() == rhs.x()
           && lhs.y() == rhs.y();
}

template<class T>
bool operator!=(Point<T> lhs, Point<T> rhs) {
    return !(lhs == rhs);
}

template<class T>
bool operator<(Point<T> lhs, Point<T> rhs) {
    return std::make_tuple(lhs.x(), lhs.y()) < std::make_tuple(rhs.x(), rhs.y());
}

//Mutators
template<class T>
void Point<T>::set(T x_val, T y_val) {
    x_ = x_val;
    y_ = y_val;
}

template<class T>
void Point<T>::set_x(T x_val) {
    x_ = x_val;
}

template<class T>
void Point<T>::set_y(T y_val) {
    y_ = y_val;
}

template<class T>
void Point<T>::swap() {
    std::swap(x_, y_);
}

template<class T>
<<<<<<< HEAD
Point<T> Point<T>::operator+(const Point<T>& rhs) {
    return {x_ + rhs.x_, y_ + rhs.y_};
}

template<class T>
Point<T> Point<T>::operator-(const Point<T>& rhs) {
    return {x_ - rhs.x_, y_ - rhs.y_};
=======
Point<T>& Point<T>::operator+=(const Point<T>& rhs) {
    x_ += rhs.x_;
    y_ += rhs.y_;
    return *this;
}

template<class T>
Point<T>& Point<T>::operator-=(const Point<T>& rhs) {
    x_ -= rhs.x_;
    y_ -= rhs.y_;
    return *this;
>>>>>>> 16adbfa4
}

/*
 * Rect
 */
template<class T>
Rect<T>::Rect()
    : Rect<T>(Point<T>(0, 0), Point<T>(0, 0)) {
    //pass
}

template<class T>
Rect<T>::Rect(T left_val, T bottom_val, T right_val, T top_val)
    : Rect<T>(Point<T>(left_val, bottom_val), Point<T>(right_val, top_val)) {
    //pass
}

template<class T>
Rect<T>::Rect(Point<T> bottom_left_val, Point<T> top_right_val)
    : bottom_left_(bottom_left_val)
    , top_right_(top_right_val) {
    //pass
}

//Only defined for integral types
template<class T>
template<typename U, typename std::enable_if<std::is_integral<U>::value>::type...>
Rect<T>::Rect(Point<U> point)
    : bottom_left_(point)
    , top_right_(point.x() + 1,
                 point.y() + 1) {
    //pass
}

template<class T>
T Rect<T>::xmin() const {
    return bottom_left_.x();
}

template<class T>
T Rect<T>::xmax() const {
    return top_right_.x();
}

template<class T>
T Rect<T>::ymin() const {
    return bottom_left_.y();
}

template<class T>
T Rect<T>::ymax() const {
    return top_right_.y();
}

template<class T>
Point<T> Rect<T>::bottom_left() const {
    return bottom_left_;
}

template<class T>
Point<T> Rect<T>::top_right() const {
    return top_right_;
}

template<class T>
std::tuple<T, T, T, T> Rect<T>::coordinates() const {
    return {xmin(), ymin(), xmax(), ymax()};
}

template<class T>
T Rect<T>::width() const {
    return xmax() - xmin();
}

template<class T>
T Rect<T>::height() const {
    return ymax() - ymin();
}

template<class T>
bool Rect<T>::contains(Point<T> point) const {
    //Up-to but not including right or top edges
    return point.x() >= xmin() && point.x() < xmax()
           && point.y() >= ymin() && point.y() < ymax();
}

template<class T>
bool Rect<T>::strictly_contains(Point<T> point) const {
    //Excluding edges
    return point.x() > xmin() && point.x() < xmax()
           && point.y() > ymin() && point.y() < ymax();
}

template<class T>
bool Rect<T>::coincident(Point<T> point) const {
    //Including right or top edges
    return point.x() >= xmin() && point.x() <= xmax()
           && point.y() >= ymin() && point.y() <= ymax();
}

template<class T>
bool Rect<T>::contains(const Rect<T>& other) const {
    //Including all edges
    return other.xmin() >= xmin() && other.xmax() <= xmax()
           && other.ymin() >= ymin() && other.ymax() <= ymax();
}

template<class T>
bool Rect<T>::empty() const {
    return xmax() <= xmin() || ymax() <= ymin();
}

template<class T>
bool operator==(const Rect<T>& lhs, const Rect<T>& rhs) {
    return lhs.bottom_left() == rhs.bottom_left()
           && lhs.top_right() == rhs.top_right();
}

template<class T>
bool operator!=(const Rect<T>& lhs, const Rect<T>& rhs) {
    return !(lhs == rhs);
}

template<class T>
Rect<T> bounding_box(const Rect<T>& lhs, const Rect<T>& rhs) {
    return Rect<T>(std::min(lhs.xmin(), rhs.xmin()),
                   std::min(lhs.ymin(), rhs.ymin()),
                   std::max(lhs.xmax(), rhs.xmax()),
                   std::max(lhs.ymax(), rhs.ymax()));
}

template<class T>
Rect<T> intersection(const Rect<T>& lhs, const Rect<T>& rhs) {
    return Rect<T>(std::max(lhs.xmin(), rhs.xmin()),
                   std::max(lhs.ymin(), rhs.ymin()),
                   std::min(lhs.xmax(), rhs.xmax()),
                   std::min(lhs.ymax(), rhs.ymax()));
}
template<class T>
static void print_rect(FILE* fp, const Rect<T> rect) {
    fprintf(fp, "\txmin: %d\n", rect.xmin());
    fprintf(fp, "\tymin: %d\n", rect.ymin());
    fprintf(fp, "\txmax: %d\n", rect.xmax());
    fprintf(fp, "\tymax: %d\n", rect.ymax());
}
//Only defined for integral types
template<typename T, typename std::enable_if<std::is_integral<T>::value>::type...>
Point<T> sample(const vtr::Rect<T>& r, T x, T y, T d) {
    VTR_ASSERT(d > 0 && x <= d && y <= d && !r.empty());
    return Point<T>((r.xmin() * (d - x) + r.xmax() * x + d / 2) / d,
                    (r.ymin() * (d - y) + r.ymax() * y + d / 2) / d);
}

template<class T>
void Rect<T>::set_xmin(T xmin_val) {
    bottom_left_.set_x(xmin_val);
}

template<class T>
void Rect<T>::set_ymin(T ymin_val) {
    bottom_left_.set_y(ymin_val);
}

template<class T>
void Rect<T>::set_xmax(T xmax_val) {
    top_right_.set_x(xmax_val);
}

template<class T>
void Rect<T>::set_ymax(T ymax_val) {
    top_right_.set_y(ymax_val);
}

template<class T>
Rect<T>& Rect<T>::operator+=(const Point<T>& rhs) {
    bottom_left_ += rhs;
    top_right_ += rhs;
    return *this;
}

template<class T>
Rect<T>& Rect<T>::operator-=(const Point<T>& rhs) {
    bottom_left_ -= rhs;
    top_right_ -= rhs;
    return *this;
}

template<class T>
Rect<T>& Rect<T>::expand_bounding_box(const Rect<T>& other) {
    *this = bounding_box(*this, other);
    return *this;
}

/*
 * Line
 */
template<class T>
Line<T>::Line(std::vector<Point<T>> line_points)
    : points_(line_points) {
    //pass
}

template<class T>
Rect<T> Line<T>::bounding_box() const {
    T xmin = std::numeric_limits<T>::max();
    T ymin = std::numeric_limits<T>::max();
    T xmax = std::numeric_limits<T>::min();
    T ymax = std::numeric_limits<T>::min();

    for (const auto& point : points()) {
        xmin = std::min(xmin, point.x());
        ymin = std::min(ymin, point.y());
        xmax = std::max(xmax, point.x());
        ymax = std::max(ymax, point.y());
    }

    return Rect<T>(xmin, ymin, xmax, ymax);
}

template<class T>
typename Line<T>::point_range Line<T>::points() const {
    return vtr::make_range(points_.begin(), points_.end());
}

/*
 * RectUnion
 */
template<class T>
RectUnion<T>::RectUnion(std::vector<Rect<T>> rectangles)
    : rects_(rectangles) {
    //pass
}

template<class T>
Rect<T> RectUnion<T>::bounding_box() const {
    T xmin = std::numeric_limits<T>::max();
    T ymin = std::numeric_limits<T>::max();
    T xmax = std::numeric_limits<T>::min();
    T ymax = std::numeric_limits<T>::min();

    for (const auto& rect : rects_) {
        xmin = std::min(xmin, rect.xmin());
        ymin = std::min(ymin, rect.ymin());
        xmax = std::max(xmax, rect.xmax());
        ymax = std::max(ymax, rect.ymax());
    }

    return Rect<T>(xmin, ymin, xmax, ymax);
}

template<class T>
bool RectUnion<T>::contains(Point<T> point) const {
    for (const auto& rect : rects()) {
        if (rect.contains(point)) {
            return true;
        }
    }
    return false;
}

template<class T>
bool RectUnion<T>::strictly_contains(Point<T> point) const {
    for (const auto& rect : rects()) {
        if (rect.strictly_contains(point)) {
            return true;
        }
    }
    return false;
}

template<class T>
bool RectUnion<T>::coincident(Point<T> point) const {
    for (const auto& rect : rects()) {
        if (rect.coincident(point)) {
            return true;
        }
    }
    return false;
}

template<class T>
typename RectUnion<T>::rect_range RectUnion<T>::rects() const {
    return vtr::make_range(rects_.begin(), rects_.end());
}

template<class T>
bool operator==(const RectUnion<T>& lhs, const RectUnion<T>& rhs) {
    //Currently checks for an identical *representation* (not whether the
    //representations are equivalent)

    if (lhs.rects_.size() != rhs.rects_.size()) {
        return false;
    }

    for (size_t i = 0; i < lhs.rects_.size(); ++i) {
        if (lhs.rects_[i] != rhs.rects_[i]) {
            return false;
        }
    }

    return true;
}

template<class T>
bool operator!=(const RectUnion<T>& lhs, const RectUnion<T>& rhs) {
    return !(lhs == rhs);
}
} // namespace vtr<|MERGE_RESOLUTION|>--- conflicted
+++ resolved
@@ -59,7 +59,6 @@
 }
 
 template<class T>
-<<<<<<< HEAD
 Point<T> Point<T>::operator+(const Point<T>& rhs) {
     return {x_ + rhs.x_, y_ + rhs.y_};
 }
@@ -67,7 +66,9 @@
 template<class T>
 Point<T> Point<T>::operator-(const Point<T>& rhs) {
     return {x_ - rhs.x_, y_ - rhs.y_};
-=======
+}
+
+template<class T>
 Point<T>& Point<T>::operator+=(const Point<T>& rhs) {
     x_ += rhs.x_;
     y_ += rhs.y_;
@@ -79,7 +80,6 @@
     x_ -= rhs.x_;
     y_ -= rhs.y_;
     return *this;
->>>>>>> 16adbfa4
 }
 
 /*
