#include "device_grid.h"

struct gridDimComp {
<<<<<<< HEAD
    int dim_;
=======
    // The dimension to compare
    int dim_;
    // Whether to compare in ascending or descending order
>>>>>>> fb03360a
    bool is_greater_;
    gridDimComp(int dim, bool is_greater)
        : dim_(dim)
        , is_greater_(is_greater) {}

    bool operator()(const vtr::Matrix<t_grid_tile>& lhs, const vtr::Matrix<t_grid_tile>& rhs) {
        return is_greater_ ? lhs.dim_size(dim_) > rhs.dim_size(dim_) : lhs.dim_size(dim_) < rhs.dim_size(dim_);
    }
};

DeviceGrid::DeviceGrid(std::string grid_name, std::vector<vtr::Matrix<t_grid_tile>> grid)
    : name_(grid_name)
    , grid_(grid) {
    num_layers_ = grid_.size();
    count_instances();
}

DeviceGrid::DeviceGrid(std::string grid_name, std::vector<vtr::Matrix<t_grid_tile>> grid, std::vector<t_logical_block_type_ptr> limiting_res)
    : DeviceGrid(grid_name, grid) {
    num_layers_ = grid_.size();
    limiting_resources_ = limiting_res;
}

size_t DeviceGrid::num_instances(t_physical_tile_type_ptr type, int layer_num) const {
    size_t count = 0;
    if (instance_counts_.size() == 0) {
        //No instances counted
        return count;
    }

    if (layer_num == -1) {
        //Count all layers
        for (int curr_layer_num = 0; curr_layer_num < num_layers_; ++curr_layer_num) {
            auto iter = instance_counts_[curr_layer_num].find(type);
            if (iter != instance_counts_[curr_layer_num].end()) {
                count += iter->second;
            }
        }
        return count;
    } else {
        auto iter = instance_counts_[layer_num].find(type);
        if (iter != instance_counts_[layer_num].end()) {
            //Return count
            count = iter->second;
        }
    }

    return count;
}

void DeviceGrid::clear() {
    grid_.clear();
    instance_counts_.clear();
    num_layers_ = 1;
}

void DeviceGrid::count_instances() {
    instance_counts_.clear();
    instance_counts_.resize(num_layers_);

    //Count the number of blocks in the grid
    for (int layer_num = 0; layer_num < num_layers_; ++layer_num) {
        for (size_t x = 0; x < width(); ++x) {
            for (size_t y = 0; y < height(); ++y) {
                auto type = grid_[layer_num][x][y].type;

                if (grid_[layer_num][x][y].width_offset == 0 && grid_[layer_num][x][y].height_offset == 0) {
                    //Add capacity only if this is the root location
                    instance_counts_[layer_num][type] += type->capacity;
                }
            }
        }
    }
}<|MERGE_RESOLUTION|>--- conflicted
+++ resolved
@@ -1,13 +1,9 @@
 #include "device_grid.h"
 
 struct gridDimComp {
-<<<<<<< HEAD
-    int dim_;
-=======
     // The dimension to compare
     int dim_;
     // Whether to compare in ascending or descending order
->>>>>>> fb03360a
     bool is_greater_;
     gridDimComp(int dim, bool is_greater)
         : dim_(dim)
