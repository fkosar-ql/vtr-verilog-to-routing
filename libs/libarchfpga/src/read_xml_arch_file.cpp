/* The XML parser processes an XML file into a tree data structure composed of
 * pugi::xml_nodes.  Each node represents an XML element.  For example
 * <a> <b/> </a> will generate two pugi::xml_nodes.  One called "a" and its
 * child "b".  Each pugi::xml_node can contain various XML data such as attribute
 * information and text content.  The XML parser provides several functions to
 * help the developer build, and traverse tree (this is also somtime referred to
 * as the Document Object Model or DOM).
 *
 * For convenience it often makes sense to use some wraper functions (provided in
 * the pugiutil namespace of libvtrutil) which simplify loading an XML file and
 * error handling.
 *
 * The function pugiutil::load_xml() reads in an xml file.
 *
 * The function pugiutil::get_single_child() returns a child xml_node for a given parent
 * xml_node if there is a child which matches the name provided by the developer.
 *
 * The function pugiutil::get_attribute() is used to extract attributes from an
 * xml_node, returning a pugi::xml_attribute. xml_attribute objects support accessors
 * such as as_float(), as_int() to retrieve semantic values. See pugixml documentation
 * for more details.
 *
 * Architecture file checks already implemented (Daniel Chen):
 *		- Duplicate pb_types, pb_type ports, models, model ports,
 *			interconnects, interconnect annotations.
 *		- Port and pin range checking (port with 4 pins can only be
 *			accessed within [0:3].
 *		- LUT delay matrix size matches # of LUT inputs
 *		- Ensures XML tags are ordered.
 *		- Clocked primitives that have timing annotations must have a clock
 *			name matching the primitive.
 *		- Enforced VPR definition of LUT and FF must have one input port (n pins)
 *			and one output port(1 pin).
 *		- Checks file extension for blif and architecture xml file, avoid crashes if
 *			the two files are swapped on command line.
 *
 */

#include <string.h>
#include <map>
#include <set>
#include <string>
#include <sstream>
#include <algorithm>

#include "pugixml.hpp"
#include "pugixml_util.hpp"

#include "vtr_assert.h"
#include "vtr_log.h"
#include "vtr_util.h"
#include "vtr_memory.h"
#include "vtr_digest.h"
#include "vtr_token.h"
#include "vtr_bimap.h"

#include "arch_check.h"
#include "arch_error.h"
#include "arch_util.h"
#include "arch_types.h"

#include "read_xml_arch_file.h"
#include "read_xml_util.h"
#include "parse_switchblocks.h"

#include "physical_types_util.h"

using namespace std::string_literals;
using pugiutil::ReqOpt;

struct t_fc_override {
    std::string port_name;
    std::string seg_name;
    e_fc_value_type fc_value_type;
    float fc_value;
};

struct t_pin_counts {
    int input = 0;
    int output = 0;
    int clock = 0;

    int total() {
        return input + output + clock;
    }
};

struct t_pin_locs {
  private:
    // Distribution must be set once for each physical tile type
    // and must be equal for each sub tile within a physical tile.
    bool distribution_set = false;

  public:
    enum e_pin_location_distr distribution = E_SPREAD_PIN_DISTR;

    /* [0..num_sub_tiles-1][0..width-1][0..height-1][0..3][0..num_tokens-1] */
    vtr::NdMatrix<std::vector<std::string>, 4> assignments;

    bool is_distribution_set() {
        return distribution_set;
    }

    void set_distribution() {
        VTR_ASSERT(distribution_set == false);
        distribution_set = true;
    }
};

/* Function prototypes */
/*   Populate data */

static void LoadPinLoc(pugi::xml_node Locations,
                       t_physical_tile_type* type,
                       t_pin_locs* pin_locs,
                       const pugiutil::loc_data& loc_data);
template<typename T>
static std::pair<int, int> ProcessPinString(pugi::xml_node Locations,
                                            T type,
                                            const char* pin_loc_string,
                                            const pugiutil::loc_data& loc_data);

/* Process XML hierarchy */
static void ProcessTiles(pugi::xml_node Node,
                         std::vector<t_physical_tile_type>& PhysicalTileTypes,
                         std::vector<t_logical_block_type>& LogicalBlockTypes,
                         const t_default_fc_spec& arch_def_fc,
                         t_arch& arch,
                         const pugiutil::loc_data& loc_data);
// TODO: Remove block_type_contains_blif_model / pb_type_contains_blif_model
// as part of
// https://github.com/verilog-to-routing/vtr-verilog-to-routing/issues/1193
static void MarkIoTypes(std::vector<t_physical_tile_type>& PhysicalTileTypes);
static void ProcessTileProps(pugi::xml_node Node,
                             t_physical_tile_type* PhysicalTileType,
                             const pugiutil::loc_data& loc_data);
static t_pin_counts ProcessSubTilePorts(pugi::xml_node Parent,
                                        t_sub_tile* SubTile,
                                        std::unordered_map<std::string, t_physical_tile_port>& tile_port_names,
                                        const pugiutil::loc_data& loc_data);
static void ProcessTilePort(pugi::xml_node Node,
                            t_physical_tile_port* port,
                            const pugiutil::loc_data& loc_data);
static void ProcessTileEquivalentSites(pugi::xml_node Parent,
                                       t_sub_tile* SubTile,
                                       t_physical_tile_type* PhysicalTileType,
                                       std::vector<t_logical_block_type>& LogicalBlockTypes,
                                       const pugiutil::loc_data& loc_data);
static void ProcessEquivalentSiteDirectConnection(pugi::xml_node Parent,
                                                  t_sub_tile* SubTile,
                                                  t_physical_tile_type* PhysicalTileType,
                                                  t_logical_block_type* LogicalBlockType,
                                                  const pugiutil::loc_data& loc_data);
static void ProcessEquivalentSiteCustomConnection(pugi::xml_node Parent,
                                                  t_sub_tile* SubTile,
                                                  t_physical_tile_type* PhysicalTileType,
                                                  t_logical_block_type* LogicalBlockType,
                                                  std::string site_name,
                                                  const pugiutil::loc_data& loc_data);
static void ProcessPinLocations(pugi::xml_node Locations,
                                t_physical_tile_type* PhysicalTileType,
                                t_sub_tile* SubTile,
                                t_pin_locs* pin_locs,
                                const pugiutil::loc_data& loc_data);
static void ProcessSubTiles(pugi::xml_node Node,
                            t_physical_tile_type* PhysicalTileType,
                            std::vector<t_logical_block_type>& LogicalBlockTypes,
                            std::vector<t_segment_inf>& segments,
                            const t_default_fc_spec& arch_def_fc,
                            const pugiutil::loc_data& loc_data);
static void ProcessPb_Type(vtr::string_internment* strings,
                           pugi::xml_node Parent,
                           t_pb_type* pb_type,
                           t_mode* mode,
                           const bool timing_enabled,
                           const t_arch& arch,
                           const pugiutil::loc_data& loc_data,
                           int& pb_idx);
static void ProcessPb_TypePort(pugi::xml_node Parent,
                               t_port* port,
                               e_power_estimation_method power_method,
                               const bool is_root_pb_type,
                               const pugiutil::loc_data& loc_data);
static void ProcessPinToPinAnnotations(pugi::xml_node parent,
                                       t_pin_to_pin_annotation* annotation,
                                       t_pb_type* parent_pb_type,
                                       const pugiutil::loc_data& loc_data);
static void ProcessInterconnect(vtr::string_internment* strings, pugi::xml_node Parent, t_mode* mode, const pugiutil::loc_data& loc_data);
static void ProcessMode(vtr::string_internment* strings,
                        pugi::xml_node Parent,
                        t_mode* mode,
                        const bool timing_enabled,
                        const t_arch& arch,
                        const pugiutil::loc_data& loc_data,
                        int& parent_pb_idx);
static t_metadata_dict ProcessMetadata(vtr::string_internment* strings, pugi::xml_node Parent, const pugiutil::loc_data& loc_data);
static void Process_Fc_Values(pugi::xml_node Node, t_default_fc_spec& spec, const pugiutil::loc_data& loc_data);
static void Process_Fc(pugi::xml_node Node,
                       t_physical_tile_type* PhysicalTileType,
                       t_sub_tile* SubTile,
                       t_pin_counts pin_counts,
                       std::vector<t_segment_inf>& segments,
                       const t_default_fc_spec& arch_def_fc,
                       const pugiutil::loc_data& loc_data);
static t_fc_override Process_Fc_override(pugi::xml_node node, const pugiutil::loc_data& loc_data);
static void ProcessSwitchblockLocations(pugi::xml_node switchblock_locations,
                                        t_physical_tile_type* type,
                                        const t_arch& arch,
                                        const pugiutil::loc_data& loc_data);
static e_fc_value_type string_to_fc_value_type(const std::string& str, pugi::xml_node node, const pugiutil::loc_data& loc_data);
static void ProcessChanWidthDistr(pugi::xml_node Node,
                                  t_arch* arch,
                                  const pugiutil::loc_data& loc_data);
static void ProcessChanWidthDistrDir(pugi::xml_node Node, t_chan* chan, const pugiutil::loc_data& loc_data);
static void ProcessModels(pugi::xml_node Node, t_arch* arch, const pugiutil::loc_data& loc_data);
static void ProcessModelPorts(pugi::xml_node port_group, t_model* model, std::set<std::string>& port_names, const pugiutil::loc_data& loc_data);
static void ProcessLayout(pugi::xml_node Node, t_arch* arch, const pugiutil::loc_data& loc_data);
static t_grid_def ProcessGridLayout(vtr::string_internment* strings, pugi::xml_node layout_type_tag, const pugiutil::loc_data& loc_data);
static void ProcessBlockTypeLocs(t_grid_def& grid_def, int die_number, vtr::string_internment* strings, pugi::xml_node layout_block_type_tag, const pugiutil::loc_data& loc_data);
static int get_number_of_layers(pugi::xml_node layout_type_tag, const pugiutil::loc_data& loc_data);
static void ProcessDevice(pugi::xml_node Node, t_arch* arch, t_default_fc_spec& arch_def_fc, const pugiutil::loc_data& loc_data);
static void ProcessComplexBlocks(vtr::string_internment* strings, pugi::xml_node Node, std::vector<t_logical_block_type>& LogicalBlockTypes, t_arch& arch, const bool timing_enabled, const pugiutil::loc_data& loc_data);
static void ProcessSwitches(pugi::xml_node Node,
                            t_arch_switch_inf** Switches,
                            int* NumSwitches,
                            const bool timing_enabled,
                            const pugiutil::loc_data& loc_data);
static void ProcessSwitchTdel(pugi::xml_node Node, const bool timing_enabled, const int switch_index, t_arch_switch_inf* Switches, const pugiutil::loc_data& loc_data);
static void ProcessDirects(pugi::xml_node Parent, t_direct_inf** Directs, int* NumDirects, const t_arch_switch_inf* Switches, const int NumSwitches, const pugiutil::loc_data& loc_data);
static void ProcessClockMetalLayers(pugi::xml_node parent,
                                    std::unordered_map<std::string, t_metal_layer>& metal_layers,
                                    pugiutil::loc_data& loc_data);
static void ProcessClockNetworks(pugi::xml_node parent,
                                 std::vector<t_clock_network_arch>& clock_networks,
                                 const t_arch_switch_inf* switches,
                                 const int num_switches,
                                 pugiutil::loc_data& loc_data);
static void ProcessClockSwitchPoints(pugi::xml_node parent,
                                     t_clock_network_arch& clock_network,
                                     const t_arch_switch_inf* switches,
                                     const int num_switches,
                                     pugiutil::loc_data& loc_data);
static void ProcessClockRouting(pugi::xml_node parent,
                                std::vector<t_clock_connection_arch>& clock_connections,
                                const t_arch_switch_inf* switches,
                                const int num_switches,
                                pugiutil::loc_data& loc_data);
static void ProcessSegments(pugi::xml_node Parent,
                            std::vector<t_segment_inf>& Segs,
                            const t_arch_switch_inf* Switches,
                            const int NumSwitches,
                            const bool timing_enabled,
                            const bool switchblocklist_required,
                            const pugiutil::loc_data& loc_data);
static void ProcessSwitchblocks(pugi::xml_node Parent, t_arch* arch, const pugiutil::loc_data& loc_data);
static void ProcessCB_SB(pugi::xml_node Node, std::vector<bool>& list, const pugiutil::loc_data& loc_data);
static void ProcessPower(pugi::xml_node parent,
                         t_power_arch* power_arch,
                         const pugiutil::loc_data& loc_data);

static void ProcessClocks(pugi::xml_node Parent, t_clock_arch* clocks, const pugiutil::loc_data& loc_data);

static void ProcessNoc(pugi::xml_node noc_tag, t_arch* arch, const pugiutil::loc_data& loc_data);

static void processTopology(pugi::xml_node topology_tag, const pugiutil::loc_data& loc_data, t_noc_inf* noc_ref);

static void processMeshTopology(pugi::xml_node mesh_topology_tag, const pugiutil::loc_data& loc_data, t_noc_inf* noc_ref);

static void processRouter(pugi::xml_node router_tag, const pugiutil::loc_data& loc_data, t_noc_inf* noc_ref, std::map<int, std::pair<int, int>>& routers_info_in_arch);

static void ProcessPb_TypePowerEstMethod(pugi::xml_node Parent, t_pb_type* pb_type, const pugiutil::loc_data& loc_data);
static void ProcessPb_TypePort_Power(pugi::xml_node Parent, t_port* port, e_power_estimation_method power_method, const pugiutil::loc_data& loc_data);

std::string inst_port_to_port_name(std::string inst_port);

static bool attribute_to_bool(const pugi::xml_node node,
                              const pugi::xml_attribute attr,
                              const pugiutil::loc_data& loc_data);
int find_switch_by_name(const t_arch& arch, std::string switch_name);

e_side string_to_side(std::string side_str);

template<typename T>
static T* get_type_by_name(const char* type_name, std::vector<T>& types);

static void generate_noc_mesh(pugi::xml_node mesh_topology_tag, const pugiutil::loc_data& loc_data, t_noc_inf* noc_ref, double mesh_region_start_x, double mesh_region_end_x, double mesh_region_start_y, double mesh_region_end_y, int mesh_size);

static bool parse_noc_router_connection_list(pugi::xml_node router_tag, const pugiutil::loc_data& loc_data, int router_id, std::vector<int>& connection_list, std::string connection_list_attribute_value, std::map<int, std::pair<int, int>>& routers_in_arch_info);

static void update_router_info_in_arch(int router_id, bool router_updated_as_a_connection, std::map<int, std::pair<int, int>>& routers_in_arch_info);

static void verify_noc_topology(std::map<int, std::pair<int, int>>& routers_in_arch_info);

/*
 *
 *
 * External Function Implementations
 *
 *
 */

/* Loads the given architecture file. */
void XmlReadArch(const char* ArchFile,
                 const bool timing_enabled,
                 t_arch* arch,
                 std::vector<t_physical_tile_type>& PhysicalTileTypes,
                 std::vector<t_logical_block_type>& LogicalBlockTypes) {
    pugi::xml_node Next;
    ReqOpt POWER_REQD, SWITCHBLOCKLIST_REQD;

    if (vtr::check_file_name_extension(ArchFile, ".xml") == false) {
        VTR_LOG_WARN(
            "Architecture file '%s' may be in incorrect format. "
            "Expecting .xml format for architecture files.\n",
            ArchFile);
    }

    //Create a unique identifier for this architecture file based on it's contents
    arch->architecture_id = vtr::strdup(vtr::secure_digest_file(ArchFile).c_str());

    /* Parse the file */
    pugi::xml_document doc;
    pugiutil::loc_data loc_data;
    t_default_fc_spec arch_def_fc;
    try {
        loc_data = pugiutil::load_xml(doc, ArchFile);

        set_arch_file_name(ArchFile);

        /* Root node should be architecture */
        auto architecture = get_single_child(doc, "architecture", loc_data);

        /* TODO: do version processing properly with string delimiting on the . */
#if 0
        char* Prop = get_attribute(architecture, "version", loc_data, ReqOpt::OPTIONAL).as_string(NULL);
        if (Prop != NULL) {
            if (atof(Prop) > atof(VPR_VERSION)) {
                VTR_LOG_WARN( "This architecture version is for VPR %f while your current VPR version is " VPR_VERSION ", compatability issues may arise\n",
                        atof(Prop));
            }
        }
#endif

        /* Process models */
        Next = get_single_child(architecture, "models", loc_data);
        ProcessModels(Next, arch, loc_data);
        CreateModelLibrary(arch);

        /* Process layout */
        Next = get_single_child(architecture, "layout", loc_data);
        ProcessLayout(Next, arch, loc_data);

        /* Process device */
        Next = get_single_child(architecture, "device", loc_data);
        ProcessDevice(Next, arch, arch_def_fc, loc_data);

        /* Process switches */
        Next = get_single_child(architecture, "switchlist", loc_data);
        ProcessSwitches(Next, &(arch->Switches), &(arch->num_switches),
                        timing_enabled, loc_data);

        /* Process switchblocks. This depends on switches */
        bool switchblocklist_required = (arch->SBType == CUSTOM); //require this section only if custom switchblocks are used
        SWITCHBLOCKLIST_REQD = BoolToReqOpt(switchblocklist_required);

        /* Process segments. This depends on switches */
        Next = get_single_child(architecture, "segmentlist", loc_data);
        ProcessSegments(Next, arch->Segments,
                        arch->Switches, arch->num_switches, timing_enabled, switchblocklist_required, loc_data);

        Next = get_single_child(architecture, "switchblocklist", loc_data, SWITCHBLOCKLIST_REQD);
        if (Next) {
            ProcessSwitchblocks(Next, arch, loc_data);
        }

        /* Process logical block types */
        Next = get_single_child(architecture, "complexblocklist", loc_data);
        ProcessComplexBlocks(&arch->strings, Next, LogicalBlockTypes, *arch, timing_enabled, loc_data);

        /* Process logical block types */
        Next = get_single_child(architecture, "tiles", loc_data);
        ProcessTiles(Next, PhysicalTileTypes, LogicalBlockTypes, arch_def_fc, *arch, loc_data);

        /* Link Physical Tiles with Logical Blocks */
        link_physical_logical_types(PhysicalTileTypes, LogicalBlockTypes);

        /* Process directs */
        Next = get_single_child(architecture, "directlist", loc_data, ReqOpt::OPTIONAL);
        if (Next) {
            ProcessDirects(Next, &(arch->Directs), &(arch->num_directs),
                           arch->Switches, arch->num_switches,
                           loc_data);
        }

        /* Process Clock Networks */
        Next = get_single_child(architecture, "clocknetworks", loc_data, ReqOpt::OPTIONAL);
        if (Next) {
            std::vector<std::string> expected_children = {"metal_layers", "clock_network", "clock_routing"};
            expect_only_children(Next, expected_children, loc_data);

            ProcessClockMetalLayers(Next, arch->clock_arch.clock_metal_layers, loc_data);
            ProcessClockNetworks(Next,
                                 arch->clock_arch.clock_networks_arch,
                                 arch->Switches,
                                 arch->num_switches,
                                 loc_data);
            ProcessClockRouting(Next,
                                arch->clock_arch.clock_connections_arch,
                                arch->Switches,
                                arch->num_switches,
                                loc_data);
        }

        /* Process architecture power information */

        /* If arch->power has been initialized, meaning the user has requested power estimation,
         * then the power architecture information is required.
         */
        if (arch->power) {
            POWER_REQD = ReqOpt::REQUIRED;
        } else {
            POWER_REQD = ReqOpt::OPTIONAL;
        }

        Next = get_single_child(architecture, "power", loc_data, POWER_REQD);
        if (Next) {
            if (arch->power) {
                ProcessPower(Next, arch->power, loc_data);
            } else {
                /* This information still needs to be read, even if it is just
                 * thrown away.
                 */
                t_power_arch* power_arch_fake = (t_power_arch*)vtr::calloc(1,
                                                                           sizeof(t_power_arch));
                ProcessPower(Next, power_arch_fake, loc_data);
                free(power_arch_fake);
            }
        }

        // Process Clocks
        Next = get_single_child(architecture, "clocks", loc_data, POWER_REQD);
        if (Next) {
            if (arch->clocks) {
                ProcessClocks(Next, arch->clocks, loc_data);
            } else {
                /* This information still needs to be read, even if it is just
                 * thrown away.
                 */
                t_clock_arch* clocks_fake = (t_clock_arch*)vtr::calloc(1,
                                                                       sizeof(t_clock_arch));
                ProcessClocks(Next, clocks_fake, loc_data);
                free(clocks_fake->clock_inf);
                free(clocks_fake);
            }
        }

        // process NoC (optional)
        Next = get_single_child(architecture, "noc", loc_data, pugiutil::OPTIONAL);

        if (Next) {
            ProcessNoc(Next, arch, loc_data);
        }

        SyncModelsPbTypes(arch, LogicalBlockTypes);
        check_models(arch);

        MarkIoTypes(PhysicalTileTypes);
    } catch (pugiutil::XmlError& e) {
        archfpga_throw(ArchFile, e.line(),
                       "%s", e.what());
    }
}

/*
 *
 *
 * File-scope function implementations
 *
 *
 */

static void LoadPinLoc(pugi::xml_node Locations,
                       t_physical_tile_type* type,
                       t_pin_locs* pin_locs,
                       const pugiutil::loc_data& loc_data) {
    type->pin_width_offset.resize(type->num_pins, 0);
    type->pin_height_offset.resize(type->num_pins, 0);

    std::vector<int> physical_pin_counts(type->num_pins, 0);
    if (pin_locs->distribution == E_SPREAD_PIN_DISTR) {
        /* evenly distribute pins starting at bottom left corner */

        int num_sides = 4 * (type->width * type->height);
        int side_index = 0;
        int count = 0;
        for (e_side side : {TOP, RIGHT, BOTTOM, LEFT}) {
            for (int width = 0; width < type->width; ++width) {
                for (int height = 0; height < type->height; ++height) {
                    for (int pin_offset = 0; pin_offset < (type->num_pins / num_sides) + 1; ++pin_offset) {
                        int pin_num = side_index + pin_offset * num_sides;
                        if (pin_num < type->num_pins) {
                            type->pinloc[width][height][side][pin_num] = true;
                            type->pin_width_offset[pin_num] += width;
                            type->pin_height_offset[pin_num] += height;
                            physical_pin_counts[pin_num] += 1;
                            count++;
                        }
                    }
                    side_index++;
                }
            }
        }
        VTR_ASSERT(side_index == num_sides);
        VTR_ASSERT(count == type->num_pins);
    } else if (pin_locs->distribution == E_PERIMETER_PIN_DISTR) {
        //Add one pin at-a-time to perimeter sides in round-robin order
        int ipin = 0;
        while (ipin < type->num_pins) {
            for (int width = 0; width < type->width; ++width) {
                for (int height = 0; height < type->height; ++height) {
                    for (e_side side : {TOP, RIGHT, BOTTOM, LEFT}) {
                        if (((width == 0 && side == LEFT)
                             || (height == type->height - 1 && side == TOP)
                             || (width == type->width - 1 && side == RIGHT)
                             || (height == 0 && side == BOTTOM))
                            && ipin < type->num_pins) {
                            //On a side, with pins still to allocate

                            type->pinloc[width][height][side][ipin] = true;
                            type->pin_width_offset[ipin] += width;
                            type->pin_height_offset[ipin] += height;
                            physical_pin_counts[ipin] += 1;
                            ++ipin;
                        }
                    }
                }
            }
        }
        VTR_ASSERT(ipin == type->num_pins);

    } else if (pin_locs->distribution == E_SPREAD_INPUTS_PERIMETER_OUTPUTS_PIN_DISTR) {
        //Collect the sets of block input/output pins
        std::vector<int> input_pins;
        std::vector<int> output_pins;
        for (int pin_num = 0; pin_num < type->num_pins; ++pin_num) {
            auto class_type = get_pin_type_from_pin_physical_num(type, pin_num);

            if (class_type == RECEIVER) {
                input_pins.push_back(pin_num);
            } else {
                VTR_ASSERT(class_type == DRIVER);
                output_pins.push_back(pin_num);
            }
        }

        //Allocate the inputs one pin at-a-time in a round-robin order
        //to all sides
        size_t ipin = 0;
        while (ipin < input_pins.size()) {
            for (int width = 0; width < type->width; ++width) {
                for (int height = 0; height < type->height; ++height) {
                    for (e_side side : {TOP, RIGHT, BOTTOM, LEFT}) {
                        if (ipin < input_pins.size()) {
                            //Pins still to allocate

                            int pin_num = input_pins[ipin];

                            type->pinloc[width][height][side][pin_num] = true;
                            type->pin_width_offset[pin_num] += width;
                            type->pin_height_offset[pin_num] += height;
                            physical_pin_counts[pin_num] += 1;
                            ++ipin;
                        }
                    }
                }
            }
        }
        VTR_ASSERT(ipin == input_pins.size());

        //Allocate the outputs one pin at-a-time to perimeter sides in round-robin order
        ipin = 0;
        while (ipin < output_pins.size()) {
            for (int width = 0; width < type->width; ++width) {
                for (int height = 0; height < type->height; ++height) {
                    for (e_side side : {TOP, RIGHT, BOTTOM, LEFT}) {
                        if (((width == 0 && side == LEFT)
                             || (height == type->height - 1 && side == TOP)
                             || (width == type->width - 1 && side == RIGHT)
                             || (height == 0 && side == BOTTOM))
                            && ipin < output_pins.size()) {
                            //On a perimeter side, with pins still to allocate

                            int pin_num = output_pins[ipin];

                            type->pinloc[width][height][side][pin_num] = true;
                            type->pin_width_offset[pin_num] += width;
                            type->pin_height_offset[pin_num] += height;
                            physical_pin_counts[pin_num] += 1;
                            ++ipin;
                        }
                    }
                }
            }
        }
        VTR_ASSERT(ipin == output_pins.size());

    } else {
        VTR_ASSERT(pin_locs->distribution == E_CUSTOM_PIN_DISTR);
        for (auto& sub_tile : type->sub_tiles) {
            int sub_tile_index = sub_tile.index;
            int sub_tile_capacity = sub_tile.capacity.total();

            for (int width = 0; width < type->width; ++width) {
                for (int height = 0; height < type->height; ++height) {
                    for (e_side side : {TOP, RIGHT, BOTTOM, LEFT}) {
                        for (auto token : pin_locs->assignments[sub_tile_index][width][height][side]) {
                            auto pin_range = ProcessPinString<t_sub_tile*>(Locations,
                                                                           &sub_tile,
                                                                           token.c_str(),
                                                                           loc_data);

                            for (int pin_num = pin_range.first; pin_num < pin_range.second; ++pin_num) {
                                VTR_ASSERT(pin_num < (int)sub_tile.sub_tile_to_tile_pin_indices.size() / sub_tile_capacity);
                                for (int capacity = 0; capacity < sub_tile_capacity; ++capacity) {
                                    int sub_tile_pin_index = pin_num + capacity * sub_tile.num_phy_pins / sub_tile_capacity;
                                    int physical_pin_index = sub_tile.sub_tile_to_tile_pin_indices[sub_tile_pin_index];
                                    type->pinloc[width][height][side][physical_pin_index] = true;
                                    type->pin_width_offset[physical_pin_index] += width;
                                    type->pin_height_offset[physical_pin_index] += height;
                                    physical_pin_counts[physical_pin_index] += 1;
                                }
                            }
                        }
                    }
                }
            }
        }
    }

    for (int ipin = 0; ipin < type->num_pins; ++ipin) {
        VTR_ASSERT(physical_pin_counts[ipin] >= 1);

        type->pin_width_offset[ipin] /= physical_pin_counts[ipin];
        type->pin_height_offset[ipin] /= physical_pin_counts[ipin];

        VTR_ASSERT(type->pin_width_offset[ipin] >= 0 && type->pin_width_offset[ipin] < type->width);
        VTR_ASSERT(type->pin_height_offset[ipin] >= 0 && type->pin_height_offset[ipin] < type->height);
    }
}

template<typename T>
static std::pair<int, int> ProcessPinString(pugi::xml_node Locations,
                                            T type,
                                            const char* pin_loc_string,
                                            const pugiutil::loc_data& loc_data) {
    int num_tokens;
    auto tokens = GetTokensFromString(pin_loc_string, &num_tokens);

    int token_index = 0;
    auto token = tokens[token_index];

    if (token.type != TOKEN_STRING || 0 != strcmp(token.data, type->name)) {
        archfpga_throw(loc_data.filename_c_str(), loc_data.line(Locations),
                       "Wrong physical type name of the port: %s\n", pin_loc_string);
    }

    token_index++;
    token = tokens[token_index];

    if (token.type != TOKEN_DOT) {
        archfpga_throw(loc_data.filename_c_str(), loc_data.line(Locations),
                       "No dot is present to separate type name and port name: %s\n", pin_loc_string);
    }

    token_index++;
    token = tokens[token_index];

    if (token.type != TOKEN_STRING) {
        archfpga_throw(loc_data.filename_c_str(), loc_data.line(Locations),
                       "No port name is present: %s\n", pin_loc_string);
    }

    auto port = get_port_by_name(type, token.data);
    if (port == nullptr) {
        archfpga_throw(loc_data.filename_c_str(), loc_data.line(Locations),
                       "Port %s for %s could not be found: %s\n",
                       type->name, token.data,
                       pin_loc_string);
    }
    int abs_first_pin_idx = port->absolute_first_pin_index;

    token_index++;

    // All the pins of the port are taken or the port has a single pin
    if (token_index == num_tokens) {
        freeTokens(tokens, num_tokens);
        return std::make_pair(abs_first_pin_idx, abs_first_pin_idx + port->num_pins);
    }

    token = tokens[token_index];

    if (token.type != TOKEN_OPEN_SQUARE_BRACKET) {
        archfpga_throw(loc_data.filename_c_str(), loc_data.line(Locations),
                       "No open square bracket present: %s\n", pin_loc_string);
    }

    token_index++;
    token = tokens[token_index];

    if (token.type != TOKEN_INT) {
        archfpga_throw(loc_data.filename_c_str(), loc_data.line(Locations),
                       "No integer to indicate least significant pin index: %s\n", pin_loc_string);
    }

    int first_pin = vtr::atoi(token.data);

    token_index++;
    token = tokens[token_index];

    // Single pin is specified
    if (token.type != TOKEN_COLON) {
        if (token.type != TOKEN_CLOSE_SQUARE_BRACKET) {
            archfpga_throw(loc_data.filename_c_str(), loc_data.line(Locations),
                           "No closing bracket: %s\n", pin_loc_string);
        }

        token_index++;

        if (token_index != num_tokens) {
            archfpga_throw(loc_data.filename_c_str(), loc_data.line(Locations),
                           "pin location should be completed, but more tokens are present: %s\n", pin_loc_string);
        }

        freeTokens(tokens, num_tokens);
        return std::make_pair(abs_first_pin_idx + first_pin, abs_first_pin_idx + first_pin + 1);
    }

    token_index++;
    token = tokens[token_index];

    if (token.type != TOKEN_INT) {
        archfpga_throw(loc_data.filename_c_str(), loc_data.line(Locations),
                       "No integer to indicate most significant pin index: %s\n", pin_loc_string);
    }

    int last_pin = vtr::atoi(token.data);

    token_index++;
    token = tokens[token_index];

    if (token.type != TOKEN_CLOSE_SQUARE_BRACKET) {
        archfpga_throw(loc_data.filename_c_str(), loc_data.line(Locations),
                       "No closed square bracket: %s\n", pin_loc_string);
    }

    token_index++;

    if (token_index != num_tokens) {
        archfpga_throw(loc_data.filename_c_str(), loc_data.line(Locations),
                       "pin location should be completed, but more tokens are present: %s\n", pin_loc_string);
    }

    if (first_pin > last_pin) {
        std::swap(first_pin, last_pin);
    }

    freeTokens(tokens, num_tokens);
    return std::make_pair(abs_first_pin_idx + first_pin, abs_first_pin_idx + last_pin + 1);
}

static void ProcessPinToPinAnnotations(pugi::xml_node Parent,
                                       t_pin_to_pin_annotation* annotation,
                                       t_pb_type* parent_pb_type,
                                       const pugiutil::loc_data& loc_data) {
    int i = 0;
    const char* Prop;

    if (get_attribute(Parent, "max", loc_data, ReqOpt::OPTIONAL).as_string(nullptr)) {
        i++;
    }
    if (get_attribute(Parent, "min", loc_data, ReqOpt::OPTIONAL).as_string(nullptr)) {
        i++;
    }
    if (get_attribute(Parent, "type", loc_data, ReqOpt::OPTIONAL).as_string(nullptr)) {
        i++;
    }
    if (get_attribute(Parent, "value", loc_data, ReqOpt::OPTIONAL).as_string(nullptr)) {
        i++;
    }
    if (0 == strcmp(Parent.name(), "C_constant")
        || 0 == strcmp(Parent.name(), "C_matrix")
        || 0 == strcmp(Parent.name(), "pack_pattern")) {
        i = 1;
    }

    annotation->num_value_prop_pairs = i;
    annotation->prop = (int*)vtr::calloc(i, sizeof(int));
    annotation->value = (char**)vtr::calloc(i, sizeof(char*));
    annotation->line_num = loc_data.line(Parent);
    /* Todo: This is slow, I should use a case lookup */
    i = 0;
    if (0 == strcmp(Parent.name(), "delay_constant")) {
        annotation->type = E_ANNOT_PIN_TO_PIN_DELAY;
        annotation->format = E_ANNOT_PIN_TO_PIN_CONSTANT;
        Prop = get_attribute(Parent, "max", loc_data, ReqOpt::OPTIONAL).as_string(nullptr);
        if (Prop) {
            annotation->prop[i] = (int)E_ANNOT_PIN_TO_PIN_DELAY_MAX;
            annotation->value[i] = vtr::strdup(Prop);
            i++;
        }
        Prop = get_attribute(Parent, "min", loc_data, ReqOpt::OPTIONAL).as_string(nullptr);
        if (Prop) {
            annotation->prop[i] = (int)E_ANNOT_PIN_TO_PIN_DELAY_MIN;
            annotation->value[i] = vtr::strdup(Prop);
            i++;
        }
        Prop = get_attribute(Parent, "in_port", loc_data).value();
        annotation->input_pins = vtr::strdup(Prop);

        Prop = get_attribute(Parent, "out_port", loc_data).value();
        annotation->output_pins = vtr::strdup(Prop);

    } else if (0 == strcmp(Parent.name(), "delay_matrix")) {
        annotation->type = E_ANNOT_PIN_TO_PIN_DELAY;
        annotation->format = E_ANNOT_PIN_TO_PIN_MATRIX;
        Prop = get_attribute(Parent, "type", loc_data).value();
        annotation->value[i] = vtr::strdup(Parent.child_value());

        if (0 == strcmp(Prop, "max")) {
            annotation->prop[i] = (int)E_ANNOT_PIN_TO_PIN_DELAY_MAX;
        } else {
            VTR_ASSERT(0 == strcmp(Prop, "min"));
            annotation->prop[i] = (int)E_ANNOT_PIN_TO_PIN_DELAY_MIN;
        }

        i++;
        Prop = get_attribute(Parent, "in_port", loc_data).value();
        annotation->input_pins = vtr::strdup(Prop);

        Prop = get_attribute(Parent, "out_port", loc_data).value();
        annotation->output_pins = vtr::strdup(Prop);

    } else if (0 == strcmp(Parent.name(), "C_constant")) {
        annotation->type = E_ANNOT_PIN_TO_PIN_CAPACITANCE;
        annotation->format = E_ANNOT_PIN_TO_PIN_CONSTANT;
        Prop = get_attribute(Parent, "C", loc_data).value();
        annotation->value[i] = vtr::strdup(Prop);
        annotation->prop[i] = (int)E_ANNOT_PIN_TO_PIN_CAPACITANCE_C;
        i++;

        Prop = get_attribute(Parent, "in_port", loc_data, ReqOpt::OPTIONAL).as_string(nullptr);
        annotation->input_pins = vtr::strdup(Prop);

        Prop = get_attribute(Parent, "out_port", loc_data, ReqOpt::OPTIONAL).as_string(nullptr);
        annotation->output_pins = vtr::strdup(Prop);
        VTR_ASSERT(annotation->output_pins != nullptr || annotation->input_pins != nullptr);

    } else if (0 == strcmp(Parent.name(), "C_matrix")) {
        annotation->type = E_ANNOT_PIN_TO_PIN_CAPACITANCE;
        annotation->format = E_ANNOT_PIN_TO_PIN_MATRIX;
        annotation->value[i] = vtr::strdup(Parent.child_value());
        annotation->prop[i] = (int)E_ANNOT_PIN_TO_PIN_CAPACITANCE_C;
        i++;

        Prop = get_attribute(Parent, "in_port", loc_data, ReqOpt::OPTIONAL).as_string(nullptr);
        annotation->input_pins = vtr::strdup(Prop);

        Prop = get_attribute(Parent, "out_port", loc_data, ReqOpt::OPTIONAL).as_string(nullptr);
        annotation->output_pins = vtr::strdup(Prop);
        VTR_ASSERT(annotation->output_pins != nullptr || annotation->input_pins != nullptr);

    } else if (0 == strcmp(Parent.name(), "T_setup")) {
        annotation->type = E_ANNOT_PIN_TO_PIN_DELAY;
        annotation->format = E_ANNOT_PIN_TO_PIN_CONSTANT;
        Prop = get_attribute(Parent, "value", loc_data).value();
        annotation->prop[i] = (int)E_ANNOT_PIN_TO_PIN_DELAY_TSETUP;
        annotation->value[i] = vtr::strdup(Prop);

        i++;
        Prop = get_attribute(Parent, "port", loc_data).value();
        annotation->input_pins = vtr::strdup(Prop);

        Prop = get_attribute(Parent, "clock", loc_data).value();
        annotation->clock = vtr::strdup(Prop);

        primitives_annotation_clock_match(annotation, parent_pb_type);

    } else if (0 == strcmp(Parent.name(), "T_clock_to_Q")) {
        annotation->type = E_ANNOT_PIN_TO_PIN_DELAY;
        annotation->format = E_ANNOT_PIN_TO_PIN_CONSTANT;
        Prop = get_attribute(Parent, "max", loc_data, ReqOpt::OPTIONAL).as_string(nullptr);

        bool found_min_max_attrib = false;
        if (Prop) {
            annotation->prop[i] = (int)E_ANNOT_PIN_TO_PIN_DELAY_CLOCK_TO_Q_MAX;
            annotation->value[i] = vtr::strdup(Prop);
            i++;
            found_min_max_attrib = true;
        }
        Prop = get_attribute(Parent, "min", loc_data, ReqOpt::OPTIONAL).as_string(nullptr);
        if (Prop) {
            annotation->prop[i] = (int)E_ANNOT_PIN_TO_PIN_DELAY_CLOCK_TO_Q_MIN;
            annotation->value[i] = vtr::strdup(Prop);
            i++;
            found_min_max_attrib = true;
        }

        if (!found_min_max_attrib) {
            archfpga_throw(loc_data.filename_c_str(), loc_data.line(Parent),
                           "Failed to find either 'max' or 'min' attribute required for <%s> in <%s>",
                           Parent.name(), Parent.parent().name());
        }

        Prop = get_attribute(Parent, "port", loc_data).value();
        annotation->input_pins = vtr::strdup(Prop);

        Prop = get_attribute(Parent, "clock", loc_data).value();
        annotation->clock = vtr::strdup(Prop);

        primitives_annotation_clock_match(annotation, parent_pb_type);

    } else if (0 == strcmp(Parent.name(), "T_hold")) {
        annotation->type = E_ANNOT_PIN_TO_PIN_DELAY;
        annotation->format = E_ANNOT_PIN_TO_PIN_CONSTANT;
        Prop = get_attribute(Parent, "value", loc_data).value();
        annotation->prop[i] = (int)E_ANNOT_PIN_TO_PIN_DELAY_THOLD;
        annotation->value[i] = vtr::strdup(Prop);
        i++;

        Prop = get_attribute(Parent, "port", loc_data).value();
        annotation->input_pins = vtr::strdup(Prop);

        Prop = get_attribute(Parent, "clock", loc_data).value();
        annotation->clock = vtr::strdup(Prop);

        primitives_annotation_clock_match(annotation, parent_pb_type);

    } else if (0 == strcmp(Parent.name(), "pack_pattern")) {
        annotation->type = E_ANNOT_PIN_TO_PIN_PACK_PATTERN;
        annotation->format = E_ANNOT_PIN_TO_PIN_CONSTANT;
        Prop = get_attribute(Parent, "name", loc_data).value();
        annotation->prop[i] = (int)E_ANNOT_PIN_TO_PIN_PACK_PATTERN_NAME;
        annotation->value[i] = vtr::strdup(Prop);
        i++;

        Prop = get_attribute(Parent, "in_port", loc_data).value();
        annotation->input_pins = vtr::strdup(Prop);

        Prop = get_attribute(Parent, "out_port", loc_data).value();
        annotation->output_pins = vtr::strdup(Prop);

    } else {
        archfpga_throw(loc_data.filename_c_str(), loc_data.line(Parent),
                       "Unknown port type %s in %s in %s", Parent.name(),
                       Parent.parent().name(), Parent.parent().parent().name());
    }
    VTR_ASSERT(i == annotation->num_value_prop_pairs);
}

static void ProcessPb_TypePowerPinToggle(pugi::xml_node parent, t_pb_type* pb_type, const pugiutil::loc_data& loc_data) {
    pugi::xml_node cur;
    const char* prop;
    t_port* port;
    int high, low;

    cur = get_first_child(parent, "port", loc_data, ReqOpt::OPTIONAL);
    while (cur) {
        prop = get_attribute(cur, "name", loc_data).value();

        port = findPortByName(prop, pb_type, &high, &low);
        if (!port) {
            archfpga_throw(loc_data.filename_c_str(), loc_data.line(cur),
                           "Could not find port '%s' needed for energy per toggle.",
                           prop);
        }
        if (high != port->num_pins - 1 || low != 0) {
            archfpga_throw(loc_data.filename_c_str(), loc_data.line(cur),
                           "Pin-toggle does not support pin indices (%s)", prop);
        }

        if (port->port_power->pin_toggle_initialized) {
            archfpga_throw(loc_data.filename_c_str(), loc_data.line(cur),
                           "Duplicate pin-toggle energy for port '%s'", port->name);
        }
        port->port_power->pin_toggle_initialized = true;

        /* Get energy per toggle */
        port->port_power->energy_per_toggle = get_attribute(cur,
                                                            "energy_per_toggle", loc_data)
                                                  .as_float(0.);

        /* Get scaled by factor */
        bool reverse_scaled = false;
        prop = get_attribute(cur, "scaled_by_static_prob", loc_data, ReqOpt::OPTIONAL).as_string(nullptr);
        if (!prop) {
            prop = get_attribute(cur, "scaled_by_static_prob_n", loc_data, ReqOpt::OPTIONAL).as_string(nullptr);
            if (prop) {
                reverse_scaled = true;
            }
        }

        if (prop) {
            port->port_power->scaled_by_port = findPortByName(prop, pb_type,
                                                              &high, &low);
            if (high != low) {
                archfpga_throw(loc_data.filename_c_str(), loc_data.line(cur),
                               "Pin-toggle 'scaled_by_static_prob' must be a single pin (%s)",
                               prop);
            }
            port->port_power->scaled_by_port_pin_idx = high;
            port->port_power->reverse_scaled = reverse_scaled;
        }

        cur = cur.next_sibling(cur.name());
    }
}

static void ProcessPb_TypePower(pugi::xml_node Parent, t_pb_type* pb_type, const pugiutil::loc_data& loc_data) {
    pugi::xml_node cur, child;
    bool require_dynamic_absolute = false;
    bool require_static_absolute = false;
    bool require_dynamic_C_internal = false;

    cur = get_first_child(Parent, "power", loc_data, ReqOpt::OPTIONAL);
    if (!cur) {
        return;
    }

    switch (pb_type->pb_type_power->estimation_method) {
        case POWER_METHOD_TOGGLE_PINS:
            ProcessPb_TypePowerPinToggle(cur, pb_type, loc_data);
            require_static_absolute = true;
            break;
        case POWER_METHOD_C_INTERNAL:
            require_dynamic_C_internal = true;
            require_static_absolute = true;
            break;
        case POWER_METHOD_ABSOLUTE:
            require_dynamic_absolute = true;
            require_static_absolute = true;
            break;
        default:
            break;
    }

    if (require_static_absolute) {
        child = get_single_child(cur, "static_power", loc_data);
        pb_type->pb_type_power->absolute_power_per_instance.leakage = get_attribute(child, "power_per_instance", loc_data).as_float(0.);
    }

    if (require_dynamic_absolute) {
        child = get_single_child(cur, "dynamic_power", loc_data);
        pb_type->pb_type_power->absolute_power_per_instance.dynamic = get_attribute(child, "power_per_instance", loc_data).as_float(0.);
    }

    if (require_dynamic_C_internal) {
        child = get_single_child(cur, "dynamic_power", loc_data);
        pb_type->pb_type_power->C_internal = get_attribute(child,
                                                           "C_internal", loc_data)
                                                 .as_float(0.);
    }
}

static void ProcessPb_TypePowerEstMethod(pugi::xml_node Parent, t_pb_type* pb_type, const pugiutil::loc_data& loc_data) {
    pugi::xml_node cur;
    const char* prop;

    e_power_estimation_method parent_power_method;

    prop = nullptr;

    cur = get_first_child(Parent, "power", loc_data, ReqOpt::OPTIONAL);
    if (cur) {
        prop = get_attribute(cur, "method", loc_data, ReqOpt::OPTIONAL).as_string(nullptr);
    }

    if (pb_type->parent_mode && pb_type->parent_mode->parent_pb_type) {
        parent_power_method = pb_type->parent_mode->parent_pb_type->pb_type_power->estimation_method;
    } else {
        parent_power_method = POWER_METHOD_AUTO_SIZES;
    }

    if (!prop) {
        /* default method is auto-size */
        pb_type->pb_type_power->estimation_method = power_method_inherited(parent_power_method);
    } else if (strcmp(prop, "auto-size") == 0) {
        pb_type->pb_type_power->estimation_method = POWER_METHOD_AUTO_SIZES;
    } else if (strcmp(prop, "specify-size") == 0) {
        pb_type->pb_type_power->estimation_method = POWER_METHOD_SPECIFY_SIZES;
    } else if (strcmp(prop, "pin-toggle") == 0) {
        pb_type->pb_type_power->estimation_method = POWER_METHOD_TOGGLE_PINS;
    } else if (strcmp(prop, "c-internal") == 0) {
        pb_type->pb_type_power->estimation_method = POWER_METHOD_C_INTERNAL;
    } else if (strcmp(prop, "absolute") == 0) {
        pb_type->pb_type_power->estimation_method = POWER_METHOD_ABSOLUTE;
    } else if (strcmp(prop, "ignore") == 0) {
        pb_type->pb_type_power->estimation_method = POWER_METHOD_IGNORE;
    } else if (strcmp(prop, "sum-of-children") == 0) {
        pb_type->pb_type_power->estimation_method = POWER_METHOD_SUM_OF_CHILDREN;
    } else {
        archfpga_throw(loc_data.filename_c_str(), loc_data.line(cur),
                       "Invalid power estimation method for pb_type '%s'",
                       pb_type->name);
    }
}

/* Takes in a pb_type, allocates and loads data for it and recurses downwards */
static void ProcessPb_Type(vtr::string_internment* strings,
                           pugi::xml_node Parent,
                           t_pb_type* pb_type,
                           t_mode* mode,
                           const bool timing_enabled,
                           const t_arch& arch,
                           const pugiutil::loc_data& loc_data,
                           int& pb_idx) {
    int num_ports, i, j, k, num_annotations;
    const char* Prop;
    pugi::xml_node Cur;

    bool is_root_pb_type = !(mode != nullptr && mode->parent_pb_type != nullptr);
    bool is_leaf_pb_type = bool(get_attribute(Parent, "blif_model", loc_data, ReqOpt::OPTIONAL));

    std::vector<std::string> children_to_expect = {"input", "output", "clock", "mode", "power", "metadata"};
    if (!is_leaf_pb_type) {
        //Non-leafs may have a model/pb_type children
        children_to_expect.push_back("model");
        children_to_expect.push_back("pb_type");
        children_to_expect.push_back("interconnect");

        if (is_root_pb_type) {
            VTR_ASSERT(!is_leaf_pb_type);
            //Top level pb_type's may also have the following tag types
            children_to_expect.push_back("fc");
            children_to_expect.push_back("pinlocations");
            children_to_expect.push_back("switchblock_locations");
        }
    } else {
        VTR_ASSERT(is_leaf_pb_type);
        VTR_ASSERT(!is_root_pb_type);

        //Leaf pb_type's may also have the following tag types
        children_to_expect.push_back("T_setup");
        children_to_expect.push_back("T_hold");
        children_to_expect.push_back("T_clock_to_Q");
        children_to_expect.push_back("delay_constant");
        children_to_expect.push_back("delay_matrix");
    }

    //Sanity check contained tags
    expect_only_children(Parent, children_to_expect, loc_data);

    char* class_name;
    /* STL maps for checking various duplicate names */
    std::map<std::string, int> pb_port_names;
    std::map<std::string, int> mode_names;
    std::pair<std::map<std::string, int>::iterator, bool> ret_pb_ports;
    std::pair<std::map<std::string, int>::iterator, bool> ret_mode_names;
    int num_in_ports, num_out_ports, num_clock_ports;
    int num_delay_constant, num_delay_matrix, num_C_constant, num_C_matrix,
        num_T_setup, num_T_cq, num_T_hold;

    pb_type->parent_mode = mode;
    pb_type->index_in_logical_block = pb_idx;
    if (mode != nullptr && mode->parent_pb_type != nullptr) {
        pb_type->depth = mode->parent_pb_type->depth + 1;
        Prop = get_attribute(Parent, "name", loc_data).value();
        pb_type->name = vtr::strdup(Prop);
    } else {
        pb_type->depth = 0;
        /* same name as type */
    }

    Prop = get_attribute(Parent, "blif_model", loc_data, ReqOpt::OPTIONAL).as_string(nullptr);
    pb_type->blif_model = vtr::strdup(Prop);

    pb_type->class_type = UNKNOWN_CLASS;
    Prop = get_attribute(Parent, "class", loc_data, ReqOpt::OPTIONAL).as_string(nullptr);
    class_name = vtr::strdup(Prop);

    if (class_name) {
        if (0 == strcmp(class_name, PB_TYPE_CLASS_STRING[LUT_CLASS])) {
            pb_type->class_type = LUT_CLASS;
        } else if (0 == strcmp(class_name, PB_TYPE_CLASS_STRING[LATCH_CLASS])) {
            pb_type->class_type = LATCH_CLASS;
        } else if (0 == strcmp(class_name, PB_TYPE_CLASS_STRING[MEMORY_CLASS])) {
            pb_type->class_type = MEMORY_CLASS;
        } else {
            archfpga_throw(loc_data.filename_c_str(), loc_data.line(Parent),
                           "Unknown class '%s' in pb_type '%s'\n", class_name,
                           pb_type->name);
        }
        free(class_name);
    }

    if (mode == nullptr) {
        pb_type->num_pb = 1;
    } else {
        pb_type->num_pb = get_attribute(Parent, "num_pb", loc_data).as_int(0);
    }

    VTR_ASSERT(pb_type->num_pb > 0);
    num_ports = num_in_ports = num_out_ports = num_clock_ports = 0;
    num_in_ports = count_children(Parent, "input", loc_data, ReqOpt::OPTIONAL);
    num_out_ports = count_children(Parent, "output", loc_data, ReqOpt::OPTIONAL);
    num_clock_ports = count_children(Parent, "clock", loc_data, ReqOpt::OPTIONAL);
    num_ports = num_in_ports + num_out_ports + num_clock_ports;
    pb_type->ports = (t_port*)vtr::calloc(num_ports, sizeof(t_port));
    pb_type->num_ports = num_ports;

    /* Enforce VPR's definition of LUT/FF by checking number of ports */
    if (pb_type->class_type == LUT_CLASS
        || pb_type->class_type == LATCH_CLASS) {
        if (num_in_ports != 1 || num_out_ports != 1) {
            archfpga_throw(loc_data.filename_c_str(), loc_data.line(Parent),
                           "%s primitives must contain exactly one input port and one output port."
                           "Found '%d' input port(s) and '%d' output port(s) for '%s'",
                           (pb_type->class_type == LUT_CLASS) ? "LUT" : "Latch",
                           num_in_ports, num_out_ports, pb_type->name);
        }
    }

    /* Initialize Power Structure */
    pb_type->pb_type_power = (t_pb_type_power*)vtr::calloc(1,
                                                           sizeof(t_pb_type_power));
    ProcessPb_TypePowerEstMethod(Parent, pb_type, loc_data);

    /* process ports */
    j = 0;
    int absolute_port_first_pin_index = 0;

    for (i = 0; i < 3; i++) {
        if (i == 0) {
            k = 0;
            Cur = get_first_child(Parent, "input", loc_data, ReqOpt::OPTIONAL);
        } else if (i == 1) {
            k = 0;
            Cur = get_first_child(Parent, "output", loc_data, ReqOpt::OPTIONAL);
        } else {
            k = 0;
            Cur = get_first_child(Parent, "clock", loc_data, ReqOpt::OPTIONAL);
        }
        while (Cur) {
            pb_type->ports[j].parent_pb_type = pb_type;
            pb_type->ports[j].index = j;
            pb_type->ports[j].port_index_by_type = k;
            ProcessPb_TypePort(Cur, &pb_type->ports[j],
                               pb_type->pb_type_power->estimation_method, is_root_pb_type, loc_data);

            pb_type->ports[j].absolute_first_pin_index = absolute_port_first_pin_index;
            absolute_port_first_pin_index += pb_type->ports[j].num_pins;

            //Check port name duplicates
            ret_pb_ports = pb_port_names.insert(std::pair<std::string, int>(pb_type->ports[j].name, 0));
            if (!ret_pb_ports.second) {
                archfpga_throw(loc_data.filename_c_str(), loc_data.line(Cur),
                               "Duplicate port names in pb_type '%s': port '%s'\n",
                               pb_type->name, pb_type->ports[j].name);
            }

            /* get next iteration */
            j++;
            k++;
            Cur = Cur.next_sibling(Cur.name());
        }
    }

    VTR_ASSERT(j == num_ports);

    /* Count stats on the number of each type of pin */
    pb_type->num_clock_pins = pb_type->num_input_pins = pb_type->num_output_pins = 0;
    for (i = 0; i < pb_type->num_ports; i++) {
        if (pb_type->ports[i].type == IN_PORT
            && pb_type->ports[i].is_clock == false) {
            pb_type->num_input_pins += pb_type->ports[i].num_pins;
        } else if (pb_type->ports[i].type == OUT_PORT) {
            pb_type->num_output_pins += pb_type->ports[i].num_pins;
        } else {
            VTR_ASSERT(pb_type->ports[i].is_clock
                       && pb_type->ports[i].type == IN_PORT);
            pb_type->num_clock_pins += pb_type->ports[i].num_pins;
        }
    }

    pb_type->num_pins = pb_type->num_input_pins + pb_type->num_output_pins + pb_type->num_clock_pins;

    //Warn that max_internal_delay is no longer supported
    //TODO: eventually remove
    try {
        expect_child_node_count(Parent, "max_internal_delay", 0, loc_data);
    } catch (pugiutil::XmlError& e) {
        std::string msg = e.what();
        msg += ". <max_internal_delay> has been replaced with <delay_constant>/<delay_matrix> between sequential primitive ports.";
        msg += " Please upgrade your architecture file.";
        archfpga_throw(e.filename().c_str(), e.line(), msg.c_str());
    }

    pb_type->annotations = nullptr;
    pb_type->num_annotations = 0;
    i = 0;
    /* Determine if this is a leaf or container pb_type */
    if (pb_type->blif_model != nullptr) {
        /* Process delay and capacitance annotations */
        num_annotations = 0;
        num_delay_constant = count_children(Parent, "delay_constant", loc_data, ReqOpt::OPTIONAL);
        num_delay_matrix = count_children(Parent, "delay_matrix", loc_data, ReqOpt::OPTIONAL);
        num_C_constant = count_children(Parent, "C_constant", loc_data, ReqOpt::OPTIONAL);
        num_C_matrix = count_children(Parent, "C_matrix", loc_data, ReqOpt::OPTIONAL);
        num_T_setup = count_children(Parent, "T_setup", loc_data, ReqOpt::OPTIONAL);
        num_T_cq = count_children(Parent, "T_clock_to_Q", loc_data, ReqOpt::OPTIONAL);
        num_T_hold = count_children(Parent, "T_hold", loc_data, ReqOpt::OPTIONAL);
        num_annotations = num_delay_constant + num_delay_matrix + num_C_constant
                          + num_C_matrix + num_T_setup + num_T_cq + num_T_hold;

        pb_type->annotations = (t_pin_to_pin_annotation*)vtr::calloc(num_annotations, sizeof(t_pin_to_pin_annotation));
        pb_type->num_annotations = num_annotations;

        j = 0;
        for (i = 0; i < 7; i++) {
            if (i == 0) {
                Cur = get_first_child(Parent, "delay_constant", loc_data, ReqOpt::OPTIONAL);
            } else if (i == 1) {
                Cur = get_first_child(Parent, "delay_matrix", loc_data, ReqOpt::OPTIONAL);
            } else if (i == 2) {
                Cur = get_first_child(Parent, "C_constant", loc_data, ReqOpt::OPTIONAL);
            } else if (i == 3) {
                Cur = get_first_child(Parent, "C_matrix", loc_data, ReqOpt::OPTIONAL);
            } else if (i == 4) {
                Cur = get_first_child(Parent, "T_setup", loc_data, ReqOpt::OPTIONAL);
            } else if (i == 5) {
                Cur = get_first_child(Parent, "T_clock_to_Q", loc_data, ReqOpt::OPTIONAL);
            } else if (i == 6) {
                Cur = get_first_child(Parent, "T_hold", loc_data, ReqOpt::OPTIONAL);
            }
            while (Cur) {
                ProcessPinToPinAnnotations(Cur, &pb_type->annotations[j],
                                           pb_type, loc_data);

                /* get next iteration */
                j++;
                Cur = Cur.next_sibling(Cur.name());
            }
        }
        VTR_ASSERT(j == num_annotations);

        if (timing_enabled) {
            check_leaf_pb_model_timing_consistency(pb_type, arch);
        }

        /* leaf pb_type, if special known class, then read class lib otherwise treat as primitive */
        if (pb_type->class_type == LUT_CLASS) {
            ProcessLutClass(pb_type);
        } else if (pb_type->class_type == MEMORY_CLASS) {
            ProcessMemoryClass(pb_type);
        } else {
            /* other leaf pb_type do not have modes */
            pb_type->num_modes = 0;
            VTR_ASSERT(count_children(Parent, "mode", loc_data, ReqOpt::OPTIONAL) == 0);
        }
    } else {
        /* container pb_type, process modes */
        VTR_ASSERT(pb_type->class_type == UNKNOWN_CLASS);
        pb_type->num_modes = count_children(Parent, "mode", loc_data, ReqOpt::OPTIONAL);
        pb_type->pb_type_power->leakage_default_mode = 0;

        if (pb_type->num_modes == 0) {
            /* The pb_type operates in an implied one mode */
            pb_type->num_modes = 1;
            pb_type->modes = new t_mode[pb_type->num_modes];
            pb_type->modes[i].parent_pb_type = pb_type;
            pb_type->modes[i].index = i;
            ProcessMode(strings, Parent, &pb_type->modes[i], timing_enabled, arch, loc_data, pb_idx);
            i++;
        } else {
            pb_type->modes = new t_mode[pb_type->num_modes];

            Cur = get_first_child(Parent, "mode", loc_data);
            while (Cur != nullptr) {
                if (0 == strcmp(Cur.name(), "mode")) {
                    pb_type->modes[i].parent_pb_type = pb_type;
                    pb_type->modes[i].index = i;
                    ProcessMode(strings, Cur, &pb_type->modes[i], timing_enabled, arch, loc_data, pb_idx);

                    ret_mode_names = mode_names.insert(std::pair<std::string, int>(pb_type->modes[i].name, 0));
                    if (!ret_mode_names.second) {
                        archfpga_throw(loc_data.filename_c_str(), loc_data.line(Cur),
                                       "Duplicate mode name: '%s' in pb_type '%s'.\n",
                                       pb_type->modes[i].name, pb_type->name);
                    }

                    /* get next iteration */
                    i++;
                    Cur = Cur.next_sibling(Cur.name());
                }
            }
        }
        VTR_ASSERT(i == pb_type->num_modes);
    }

    pb_port_names.clear();
    mode_names.clear();

    pb_type->meta = ProcessMetadata(strings, Parent, loc_data);
    ProcessPb_TypePower(Parent, pb_type, loc_data);
}

static void ProcessPb_TypePort_Power(pugi::xml_node Parent, t_port* port, e_power_estimation_method power_method, const pugiutil::loc_data& loc_data) {
    pugi::xml_node cur;
    const char* prop;
    bool wire_defined = false;

    port->port_power = (t_port_power*)vtr::calloc(1, sizeof(t_port_power));

    //Defaults
    if (power_method == POWER_METHOD_AUTO_SIZES) {
        port->port_power->wire_type = POWER_WIRE_TYPE_AUTO;
        port->port_power->buffer_type = POWER_BUFFER_TYPE_AUTO;
    } else if (power_method == POWER_METHOD_SPECIFY_SIZES) {
        port->port_power->wire_type = POWER_WIRE_TYPE_IGNORED;
        port->port_power->buffer_type = POWER_BUFFER_TYPE_NONE;
    }

    cur = get_single_child(Parent, "power", loc_data, ReqOpt::OPTIONAL);

    if (cur) {
        /* Wire capacitance */

        /* Absolute C provided */
        prop = get_attribute(cur, "wire_capacitance", loc_data, ReqOpt::OPTIONAL).as_string(nullptr);
        if (prop) {
            if (!(power_method == POWER_METHOD_AUTO_SIZES
                  || power_method == POWER_METHOD_SPECIFY_SIZES)) {
                archfpga_throw(loc_data.filename_c_str(), loc_data.line(cur),
                               "Wire capacitance defined for port '%s'.  This is an invalid option for the parent pb_type '%s' power estimation method.",
                               port->name, port->parent_pb_type->name);
            } else {
                wire_defined = true;
                port->port_power->wire_type = POWER_WIRE_TYPE_C;
                port->port_power->wire.C = (float)atof(prop);
            }
        }

        /* Wire absolute length provided */
        prop = get_attribute(cur, "wire_length", loc_data, ReqOpt::OPTIONAL).as_string(nullptr);
        if (prop) {
            if (!(power_method == POWER_METHOD_AUTO_SIZES
                  || power_method == POWER_METHOD_SPECIFY_SIZES)) {
                archfpga_throw(loc_data.filename_c_str(), loc_data.line(cur),
                               "Wire length defined for port '%s'.  This is an invalid option for the parent pb_type '%s' power estimation method.",
                               port->name, port->parent_pb_type->name);
            } else if (wire_defined) {
                archfpga_throw(loc_data.filename_c_str(), loc_data.line(cur),
                               "Multiple wire properties defined for port '%s', pb_type '%s'.",
                               port->name, port->parent_pb_type->name);
            } else if (strcmp(prop, "auto") == 0) {
                wire_defined = true;
                port->port_power->wire_type = POWER_WIRE_TYPE_AUTO;
            } else {
                wire_defined = true;
                port->port_power->wire_type = POWER_WIRE_TYPE_ABSOLUTE_LENGTH;
                port->port_power->wire.absolute_length = (float)atof(prop);
            }
        }

        /* Wire relative length provided */
        prop = get_attribute(cur, "wire_relative_length", loc_data, ReqOpt::OPTIONAL).as_string(nullptr);
        if (prop) {
            if (!(power_method == POWER_METHOD_AUTO_SIZES
                  || power_method == POWER_METHOD_SPECIFY_SIZES)) {
                archfpga_throw(loc_data.filename_c_str(), loc_data.line(cur),
                               "Wire relative length defined for port '%s'.  This is an invalid option for the parent pb_type '%s' power estimation method.",
                               port->name, port->parent_pb_type->name);
            } else if (wire_defined) {
                archfpga_throw(loc_data.filename_c_str(), loc_data.line(cur),
                               "Multiple wire properties defined for port '%s', pb_type '%s'.",
                               port->name, port->parent_pb_type->name);
            } else {
                wire_defined = true;
                port->port_power->wire_type = POWER_WIRE_TYPE_RELATIVE_LENGTH;
                port->port_power->wire.relative_length = (float)atof(prop);
            }
        }

        /* Buffer Size */
        prop = get_attribute(cur, "buffer_size", loc_data, ReqOpt::OPTIONAL).as_string(nullptr);
        if (prop) {
            if (!(power_method == POWER_METHOD_AUTO_SIZES
                  || power_method == POWER_METHOD_SPECIFY_SIZES)) {
                archfpga_throw(loc_data.filename_c_str(), loc_data.line(cur),
                               "Buffer size defined for port '%s'.  This is an invalid option for the parent pb_type '%s' power estimation method.",
                               port->name, port->parent_pb_type->name);
            } else if (strcmp(prop, "auto") == 0) {
                port->port_power->buffer_type = POWER_BUFFER_TYPE_AUTO;
            } else {
                port->port_power->buffer_type = POWER_BUFFER_TYPE_ABSOLUTE_SIZE;
                port->port_power->buffer_size = (float)atof(prop);
            }
        }
    }
}

static void ProcessPb_TypePort(pugi::xml_node Parent, t_port* port, e_power_estimation_method power_method, const bool is_root_pb_type, const pugiutil::loc_data& loc_data) {
    std::vector<std::string> expected_attributes = {"name", "num_pins", "port_class"};
    if (is_root_pb_type) {
        expected_attributes.push_back("equivalent");

        if (Parent.name() == "input"s || Parent.name() == "clock"s) {
            expected_attributes.push_back("is_non_clock_global");
        }
    }

    expect_only_attributes(Parent, expected_attributes, loc_data);

    const char* Prop;
    Prop = get_attribute(Parent, "name", loc_data).value();
    port->name = vtr::strdup(Prop);

    Prop = get_attribute(Parent, "port_class", loc_data, ReqOpt::OPTIONAL).as_string(nullptr);
    port->port_class = vtr::strdup(Prop);

    Prop = get_attribute(Parent, "equivalent", loc_data, ReqOpt::OPTIONAL).as_string(nullptr);
    if (Prop) {
        if (Prop == "none"s) {
            port->equivalent = PortEquivalence::NONE;
        } else if (Prop == "full"s) {
            port->equivalent = PortEquivalence::FULL;
        } else if (Prop == "instance"s) {
            if (Parent.name() == "output"s) {
                port->equivalent = PortEquivalence::INSTANCE;
            } else {
                archfpga_throw(loc_data.filename_c_str(), loc_data.line(Parent),
                               "Invalid pin equivalence '%s' for %s port.", Prop, Parent.name());
            }
        } else {
            archfpga_throw(loc_data.filename_c_str(), loc_data.line(Parent),
                           "Invalid pin equivalence '%s'.", Prop);
        }
    }
    port->num_pins = get_attribute(Parent, "num_pins", loc_data).as_int(0);
    port->is_non_clock_global = get_attribute(Parent,
                                              "is_non_clock_global", loc_data, ReqOpt::OPTIONAL)
                                    .as_bool(false);

    if (port->num_pins <= 0) {
        archfpga_throw(loc_data.filename_c_str(), loc_data.line(Parent),
                       "Invalid number of pins %d for %s port.", port->num_pins, Parent.name());
    }

    if (0 == strcmp(Parent.name(), "input")) {
        port->type = IN_PORT;
        port->is_clock = false;

        /* Check if LUT/FF port class is lut_in/D */
        if (port->parent_pb_type->class_type == LUT_CLASS) {
            if ((!port->port_class) || strcmp("lut_in", port->port_class)) {
                archfpga_throw(loc_data.filename_c_str(), loc_data.line(Parent),
                               "Inputs to LUT primitives must have a port class named "
                               "as \"lut_in\".");
            }
        } else if (port->parent_pb_type->class_type == LATCH_CLASS) {
            if ((!port->port_class) || strcmp("D", port->port_class)) {
                archfpga_throw(loc_data.filename_c_str(), loc_data.line(Parent),
                               "Input to flipflop primitives must have a port class named "
                               "as \"D\".");
            }
            /* Only allow one input pin for FF's */
            if (port->num_pins != 1) {
                archfpga_throw(loc_data.filename_c_str(), loc_data.line(Parent),
                               "Input port of flipflop primitives must have exactly one pin. "
                               "Found %d.",
                               port->num_pins);
            }
        }

    } else if (0 == strcmp(Parent.name(), "output")) {
        port->type = OUT_PORT;
        port->is_clock = false;

        /* Check if LUT/FF port class is lut_out/Q */
        if (port->parent_pb_type->class_type == LUT_CLASS) {
            if ((!port->port_class) || strcmp("lut_out", port->port_class)) {
                archfpga_throw(loc_data.filename_c_str(), loc_data.line(Parent),
                               "Output to LUT primitives must have a port class named "
                               "as \"lut_in\".");
            }
            /* Only allow one output pin for LUT's */
            if (port->num_pins != 1) {
                archfpga_throw(loc_data.filename_c_str(), loc_data.line(Parent),
                               "Output port of LUT primitives must have exactly one pin. "
                               "Found %d.",
                               port->num_pins);
            }
        } else if (port->parent_pb_type->class_type == LATCH_CLASS) {
            if ((!port->port_class) || strcmp("Q", port->port_class)) {
                archfpga_throw(loc_data.filename_c_str(), loc_data.line(Parent),
                               "Output to flipflop primitives must have a port class named "
                               "as \"D\".");
            }
            /* Only allow one output pin for FF's */
            if (port->num_pins != 1) {
                archfpga_throw(loc_data.filename_c_str(), loc_data.line(Parent),
                               "Output port of flipflop primitives must have exactly one pin. "
                               "Found %d.",
                               port->num_pins);
            }
        }
    } else if (0 == strcmp(Parent.name(), "clock")) {
        port->type = IN_PORT;
        port->is_clock = true;
        if (port->is_non_clock_global == true) {
            archfpga_throw(loc_data.filename_c_str(), loc_data.line(Parent),
                           "Port %s cannot be both a clock and a non-clock simultaneously\n",
                           Parent.name());
        }

        if (port->parent_pb_type->class_type == LATCH_CLASS) {
            if ((!port->port_class) || strcmp("clock", port->port_class)) {
                archfpga_throw(loc_data.filename_c_str(), loc_data.line(Parent),
                               "Clock to flipflop primitives must have a port class named "
                               "as \"clock\".");
            }
            /* Only allow one output pin for FF's */
            if (port->num_pins != 1) {
                archfpga_throw(loc_data.filename_c_str(), loc_data.line(Parent),
                               "Clock port of flipflop primitives must have exactly one pin. "
                               "Found %d.",
                               port->num_pins);
            }
        }
    } else {
        archfpga_throw(loc_data.filename_c_str(), loc_data.line(Parent),
                       "Unknown port type %s", Parent.name());
    }

    ProcessPb_TypePort_Power(Parent, port, power_method, loc_data);
}

static void ProcessInterconnect(vtr::string_internment* strings, pugi::xml_node Parent, t_mode* mode, const pugiutil::loc_data& loc_data) {
    int num_interconnect = 0;
    int num_complete, num_direct, num_mux;
    int i, j, k, L_index, num_annotations;
    int num_delay_constant, num_delay_matrix, num_C_constant, num_C_matrix,
        num_pack_pattern;
    const char* Prop;
    pugi::xml_node Cur;
    pugi::xml_node Cur2;

    std::map<std::string, int> interc_names;
    std::pair<std::map<std::string, int>::iterator, bool> ret_interc_names;

    num_complete = num_direct = num_mux = 0;
    num_complete = count_children(Parent, "complete", loc_data, ReqOpt::OPTIONAL);
    num_direct = count_children(Parent, "direct", loc_data, ReqOpt::OPTIONAL);
    num_mux = count_children(Parent, "mux", loc_data, ReqOpt::OPTIONAL);
    num_interconnect = num_complete + num_direct + num_mux;

    mode->num_interconnect = num_interconnect;
    mode->interconnect = new t_interconnect[num_interconnect];

    i = 0;
    for (L_index = 0; L_index < 3; L_index++) {
        if (L_index == 0) {
            Cur = get_first_child(Parent, "complete", loc_data, ReqOpt::OPTIONAL);
        } else if (L_index == 1) {
            Cur = get_first_child(Parent, "direct", loc_data, ReqOpt::OPTIONAL);
        } else {
            Cur = get_first_child(Parent, "mux", loc_data, ReqOpt::OPTIONAL);
        }
        while (Cur != nullptr) {
            if (0 == strcmp(Cur.name(), "complete")) {
                mode->interconnect[i].type = COMPLETE_INTERC;
            } else if (0 == strcmp(Cur.name(), "direct")) {
                mode->interconnect[i].type = DIRECT_INTERC;
            } else {
                VTR_ASSERT(0 == strcmp(Cur.name(), "mux"));
                mode->interconnect[i].type = MUX_INTERC;
            }

            mode->interconnect[i].line_num = loc_data.line(Cur);

            mode->interconnect[i].parent_mode_index = mode->index;
            mode->interconnect[i].parent_mode = mode;

            Prop = get_attribute(Cur, "input", loc_data).value();
            mode->interconnect[i].input_string = vtr::strdup(Prop);

            Prop = get_attribute(Cur, "output", loc_data).value();
            mode->interconnect[i].output_string = vtr::strdup(Prop);

            Prop = get_attribute(Cur, "name", loc_data).value();
            mode->interconnect[i].name = vtr::strdup(Prop);
            mode->interconnect[i].meta = ProcessMetadata(strings, Cur, loc_data);

            ret_interc_names = interc_names.insert(std::pair<std::string, int>(mode->interconnect[i].name, 0));
            if (!ret_interc_names.second) {
                archfpga_throw(loc_data.filename_c_str(), loc_data.line(Cur),
                               "Duplicate interconnect name: '%s' in mode: '%s'.\n",
                               mode->interconnect[i].name, mode->name);
            }

            /* Process delay and capacitance annotations */
            num_annotations = 0;
            num_delay_constant = count_children(Cur, "delay_constant", loc_data, ReqOpt::OPTIONAL);
            num_delay_matrix = count_children(Cur, "delay_matrix", loc_data, ReqOpt::OPTIONAL);
            num_C_constant = count_children(Cur, "C_constant", loc_data, ReqOpt::OPTIONAL);
            num_C_matrix = count_children(Cur, "C_matrix", loc_data, ReqOpt::OPTIONAL);
            num_pack_pattern = count_children(Cur, "pack_pattern", loc_data, ReqOpt::OPTIONAL);
            num_annotations = num_delay_constant + num_delay_matrix
                              + num_C_constant + num_C_matrix + num_pack_pattern;

            mode->interconnect[i].annotations = (t_pin_to_pin_annotation*)vtr::calloc(num_annotations,
                                                                                      sizeof(t_pin_to_pin_annotation));
            mode->interconnect[i].num_annotations = num_annotations;

            k = 0;
            for (j = 0; j < 5; j++) {
                if (j == 0) {
                    Cur2 = get_first_child(Cur, "delay_constant", loc_data, ReqOpt::OPTIONAL);
                } else if (j == 1) {
                    Cur2 = get_first_child(Cur, "delay_matrix", loc_data, ReqOpt::OPTIONAL);
                } else if (j == 2) {
                    Cur2 = get_first_child(Cur, "C_constant", loc_data, ReqOpt::OPTIONAL);
                } else if (j == 3) {
                    Cur2 = get_first_child(Cur, "C_matrix", loc_data, ReqOpt::OPTIONAL);
                } else if (j == 4) {
                    Cur2 = get_first_child(Cur, "pack_pattern", loc_data, ReqOpt::OPTIONAL);
                }
                while (Cur2 != nullptr) {
                    ProcessPinToPinAnnotations(Cur2,
                                               &(mode->interconnect[i].annotations[k]), nullptr, loc_data);

                    /* get next iteration */
                    k++;
                    Cur2 = Cur2.next_sibling(Cur2.name());
                }
            }
            VTR_ASSERT(k == num_annotations);

            /* Power */
            mode->interconnect[i].interconnect_power = (t_interconnect_power*)vtr::calloc(1,
                                                                                          sizeof(t_interconnect_power));
            mode->interconnect[i].interconnect_power->port_info_initialized = false;

            /* get next iteration */
            Cur = Cur.next_sibling(Cur.name());
            i++;
        }
    }

    interc_names.clear();
    VTR_ASSERT(i == num_interconnect);
}

static void ProcessMode(vtr::string_internment* strings,
                        pugi::xml_node Parent,
                        t_mode* mode,
                        const bool timing_enabled,
                        const t_arch& arch,
                        const pugiutil::loc_data& loc_data,
                        int& parent_pb_idx) {
    int i;
    const char* Prop;
    pugi::xml_node Cur;
    std::map<std::string, int> pb_type_names;
    std::pair<std::map<std::string, int>::iterator, bool> ret_pb_types;

    bool implied_mode = 0 == strcmp(Parent.name(), "pb_type");
    if (implied_mode) {
        mode->name = vtr::strdup("default");
    } else {
        Prop = get_attribute(Parent, "name", loc_data).value();
        mode->name = vtr::strdup(Prop);
    }

    /* Parse XML about if this mode is disable for packing or not
     * By default, all the mode will be visible to packer 
     */
    mode->disable_packing = false;

    /* If the parent mode is disabled for packing,
     * all the child mode should be disabled for packing as well
     */
    if (nullptr != mode->parent_pb_type->parent_mode) {
        mode->disable_packing = mode->parent_pb_type->parent_mode->disable_packing;
    }

    /* Override if user specify */
    mode->disable_packing = get_attribute(Parent, "disable_packing", loc_data, ReqOpt::OPTIONAL).as_bool(mode->disable_packing);
    if (true == mode->disable_packing) {
        VTR_LOG("mode '%s[%s]' is defined by user to be disabled in packing\n",
                mode->parent_pb_type->name,
                mode->name);
    }

    mode->num_pb_type_children = count_children(Parent, "pb_type", loc_data, ReqOpt::OPTIONAL);
    if (mode->num_pb_type_children > 0) {
        mode->pb_type_children = new t_pb_type[mode->num_pb_type_children];

        i = 0;
        Cur = get_first_child(Parent, "pb_type", loc_data);
        while (Cur != nullptr) {
            if (0 == strcmp(Cur.name(), "pb_type")) {
                parent_pb_idx++;
                ProcessPb_Type(strings, Cur, &mode->pb_type_children[i], mode, timing_enabled, arch, loc_data, parent_pb_idx);

                ret_pb_types = pb_type_names.insert(
                    std::pair<std::string, int>(mode->pb_type_children[i].name, 0));
                if (!ret_pb_types.second) {
                    archfpga_throw(loc_data.filename_c_str(), loc_data.line(Cur),
                                   "Duplicate pb_type name: '%s' in mode: '%s'.\n",
                                   mode->pb_type_children[i].name, mode->name);
                }

                /* get next iteration */
                i++;
                Cur = Cur.next_sibling(Cur.name());
            }
        }
    } else {
        mode->pb_type_children = nullptr;
    }

    /* Allocate power structure */
    mode->mode_power = (t_mode_power*)vtr::calloc(1, sizeof(t_mode_power));

    if (!implied_mode) {
        // Implied mode metadata is attached to the pb_type, rather than
        // the t_mode object.
        mode->meta = ProcessMetadata(strings, Parent, loc_data);
    }

    /* Clear STL map used for duplicate checks */
    pb_type_names.clear();

    Cur = get_single_child(Parent, "interconnect", loc_data);
    ProcessInterconnect(strings, Cur, mode, loc_data);
}

static t_metadata_dict ProcessMetadata(vtr::string_internment* strings, pugi::xml_node Parent, const pugiutil::loc_data& loc_data) {
    //	<metadata>
    //	  <meta>CLBLL_L_</meta>
    //	</metadata>
    t_metadata_dict data;
    auto metadata = get_single_child(Parent, "metadata", loc_data, ReqOpt::OPTIONAL);
    if (metadata) {
        auto meta_tag = get_first_child(metadata, "meta", loc_data);
        while (meta_tag) {
            auto key = get_attribute(meta_tag, "name", loc_data).as_string();

            auto value = meta_tag.child_value();
            data.add(strings->intern_string(vtr::string_view(key)),
                     strings->intern_string(vtr::string_view(value)));
            meta_tag = meta_tag.next_sibling(meta_tag.name());
        }
    }
    return data;
}

static void Process_Fc_Values(pugi::xml_node Node, t_default_fc_spec& spec, const pugiutil::loc_data& loc_data) {
    spec.specified = true;

    /* Load the default fc_in */
    auto default_fc_in_attrib = get_attribute(Node, "in_type", loc_data);
    spec.in_value_type = string_to_fc_value_type(default_fc_in_attrib.value(), Node, loc_data);

    auto in_val_attrib = get_attribute(Node, "in_val", loc_data);
    spec.in_value = vtr::atof(in_val_attrib.value());

    /* Load the default fc_out */
    auto default_fc_out_attrib = get_attribute(Node, "out_type", loc_data);
    spec.out_value_type = string_to_fc_value_type(default_fc_out_attrib.value(), Node, loc_data);

    auto out_val_attrib = get_attribute(Node, "out_val", loc_data);
    spec.out_value = vtr::atof(out_val_attrib.value());
}

/* Takes in the node ptr for the 'fc' elements and initializes
 * the appropriate fields of type. */
static void Process_Fc(pugi::xml_node Node,
                       t_physical_tile_type* PhysicalTileType,
                       t_sub_tile* SubTile,
                       t_pin_counts pin_counts,
                       std::vector<t_segment_inf>& segments,
                       const t_default_fc_spec& arch_def_fc,
                       const pugiutil::loc_data& loc_data) {
    std::vector<t_fc_override> fc_overrides;
    t_default_fc_spec def_fc_spec;
    if (Node) {
        /* Load the default Fc values from the node */
        Process_Fc_Values(Node, def_fc_spec, loc_data);
        /* Load any <fc_override/> tags */
        for (auto child_node : Node.children()) {
            t_fc_override fc_override = Process_Fc_override(child_node, loc_data);
            fc_overrides.push_back(fc_override);
        }
    } else {
        /* Use the default value, if available */
        if (!arch_def_fc.specified) {
            archfpga_throw(loc_data.filename_c_str(), loc_data.line(Node),
                           "<sub_tile> is missing child <fc>, and no <default_fc> specified in architecture\n");
        }
        def_fc_spec = arch_def_fc;
    }

    /* Go through all the port/segment combinations and create the (potentially
     * overriden) pin/seg Fc specifications */
    for (size_t iseg = 0; iseg < segments.size(); ++iseg) {
        for (int icapacity = 0; icapacity < SubTile->capacity.total(); ++icapacity) {
            //If capacity > 0, we need t offset the block index by the number of pins per instance
            //this ensures that all pins have an Fc specification
            int iblk_pin = icapacity * pin_counts.total();

            for (const auto& port : SubTile->ports) {
                t_fc_specification fc_spec;

                fc_spec.seg_index = iseg;

                //Apply type and defaults
                if (port.type == IN_PORT) {
                    fc_spec.fc_type = e_fc_type::IN;
                    fc_spec.fc_value_type = def_fc_spec.in_value_type;
                    fc_spec.fc_value = def_fc_spec.in_value;
                } else {
                    VTR_ASSERT(port.type == OUT_PORT);
                    fc_spec.fc_type = e_fc_type::OUT;
                    fc_spec.fc_value_type = def_fc_spec.out_value_type;
                    fc_spec.fc_value = def_fc_spec.out_value;
                }

                //Apply any matching overrides
                bool default_overriden = false;
                for (const auto& fc_override : fc_overrides) {
                    bool apply_override = false;
                    if (!fc_override.port_name.empty() && !fc_override.seg_name.empty()) {
                        //Both port and seg names are specified require exact match on both
                        if (fc_override.port_name == port.name && fc_override.seg_name == segments[iseg].name) {
                            apply_override = true;
                        }

                    } else if (!fc_override.port_name.empty()) {
                        VTR_ASSERT(fc_override.seg_name.empty());
                        //Only the port name specified, require it to match
                        if (fc_override.port_name == port.name) {
                            apply_override = true;
                        }
                    } else {
                        VTR_ASSERT(!fc_override.seg_name.empty());
                        VTR_ASSERT(fc_override.port_name.empty());
                        //Only the seg name specified, require it to match
                        if (fc_override.seg_name == segments[iseg].name) {
                            apply_override = true;
                        }
                    }

                    if (apply_override) {
                        //Exact match, or partial match to either port or seg name
                        // Note that we continue searching, this ensures that the last matching override (in file order)
                        // is applied last

                        if (default_overriden) {
                            //Warn if multiple overrides match
                            VTR_LOGF_WARN(loc_data.filename_c_str(), loc_data.line(Node), "Multiple matching Fc overrides found; the last will be applied\n");
                        }

                        fc_spec.fc_value_type = fc_override.fc_value_type;
                        fc_spec.fc_value = fc_override.fc_value;

                        default_overriden = true;
                    }
                }

                //Add all the pins from this port
                for (int iport_pin = 0; iport_pin < port.num_pins; ++iport_pin) {
                    //XXX: this assumes that iterating through the tile ports
                    //     in order yields the block pin order
                    int true_physical_blk_pin = SubTile->sub_tile_to_tile_pin_indices[iblk_pin];
                    fc_spec.pins.push_back(true_physical_blk_pin);
                    ++iblk_pin;
                }

                PhysicalTileType->fc_specs.push_back(fc_spec);
            }
        }
    }
}

static t_fc_override Process_Fc_override(pugi::xml_node node, const pugiutil::loc_data& loc_data) {
    if (node.name() != std::string("fc_override")) {
        archfpga_throw(loc_data.filename_c_str(), loc_data.line(node),
                       "Unexpeted node of type '%s' (expected optional 'fc_override')",
                       node.name());
    }

    t_fc_override fc_override;

    expect_child_node_count(node, 0, loc_data);

    bool seen_fc_type = false;
    bool seen_fc_value = false;
    bool seen_port_or_seg = false;
    for (auto attrib : node.attributes()) {
        if (attrib.name() == std::string("port_name")) {
            fc_override.port_name = attrib.value();
            seen_port_or_seg |= true;
        } else if (attrib.name() == std::string("segment_name")) {
            fc_override.seg_name = attrib.value();
            seen_port_or_seg |= true;
        } else if (attrib.name() == std::string("fc_type")) {
            fc_override.fc_value_type = string_to_fc_value_type(attrib.value(), node, loc_data);
            seen_fc_type = true;
        } else if (attrib.name() == std::string("fc_val")) {
            fc_override.fc_value = vtr::atof(attrib.value());
            seen_fc_value = true;
        } else {
            archfpga_throw(loc_data.filename_c_str(), loc_data.line(node),
                           "Unexpected attribute '%s'", attrib.name());
        }
    }

    if (!seen_fc_type) {
        archfpga_throw(loc_data.filename_c_str(), loc_data.line(node),
                       "Missing expected attribute 'fc_type'");
    }

    if (!seen_fc_value) {
        archfpga_throw(loc_data.filename_c_str(), loc_data.line(node),
                       "Missing expected attribute 'fc_value'");
    }

    if (!seen_port_or_seg) {
        archfpga_throw(loc_data.filename_c_str(), loc_data.line(node),
                       "Missing expected attribute(s) 'port_name' and/or 'segment_name'");
    }

    return fc_override;
}

static e_fc_value_type string_to_fc_value_type(const std::string& str, pugi::xml_node node, const pugiutil::loc_data& loc_data) {
    e_fc_value_type fc_value_type = e_fc_value_type::FRACTIONAL;

    if (str == "frac") {
        fc_value_type = e_fc_value_type::FRACTIONAL;
    } else if (str == "abs") {
        fc_value_type = e_fc_value_type::ABSOLUTE;
    } else {
        archfpga_throw(loc_data.filename_c_str(), loc_data.line(node),
                       "Invalid fc_type '%s'. Must be 'abs' or 'frac'.\n",
                       str.c_str());
    }

    return fc_value_type;
}

//Process any custom switchblock locations
static void ProcessSwitchblockLocations(pugi::xml_node switchblock_locations,
                                        t_physical_tile_type* type,
                                        const t_arch& arch,
                                        const pugiutil::loc_data& loc_data) {
    VTR_ASSERT(type);

    expect_only_attributes(switchblock_locations, {"pattern", "internal_switch"}, loc_data);

    std::string pattern = get_attribute(switchblock_locations, "pattern", loc_data, ReqOpt::OPTIONAL).as_string("external_full_internal_straight");

    //Initialize the location specs
    size_t width = type->width;
    size_t height = type->height;
    type->switchblock_locations = vtr::Matrix<e_sb_type>({{width, height}}, e_sb_type::NONE);
    type->switchblock_switch_overrides = vtr::Matrix<int>({{width, height}}, DEFAULT_SWITCH);

    if (pattern == "custom") {
        expect_only_attributes(switchblock_locations, {"pattern"}, loc_data);

        //Load a custom pattern specified with <sb_loc> tags
        expect_only_children(switchblock_locations, {"sb_loc"}, loc_data); //Only sb_loc child tags

        //Default to no SBs unless specified
        type->switchblock_locations.fill(e_sb_type::NONE);

        //Track which locations have been assigned to detect overlaps
        auto assigned_locs = vtr::Matrix<bool>({{width, height}}, false);

        for (pugi::xml_node sb_loc : switchblock_locations.children("sb_loc")) {
            expect_only_attributes(sb_loc, {"type", "xoffset", "yoffset", "switch_override"}, loc_data);

            //Determine the type
            std::string sb_type_str = get_attribute(sb_loc, "type", loc_data, ReqOpt::OPTIONAL).as_string("full");
            e_sb_type sb_type = e_sb_type::FULL;
            if (sb_type_str == "none") {
                sb_type = e_sb_type::NONE;
            } else if (sb_type_str == "horizontal") {
                sb_type = e_sb_type::HORIZONTAL;
            } else if (sb_type_str == "vertical") {
                sb_type = e_sb_type::VERTICAL;
            } else if (sb_type_str == "turns") {
                sb_type = e_sb_type::TURNS;
            } else if (sb_type_str == "straight") {
                sb_type = e_sb_type::STRAIGHT;
            } else if (sb_type_str == "full") {
                sb_type = e_sb_type::FULL;
            } else {
                archfpga_throw(loc_data.filename_c_str(), loc_data.line(sb_loc),
                               "Invalid <sb_loc> 'type' attribute '%s'\n",
                               sb_type_str.c_str());
            }

            //Determine the switch type
            int sb_switch_override = DEFAULT_SWITCH;

            auto sb_switch_override_attr = get_attribute(sb_loc, "switch_override", loc_data, ReqOpt::OPTIONAL);
            if (sb_switch_override_attr) {
                std::string sb_switch_override_str = sb_switch_override_attr.as_string();
                //Use the specified switch
                sb_switch_override = find_switch_by_name(arch, sb_switch_override_str);

                if (sb_switch_override == OPEN) {
                    archfpga_throw(loc_data.filename_c_str(), loc_data.line(switchblock_locations),
                                   "Invalid <sb_loc> 'switch_override' attribute '%s' (no matching switch named '%s' found)\n",
                                   sb_switch_override_str.c_str(), sb_switch_override_str.c_str());
                }
            }

            //Get the horizontal offset
            size_t xoffset = get_attribute(sb_loc, "xoffset", loc_data, ReqOpt::OPTIONAL).as_uint(0);
            if (xoffset > width - 1) {
                archfpga_throw(loc_data.filename_c_str(), loc_data.line(sb_loc),
                               "Invalid <sb_loc> 'xoffset' attribute '%zu' (must be in range [%d,%d])\n",
                               xoffset, 0, width - 1);
            }

            //Get the vertical offset
            size_t yoffset = get_attribute(sb_loc, "yoffset", loc_data, ReqOpt::OPTIONAL).as_uint(0);
            if (yoffset > height - 1) {
                archfpga_throw(loc_data.filename_c_str(), loc_data.line(sb_loc),
                               "Invalid <sb_loc> 'yoffset' attribute '%zu' (must be in range [%d,%d])\n",
                               yoffset, 0, height - 1);
            }

            //Check if this location has already been set
            if (assigned_locs[xoffset][yoffset]) {
                archfpga_throw(loc_data.filename_c_str(), loc_data.line(sb_loc),
                               "Duplicate <sb_loc> specifications at xoffset=%zu yoffset=%zu\n",
                               xoffset, yoffset);
            }

            //Set the custom sb location and type
            type->switchblock_locations[xoffset][yoffset] = sb_type;
            type->switchblock_switch_overrides[xoffset][yoffset] = sb_switch_override;
            assigned_locs[xoffset][yoffset] = true; //Mark the location as set for error detection
        }
    } else { //Non-custom patterns
        //Initialize defaults
        int internal_switch = DEFAULT_SWITCH;
        int external_switch = DEFAULT_SWITCH;
        e_sb_type internal_type = e_sb_type::FULL;
        e_sb_type external_type = e_sb_type::FULL;

        //Determine any internal switch override
        auto internal_switch_attr = get_attribute(switchblock_locations, "internal_switch", loc_data, ReqOpt::OPTIONAL);
        if (internal_switch_attr) {
            std::string internal_switch_name = internal_switch_attr.as_string();
            //Use the specified switch
            internal_switch = find_switch_by_name(arch, internal_switch_name);

            if (internal_switch == OPEN) {
                archfpga_throw(loc_data.filename_c_str(), loc_data.line(switchblock_locations),
                               "Invalid <switchblock_locations> 'internal_switch' attribute '%s' (no matching switch named '%s' found)\n",
                               internal_switch_name.c_str(), internal_switch_name.c_str());
            }
        }

        //Identify switch block types
        if (pattern == "all") {
            internal_type = e_sb_type::FULL;
            external_type = e_sb_type::FULL;

        } else if (pattern == "external") {
            internal_type = e_sb_type::NONE;
            external_type = e_sb_type::FULL;

        } else if (pattern == "internal") {
            internal_type = e_sb_type::FULL;
            external_type = e_sb_type::NONE;

        } else if (pattern == "external_full_internal_straight") {
            internal_type = e_sb_type::STRAIGHT;
            external_type = e_sb_type::FULL;

        } else if (pattern == "none") {
            internal_type = e_sb_type::NONE;
            external_type = e_sb_type::NONE;

        } else {
            archfpga_throw(loc_data.filename_c_str(), loc_data.line(switchblock_locations),
                           "Invalid <switchblock_locations> 'pattern' attribute '%s'\n",
                           pattern.c_str());
        }

        //Fill in all locations (sets internal)
        type->switchblock_locations.fill(internal_type);
        type->switchblock_switch_overrides.fill(internal_switch);

        //Fill in top edge external
        size_t yoffset = height - 1;
        for (size_t xoffset = 0; xoffset < width; ++xoffset) {
            type->switchblock_locations[xoffset][yoffset] = external_type;
            type->switchblock_switch_overrides[xoffset][yoffset] = external_switch;
        }

        //Fill in right edge external
        size_t xoffset = width - 1;
        for (yoffset = 0; yoffset < height; ++yoffset) {
            type->switchblock_locations[xoffset][yoffset] = external_type;
            type->switchblock_switch_overrides[xoffset][yoffset] = external_switch;
        }
    }
}

/* Takes in node pointing to <models> and loads all the
 * child type objects.  */
static void ProcessModels(pugi::xml_node Node, t_arch* arch, const pugiutil::loc_data& loc_data) {
    pugi::xml_node p;
    t_model* temp = nullptr;
    int L_index;
    /* std::maps for checking duplicates */
    std::map<std::string, int> model_name_map;
    std::pair<std::map<std::string, int>::iterator, bool> ret_map_name;

    L_index = NUM_MODELS_IN_LIBRARY;

    arch->models = nullptr;
    for (pugi::xml_node model : Node.children()) {
        //Process each model
        if (model.name() != std::string("model")) {
            bad_tag(model, loc_data, Node, {"model"});
        }

        try {
            temp = new t_model;
            temp->index = L_index;
            L_index++;

            //Process the <model> tag attributes
            for (pugi::xml_attribute attr : model.attributes()) {
                if (attr.name() == std::string("never_prune")) {
                    auto model_type_str = vtr::strdup(attr.value());

                    if (std::strcmp(model_type_str, "true") == 0) {
                        temp->never_prune = true;
                    } else if (std::strcmp(model_type_str, "false") == 0) {
                        temp->never_prune = false;
                    } else {
                        archfpga_throw(loc_data.filename_c_str(), loc_data.line(model),
                                       "Unsupported never prune attribute value.");
                    }
                } else if (attr.name() == std::string("name")) {
                    if (!temp->name) {
                        //First name attr. seen
                        temp->name = vtr::strdup(attr.value());
                    } else {
                        //Duplicate name
                        archfpga_throw(loc_data.filename_c_str(), loc_data.line(model),
                                       "Duplicate 'name' attribute on <model> tag.");
                    }
                } else {
                    bad_attribute(attr, model, loc_data);
                }
            }

            /* Try insert new model, check if already exist at the same time */
            ret_map_name = model_name_map.insert(std::pair<std::string, int>(temp->name, 0));
            if (!ret_map_name.second) {
                archfpga_throw(loc_data.filename_c_str(), loc_data.line(model),
                               "Duplicate model name: '%s'.\n", temp->name);
            }

            //Process the ports
            std::set<std::string> port_names;
            for (pugi::xml_node port_group : model.children()) {
                if (port_group.name() == std::string("input_ports")) {
                    ProcessModelPorts(port_group, temp, port_names, loc_data);
                } else if (port_group.name() == std::string("output_ports")) {
                    ProcessModelPorts(port_group, temp, port_names, loc_data);
                } else {
                    bad_tag(port_group, loc_data, model, {"input_ports", "output_ports"});
                }
            }

            //Sanity check the model
            check_model_clocks(temp, loc_data.filename_c_str(), loc_data.line(model));
            check_model_combinational_sinks(temp, loc_data.filename_c_str(), loc_data.line(model));
            warn_model_missing_timing(temp, loc_data.filename_c_str(), loc_data.line(model));
        } catch (ArchFpgaError& e) {
            free_arch_model(temp);
            throw;
        }

        //Add the model
        temp->next = arch->models;
        arch->models = temp;
    }
    return;
}

static void ProcessModelPorts(pugi::xml_node port_group, t_model* model, std::set<std::string>& port_names, const pugiutil::loc_data& loc_data) {
    for (pugi::xml_attribute attr : port_group.attributes()) {
        bad_attribute(attr, port_group, loc_data);
    }

    enum PORTS dir = ERR_PORT;
    if (port_group.name() == std::string("input_ports")) {
        dir = IN_PORT;
    } else {
        VTR_ASSERT(port_group.name() == std::string("output_ports"));
        dir = OUT_PORT;
    }

    //Process each port
    for (pugi::xml_node port : port_group.children()) {
        //Should only be ports
        if (port.name() != std::string("port")) {
            bad_tag(port, loc_data, port_group, {"port"});
        }

        //Ports should have no children
        for (pugi::xml_node port_child : port.children()) {
            bad_tag(port_child, loc_data, port);
        }

        t_model_ports* model_port = new t_model_ports;

        model_port->dir = dir;

        //Process the attributes of each port
        for (pugi::xml_attribute attr : port.attributes()) {
            if (attr.name() == std::string("name")) {
                model_port->name = vtr::strdup(attr.value());

            } else if (attr.name() == std::string("is_clock")) {
                model_port->is_clock = attribute_to_bool(port, attr, loc_data);

            } else if (attr.name() == std::string("is_non_clock_global")) {
                model_port->is_non_clock_global = attribute_to_bool(port, attr, loc_data);

            } else if (attr.name() == std::string("clock")) {
                model_port->clock = std::string(attr.value());

            } else if (attr.name() == std::string("combinational_sink_ports")) {
                model_port->combinational_sink_ports = vtr::split(attr.value());

            } else {
                bad_attribute(attr, port, loc_data);
            }
        }

        //Sanity checks
        if (model_port->is_clock == true && model_port->is_non_clock_global == true) {
            archfpga_throw(loc_data.filename_c_str(), loc_data.line(port),
                           "Model port '%s' cannot be both a clock and a non-clock signal simultaneously", model_port->name);
        }

        if (model_port->name == nullptr) {
            archfpga_throw(loc_data.filename_c_str(), loc_data.line(port),
                           "Model port is missing a name");
        }

        if (port_names.count(model_port->name)) {
            archfpga_throw(loc_data.filename_c_str(), loc_data.line(port),
                           "Duplicate model port named '%s'", model_port->name);
        }

        if (dir == OUT_PORT && !model_port->combinational_sink_ports.empty()) {
            archfpga_throw(loc_data.filename_c_str(), loc_data.line(port),
                           "Model output ports can not have combinational sink ports");
        }

        //Add the port
        if (dir == IN_PORT) {
            model_port->next = model->inputs;
            model->inputs = model_port;

        } else {
            VTR_ASSERT(dir == OUT_PORT);

            model_port->next = model->outputs;
            model->outputs = model_port;
        }
    }
}

static void ProcessLayout(pugi::xml_node layout_tag, t_arch* arch, const pugiutil::loc_data& loc_data) {
    VTR_ASSERT(layout_tag.name() == std::string("layout"));

    //Expect no attributes on <layout>
    expect_only_attributes(layout_tag, {}, loc_data);

    //Count the number of <auto_layout> or <fixed_layout> tags
    size_t auto_layout_cnt = 0;
    size_t fixed_layout_cnt = 0;
    for (auto layout_type_tag : layout_tag.children()) {
        if (layout_type_tag.name() == std::string("auto_layout")) {
            ++auto_layout_cnt;
        } else if (layout_type_tag.name() == std::string("fixed_layout")) {
            ++fixed_layout_cnt;
        } else {
            archfpga_throw(loc_data.filename_c_str(), loc_data.line(layout_type_tag),
                           "Unexpected tag type '<%s>', expected '<auto_layout>' or '<fixed_layout>'", layout_type_tag.name());
        }
    }

    if (auto_layout_cnt == 0 && fixed_layout_cnt == 0) {
        archfpga_throw(loc_data.filename_c_str(), loc_data.line(layout_tag),
                       "Expected either an <auto_layout> or <fixed_layout> tag");
    }
    if (auto_layout_cnt > 1) {
        archfpga_throw(loc_data.filename_c_str(), loc_data.line(layout_tag),
                       "Expected at most one <auto_layout> tag");
    }
    VTR_ASSERT_MSG(auto_layout_cnt == 0 || auto_layout_cnt == 1, "<auto_layout> may appear at most once");


    for (auto layout_type_tag : layout_tag.children()) {
        t_grid_def grid_def = ProcessGridLayout(&arch->strings, layout_type_tag, loc_data);

        arch->grid_layouts.emplace_back(std::move(grid_def));
    }

}

static t_grid_def ProcessGridLayout(vtr::string_internment* strings,
                                    pugi::xml_node layout_type_tag,
                                    const pugiutil::loc_data& loc_data) {
    t_grid_def grid_def;
    int num_layers = get_number_of_layers(layout_type_tag, loc_data);
    bool has_layer = layout_type_tag.child("layer");

    //Determine the grid specification type
    if (layout_type_tag.name() == std::string("auto_layout")) {
        expect_only_attributes(layout_type_tag, {"aspect_ratio"}, loc_data);

        grid_def.grid_type = GridDefType::AUTO;

        grid_def.aspect_ratio = get_attribute(layout_type_tag, "aspect_ratio", loc_data, ReqOpt::OPTIONAL).as_float(1.);
        grid_def.name = "auto";

    } else if (layout_type_tag.name() == std::string("fixed_layout")) {
        expect_only_attributes(layout_type_tag, {"width", "height", "name"}, loc_data);

        grid_def.grid_type = GridDefType::FIXED;
        grid_def.width = get_attribute(layout_type_tag, "width", loc_data).as_int();
        grid_def.height = get_attribute(layout_type_tag, "height", loc_data).as_int();
        std::string name = get_attribute(layout_type_tag, "name", loc_data).value();

        if (name == "auto") {
            //We name <auto_layout> as 'auto', so don't allow a user to specify it
            archfpga_throw(loc_data.filename_c_str(), loc_data.line(layout_type_tag),
                           "The name '%s' is reserved for auto-sized layouts; please choose another name");
        }
        grid_def.name = name;

    } else {
        archfpga_throw(loc_data.filename_c_str(), loc_data.line(layout_type_tag),
                       "Unexpected tag '<%s>'. Expected '<auto_layout>' or '<fixed_layout>'.",
                       layout_type_tag.name());
    }

    grid_def.layers.resize(num_layers);
    //No layer tag is specified (only one die is specified in the arch file)
    //Need to process layout_type_tag children to get block types locations in the grid
    if (has_layer) {
        std::set<int> seen_die_numbers; //Check that die numbers in the specific layout tag are unique
        //One or more than one layer tag is specified
        auto layer_tag_specified = layout_type_tag.children("layer");
        for (auto layer_child : layer_tag_specified) {
            int die_number;
            //More than one layer tag is specified, meaning that multi-die FPGA is specified in the arch file
            //Need to process each <layer> tag children to get block types locations for each grid
            die_number = get_attribute(layer_child, "die", loc_data).as_int(0);
            VTR_ASSERT(die_number >= 0 && die_number < num_layers);
            auto insert_res = seen_die_numbers.insert(die_number);
            VTR_ASSERT_MSG(insert_res.second, "Two different layers with a same die number may have been specified in the Architecture file");
            ProcessBlockTypeLocs(grid_def, die_number, strings, layer_child, loc_data);
        }
    } else {
        int die_number = 0;
        ProcessBlockTypeLocs(grid_def, die_number, strings, layout_type_tag, loc_data);
    }
    return grid_def;
}

static void ProcessBlockTypeLocs(t_grid_def& grid_def,
                                 int die_number,
                                 vtr::string_internment* strings,
                                 pugi::xml_node layout_block_type_tag,
                                 const pugiutil::loc_data& loc_data) {
    //Process all the block location specifications
    for (auto loc_spec_tag : layout_block_type_tag.children()) {
        auto loc_type = loc_spec_tag.name();
        auto type_name = get_attribute(loc_spec_tag, "type", loc_data).value();
        int priority = get_attribute(loc_spec_tag, "priority", loc_data).as_int();
        t_metadata_dict meta = ProcessMetadata(strings, loc_spec_tag, loc_data);

        if (loc_type == std::string("perimeter")) {
            expect_only_attributes(loc_spec_tag, {"type", "priority"}, loc_data);

            //The edges
            t_grid_loc_def left_edge(type_name, priority); //Including corners
            left_edge.x.start_expr = "0";
            left_edge.x.end_expr = "0";
            left_edge.y.start_expr = "0";
            left_edge.y.end_expr = "H - 1";

            t_grid_loc_def right_edge(type_name, priority); //Including corners
            right_edge.x.start_expr = "W - 1";
            right_edge.x.end_expr = "W - 1";
            right_edge.y.start_expr = "0";
            right_edge.y.end_expr = "H - 1";

            t_grid_loc_def bottom_edge(type_name, priority); //Exclucing corners
            bottom_edge.x.start_expr = "1";
            bottom_edge.x.end_expr = "W - 2";
            bottom_edge.y.start_expr = "0";
            bottom_edge.y.end_expr = "0";

            t_grid_loc_def top_edge(type_name, priority); //Excluding corners
            top_edge.x.start_expr = "1";
            top_edge.x.end_expr = "W - 2";
            top_edge.y.start_expr = "H - 1";
            top_edge.y.end_expr = "H - 1";

            left_edge.owned_meta = std::make_unique<t_metadata_dict>(meta);
            left_edge.meta = left_edge.owned_meta.get();
            right_edge.meta = left_edge.owned_meta.get();
            top_edge.meta = left_edge.owned_meta.get();
            bottom_edge.meta = left_edge.owned_meta.get();

            grid_def.layers.at(die_number).loc_defs.emplace_back(std::move(left_edge));
            grid_def.layers.at(die_number).loc_defs.emplace_back(std::move(right_edge));
            grid_def.layers.at(die_number).loc_defs.emplace_back(std::move(top_edge));
            grid_def.layers.at(die_number).loc_defs.emplace_back(std::move(bottom_edge));

        } else if (loc_type == std::string("corners")) {
            expect_only_attributes(loc_spec_tag, {"type", "priority"}, loc_data);

            //The corners
            t_grid_loc_def bottom_left(type_name, priority);
            bottom_left.x.start_expr = "0";
            bottom_left.x.end_expr = "0";
            bottom_left.y.start_expr = "0";
            bottom_left.y.end_expr = "0";

            t_grid_loc_def top_left(type_name, priority);
            top_left.x.start_expr = "0";
            top_left.x.end_expr = "0";
            top_left.y.start_expr = "H-1";
            top_left.y.end_expr = "H-1";

            t_grid_loc_def bottom_right(type_name, priority);
            bottom_right.x.start_expr = "W-1";
            bottom_right.x.end_expr = "W-1";
            bottom_right.y.start_expr = "0";
            bottom_right.y.end_expr = "0";

            t_grid_loc_def top_right(type_name, priority);
            top_right.x.start_expr = "W-1";
            top_right.x.end_expr = "W-1";
            top_right.y.start_expr = "H-1";
            top_right.y.end_expr = "H-1";

            bottom_left.owned_meta = std::make_unique<t_metadata_dict>(meta);
            bottom_left.meta = bottom_left.owned_meta.get();
            top_left.meta = bottom_left.owned_meta.get();
            bottom_right.meta = bottom_left.owned_meta.get();
            top_right.meta = bottom_left.owned_meta.get();

            grid_def.layers.at(die_number).loc_defs.emplace_back(std::move(bottom_left));
            grid_def.layers.at(die_number).loc_defs.emplace_back(std::move(top_left));
            grid_def.layers.at(die_number).loc_defs.emplace_back(std::move(bottom_right));
            grid_def.layers.at(die_number).loc_defs.emplace_back(std::move(top_right));

        } else if (loc_type == std::string("fill")) {
            expect_only_attributes(loc_spec_tag, {"type", "priority"}, loc_data);

            t_grid_loc_def fill(type_name, priority);
            fill.x.start_expr = "0";
            fill.x.end_expr = "W - 1";
            fill.y.start_expr = "0";
            fill.y.end_expr = "H - 1";

            fill.owned_meta = std::make_unique<t_metadata_dict>(meta);
            fill.meta = fill.owned_meta.get();

            grid_def.layers.at(die_number).loc_defs.emplace_back(std::move(fill));

        } else if (loc_type == std::string("single")) {
            expect_only_attributes(loc_spec_tag, {"type", "priority", "x", "y"}, loc_data);

            t_grid_loc_def single(type_name, priority);
            single.x.start_expr = get_attribute(loc_spec_tag, "x", loc_data).value();
            single.y.start_expr = get_attribute(loc_spec_tag, "y", loc_data).value();
            single.x.end_expr = single.x.start_expr + " + w - 1";
            single.y.end_expr = single.y.start_expr + " + h - 1";

            single.owned_meta = std::make_unique<t_metadata_dict>(meta);
            single.meta = single.owned_meta.get();

            grid_def.layers.at(die_number).loc_defs.emplace_back(std::move(single));

        } else if (loc_type == std::string("col")) {
            expect_only_attributes(loc_spec_tag, {"type", "priority", "startx", "repeatx", "starty", "incry"}, loc_data);

            t_grid_loc_def col(type_name, priority);

            auto startx_attr = get_attribute(loc_spec_tag, "startx", loc_data);

            col.x.start_expr = startx_attr.value();
            col.x.end_expr = startx_attr.value() + std::string(" + w - 1"); //end is inclusive so need to include block width

            auto repeat_attr = get_attribute(loc_spec_tag, "repeatx", loc_data, ReqOpt::OPTIONAL);
            if (repeat_attr) {
                col.x.repeat_expr = repeat_attr.value();
            }

            auto starty_attr = get_attribute(loc_spec_tag, "starty", loc_data, ReqOpt::OPTIONAL);
            if (starty_attr) {
                col.y.start_expr = starty_attr.value();
            }

            auto incry_attr = get_attribute(loc_spec_tag, "incry", loc_data, ReqOpt::OPTIONAL);
            if (incry_attr) {
                col.y.incr_expr = incry_attr.value();
            }

            col.owned_meta = std::make_unique<t_metadata_dict>(meta);
            col.meta = col.owned_meta.get();

            grid_def.layers.at(die_number).loc_defs.emplace_back(std::move(col));

        } else if (loc_type == std::string("row")) {
            expect_only_attributes(loc_spec_tag, {"type", "priority", "starty", "repeaty", "startx", "incrx"}, loc_data);

            t_grid_loc_def row(type_name, priority);

            auto starty_attr = get_attribute(loc_spec_tag, "starty", loc_data);

            row.y.start_expr = starty_attr.value();
            row.y.end_expr = starty_attr.value() + std::string(" + h - 1"); //end is inclusive so need to include block height

            auto repeat_attr = get_attribute(loc_spec_tag, "repeaty", loc_data, ReqOpt::OPTIONAL);
            if (repeat_attr) {
                row.y.repeat_expr = repeat_attr.value();
            }

            auto startx_attr = get_attribute(loc_spec_tag, "startx", loc_data, ReqOpt::OPTIONAL);
            if (startx_attr) {
                row.x.start_expr = startx_attr.value();
            }

            auto incrx_attr = get_attribute(loc_spec_tag, "incrx", loc_data, ReqOpt::OPTIONAL);
            if (incrx_attr) {
                row.x.incr_expr = incrx_attr.value();
            }

            row.owned_meta = std::make_unique<t_metadata_dict>(meta);
            row.meta = row.owned_meta.get();

            grid_def.layers.at(die_number).loc_defs.emplace_back(std::move(row));
        } else if (loc_type == std::string("region")) {
            expect_only_attributes(loc_spec_tag,
                                   {"type", "priority",
                                    "startx", "endx", "repeatx", "incrx",
                                    "starty", "endy", "repeaty", "incry"},
                                   loc_data);
            t_grid_loc_def region(type_name, priority);

            auto startx_attr = get_attribute(loc_spec_tag, "startx", loc_data, ReqOpt::OPTIONAL);
            if (startx_attr) {
                region.x.start_expr = startx_attr.value();
            }

            auto endx_attr = get_attribute(loc_spec_tag, "endx", loc_data, ReqOpt::OPTIONAL);
            if (endx_attr) {
                region.x.end_expr = endx_attr.value();
            }

            auto starty_attr = get_attribute(loc_spec_tag, "starty", loc_data, ReqOpt::OPTIONAL);
            if (starty_attr) {
                region.y.start_expr = starty_attr.value();
            }

            auto endy_attr = get_attribute(loc_spec_tag, "endy", loc_data, ReqOpt::OPTIONAL);
            if (endy_attr) {
                region.y.end_expr = endy_attr.value();
            }

            auto repeatx_attr = get_attribute(loc_spec_tag, "repeatx", loc_data, ReqOpt::OPTIONAL);
            if (repeatx_attr) {
                region.x.repeat_expr = repeatx_attr.value();
            }

            auto repeaty_attr = get_attribute(loc_spec_tag, "repeaty", loc_data, ReqOpt::OPTIONAL);
            if (repeaty_attr) {
                region.y.repeat_expr = repeaty_attr.value();
            }

            auto incrx_attr = get_attribute(loc_spec_tag, "incrx", loc_data, ReqOpt::OPTIONAL);
            if (incrx_attr) {
                region.x.incr_expr = incrx_attr.value();
            }

            auto incry_attr = get_attribute(loc_spec_tag, "incry", loc_data, ReqOpt::OPTIONAL);
            if (incry_attr) {
                region.y.incr_expr = incry_attr.value();
            }

            region.owned_meta = std::make_unique<t_metadata_dict>(meta);
            region.meta = region.owned_meta.get();

            grid_def.layers.at(die_number).loc_defs.emplace_back(std::move(region));
        } else {
            archfpga_throw(loc_data.filename_c_str(), loc_data.line(loc_spec_tag),
                           "Unrecognized grid location specification type '%s'\n", loc_type);
        }
    }
}

static int get_number_of_layers(pugi::xml_node layout_type_tag, const pugiutil::loc_data& loc_data) {
    int max_die_num = -1;
<<<<<<< HEAD

    const auto& layer_tag = layout_type_tag.children("layer");
    for (const auto& layer_child : layer_tag) {
        int die_number = get_attribute(layer_child, "die", loc_data).as_int(0);
        if(die_number > max_die_num) {
            max_die_num = die_number;
=======
    for (auto layout_type_tag : layout_tag.children()) {
        auto layer_tag_specified = layout_type_tag.children("layer");
        for (auto layer_child : layer_tag_specified) {
            int die_number = get_attribute(layer_child, "die", loc_data).as_int(0);
            if (die_number > max_die_num) {
                max_die_num = die_number;
            }
>>>>>>> 10f23b9d
        }
    }

    if (max_die_num == -1) {
        // For backwards compatibility, if no die number is specified, assume 1 layer
        return 1;
    } else {
        return max_die_num + 1;
    }
}

/* Takes in node pointing to <device> and loads all the
 * child type objects. */
static void ProcessDevice(pugi::xml_node Node, t_arch* arch, t_default_fc_spec& arch_def_fc, const pugiutil::loc_data& loc_data) {
    const char* Prop;
    pugi::xml_node Cur;
    bool custom_switch_block = false;

    //Warn that <timing> is no longer supported
    //TODO: eventually remove
    try {
        expect_child_node_count(Node, "timing", 0, loc_data);
    } catch (pugiutil::XmlError& e) {
        std::string msg = e.what();
        msg += ". <timing> has been replaced with the <switch_block> tag.";
        msg += " Please upgrade your architecture file.";
        archfpga_throw(e.filename().c_str(), e.line(), msg.c_str());
    }

    expect_only_children(Node, {"sizing", "area", "chan_width_distr", "switch_block", "connection_block", "default_fc"}, loc_data);

    //<sizing> tag
    Cur = get_single_child(Node, "sizing", loc_data);
    expect_only_attributes(Cur, {"R_minW_nmos", "R_minW_pmos"}, loc_data);
    arch->R_minW_nmos = get_attribute(Cur, "R_minW_nmos", loc_data).as_float();
    arch->R_minW_pmos = get_attribute(Cur, "R_minW_pmos", loc_data).as_float();

    //<area> tag
    Cur = get_single_child(Node, "area", loc_data);
    expect_only_attributes(Cur, {"grid_logic_tile_area"}, loc_data);
    arch->grid_logic_tile_area = get_attribute(Cur, "grid_logic_tile_area",
                                               loc_data, ReqOpt::OPTIONAL)
                                     .as_float(0);

    //<chan_width_distr> tag
    Cur = get_single_child(Node, "chan_width_distr", loc_data, ReqOpt::OPTIONAL);
    expect_only_attributes(Cur, {}, loc_data);
    if (Cur != nullptr) {
        ProcessChanWidthDistr(Cur, arch, loc_data);
    }

    //<connection_block> tag
    Cur = get_single_child(Node, "connection_block", loc_data);
    expect_only_attributes(Cur, {"input_switch_name"}, loc_data);
    arch->ipin_cblock_switch_name = get_attribute(Cur, "input_switch_name", loc_data).as_string();

    //<switch_block> tag
    Cur = get_single_child(Node, "switch_block", loc_data);
    expect_only_attributes(Cur, {"type", "fs"}, loc_data);
    Prop = get_attribute(Cur, "type", loc_data).value();
    if (strcmp(Prop, "wilton") == 0) {
        arch->SBType = WILTON;
    } else if (strcmp(Prop, "universal") == 0) {
        arch->SBType = UNIVERSAL;
    } else if (strcmp(Prop, "subset") == 0) {
        arch->SBType = SUBSET;
    } else if (strcmp(Prop, "custom") == 0) {
        arch->SBType = CUSTOM;
        custom_switch_block = true;
    } else {
        archfpga_throw(loc_data.filename_c_str(), loc_data.line(Cur),
                       "Unknown property %s for switch block type x\n", Prop);
    }

    ReqOpt CUSTOM_SWITCHBLOCK_REQD = BoolToReqOpt(!custom_switch_block);
    arch->Fs = get_attribute(Cur, "fs", loc_data, CUSTOM_SWITCHBLOCK_REQD).as_int(3);

    Cur = get_single_child(Node, "default_fc", loc_data, ReqOpt::OPTIONAL);
    if (Cur) {
        arch_def_fc.specified = true;
        expect_only_attributes(Cur, {"in_type", "in_val", "out_type", "out_val"}, loc_data);
        Process_Fc_Values(Cur, arch_def_fc, loc_data);
    } else {
        arch_def_fc.specified = false;
    }
}

/* Takes in node pointing to <chan_width_distr> and loads all the
 * child type objects. */
static void ProcessChanWidthDistr(pugi::xml_node Node,
                                  t_arch* arch,
                                  const pugiutil::loc_data& loc_data) {
    pugi::xml_node Cur;

    expect_only_children(Node, {"x", "y"}, loc_data);

    Cur = get_single_child(Node, "x", loc_data);
    ProcessChanWidthDistrDir(Cur, &arch->Chans.chan_x_dist, loc_data);

    Cur = get_single_child(Node, "y", loc_data);
    ProcessChanWidthDistrDir(Cur, &arch->Chans.chan_y_dist, loc_data);
}

/* Takes in node within <chan_width_distr> and loads all the
 * child type objects. */
static void ProcessChanWidthDistrDir(pugi::xml_node Node, t_chan* chan, const pugiutil::loc_data& loc_data) {
    const char* Prop;

    ReqOpt hasXpeak, hasWidth, hasDc;
    hasXpeak = hasWidth = hasDc = ReqOpt::OPTIONAL;

    Prop = get_attribute(Node, "distr", loc_data).value();
    if (strcmp(Prop, "uniform") == 0) {
        chan->type = UNIFORM;
    } else if (strcmp(Prop, "gaussian") == 0) {
        chan->type = GAUSSIAN;
        hasXpeak = hasWidth = hasDc = ReqOpt::REQUIRED;
    } else if (strcmp(Prop, "pulse") == 0) {
        chan->type = PULSE;
        hasXpeak = hasWidth = hasDc = ReqOpt::REQUIRED;
    } else if (strcmp(Prop, "delta") == 0) {
        hasXpeak = hasDc = ReqOpt::REQUIRED;
        chan->type = DELTA;
    } else {
        archfpga_throw(loc_data.filename_c_str(), loc_data.line(Node),
                       "Unknown property %s for chan_width_distr x\n", Prop);
    }

    chan->peak = get_attribute(Node, "peak", loc_data).as_float(UNDEFINED);
    chan->width = get_attribute(Node, "width", loc_data, hasWidth).as_float(0);
    chan->xpeak = get_attribute(Node, "xpeak", loc_data, hasXpeak).as_float(0);
    chan->dc = get_attribute(Node, "dc", loc_data, hasDc).as_float(0);
}

static void ProcessTiles(pugi::xml_node Node,
                         std::vector<t_physical_tile_type>& PhysicalTileTypes,
                         std::vector<t_logical_block_type>& LogicalBlockTypes,
                         const t_default_fc_spec& arch_def_fc,
                         t_arch& arch,
                         const pugiutil::loc_data& loc_data) {
    pugi::xml_node CurTileType;
    pugi::xml_node Cur;
    std::map<std::string, int> tile_type_descriptors;

    /* Alloc the type list. Need one additional t_type_desctiptors:
     * 1: empty psuedo-type
     */
    t_physical_tile_type EMPTY_PHYSICAL_TILE_TYPE = get_empty_physical_type();
    EMPTY_PHYSICAL_TILE_TYPE.index = 0;
    PhysicalTileTypes.push_back(EMPTY_PHYSICAL_TILE_TYPE);

    /* Process the types */
    int index = 1; /* Skip over 'empty' type */

    CurTileType = Node.first_child();
    while (CurTileType) {
        check_node(CurTileType, "tile", loc_data);

        t_physical_tile_type PhysicalTileType;

        PhysicalTileType.index = index;

        /* Parses the properties fields of the type */
        ProcessTileProps(CurTileType, &PhysicalTileType, loc_data);

        auto result = tile_type_descriptors.insert(std::pair<std::string, int>(PhysicalTileType.name, 0));
        if (!result.second) {
            archfpga_throw(loc_data.filename_c_str(), loc_data.line(CurTileType),
                           "Duplicate tile descriptor name: '%s'.\n", PhysicalTileType.name);
        }

        //Warn that gridlocations is no longer supported
        //TODO: eventually remove
        try {
            expect_child_node_count(CurTileType, "gridlocations", 0, loc_data);
        } catch (pugiutil::XmlError& e) {
            std::string msg = e.what();
            msg += ". <gridlocations> has been replaced by the <auto_layout> and <device_layout> tags in the <layout> section.";
            msg += " Please upgrade your architecture file.";
            archfpga_throw(e.filename().c_str(), e.line(), msg.c_str());
        }

        //Load switchblock type and location overrides
        Cur = get_single_child(CurTileType, "switchblock_locations", loc_data, ReqOpt::OPTIONAL);
        ProcessSwitchblockLocations(Cur, &PhysicalTileType, arch, loc_data);

        ProcessSubTiles(CurTileType, &PhysicalTileType, LogicalBlockTypes, arch.Segments, arch_def_fc, loc_data);

        /* Type fully read */
        ++index;

        /* Push newly created Types to corresponding vectors */
        PhysicalTileTypes.push_back(PhysicalTileType);

        /* Free this node and get its next sibling node */
        CurTileType = CurTileType.next_sibling(CurTileType.name());
    }
    tile_type_descriptors.clear();
}

static void MarkIoTypes(std::vector<t_physical_tile_type>& PhysicalTileTypes) {
    for (auto& type : PhysicalTileTypes) {
        type.is_input_type = false;
        type.is_output_type = false;

        auto equivalent_sites = get_equivalent_sites_set(&type);

        for (const auto& equivalent_site : equivalent_sites) {
            if (block_type_contains_blif_model(equivalent_site, MODEL_INPUT)) {
                type.is_input_type = true;
                break;
            }
        }

        for (const auto& equivalent_site : equivalent_sites) {
            if (block_type_contains_blif_model(equivalent_site, MODEL_OUTPUT)) {
                type.is_output_type = true;
                break;
            }
        }
    }
}

static void ProcessTileProps(pugi::xml_node Node,
                             t_physical_tile_type* PhysicalTileType,
                             const pugiutil::loc_data& loc_data) {
    expect_only_attributes(Node, {"name", "width", "height", "area"}, loc_data);

    /* Load type name */
    auto Prop = get_attribute(Node, "name", loc_data).value();
    PhysicalTileType->name = vtr::strdup(Prop);

    /* Load properties */
    PhysicalTileType->width = get_attribute(Node, "width", loc_data, ReqOpt::OPTIONAL).as_uint(1);
    PhysicalTileType->height = get_attribute(Node, "height", loc_data, ReqOpt::OPTIONAL).as_uint(1);
    PhysicalTileType->area = get_attribute(Node, "area", loc_data, ReqOpt::OPTIONAL).as_float(UNDEFINED);

    if (atof(Prop) < 0) {
        archfpga_throw(loc_data.filename_c_str(), loc_data.line(Node),
                       "Area for type %s must be non-negative\n", PhysicalTileType->name);
    }
}

static t_pin_counts ProcessSubTilePorts(pugi::xml_node Parent,
                                        t_sub_tile* SubTile,
                                        std::unordered_map<std::string, t_physical_tile_port>& tile_port_names,
                                        const pugiutil::loc_data& loc_data) {
    pugi::xml_node Cur;

    std::map<std::string, int> sub_tile_port_names;

    int num_ports, num_in_ports, num_out_ports, num_clock_ports;

    num_ports = num_in_ports = num_out_ports = num_clock_ports = 0;
    num_in_ports = count_children(Parent, "input", loc_data, ReqOpt::OPTIONAL);
    num_out_ports = count_children(Parent, "output", loc_data, ReqOpt::OPTIONAL);
    num_clock_ports = count_children(Parent, "clock", loc_data, ReqOpt::OPTIONAL);
    num_ports = num_in_ports + num_out_ports + num_clock_ports;

    int port_index_by_type;
    int port_index = 0;
    int absolute_first_pin_index = 0;

    std::vector<const char*> port_types = {"input", "output", "clock"};
    for (auto port_type : port_types) {
        port_index_by_type = 0;
        Cur = get_first_child(Parent, port_type, loc_data, ReqOpt::OPTIONAL);
        while (Cur) {
            t_physical_tile_port port;

            port.index = port_index;
            port.absolute_first_pin_index = absolute_first_pin_index;
            port.port_index_by_type = port_index_by_type;
            ProcessTilePort(Cur, &port, loc_data);

            //Check port name duplicates
            auto sub_tile_port_result = sub_tile_port_names.insert(std::pair<std::string, int>(port.name, 0));
            if (!sub_tile_port_result.second) {
                archfpga_throw(loc_data.filename_c_str(), loc_data.line(Cur),
                               "Duplicate port names in tile '%s': port '%s'\n",
                               SubTile->name, port.name);
            }

            //Check port name duplicates
            auto tile_port_result = tile_port_names.insert(std::pair<std::string, t_physical_tile_port>(port.name, port));
            if (!tile_port_result.second) {
                if (tile_port_result.first->second.num_pins != port.num_pins || tile_port_result.first->second.equivalent != port.equivalent) {
                    archfpga_throw(loc_data.filename_c_str(), loc_data.line(Cur),
                                   "Another port found with the same name in other sub tiles "
                                   "that did not match the current port settings. '%s': port '%s'\n",
                                   SubTile->name, port.name);
                }
            }

            //Push port
            SubTile->ports.push_back(port);

            /* get next iteration */
            port_index++;
            port_index_by_type++;
            absolute_first_pin_index += port.num_pins;

            Cur = Cur.next_sibling(Cur.name());
        }
    }

    VTR_ASSERT(port_index == num_ports);

    t_pin_counts pin_counts;

    /* Count stats on the number of each type of pin */
    for (const auto& port : SubTile->ports) {
        if (port.type == IN_PORT && port.is_clock == false) {
            pin_counts.input += port.num_pins;
        } else if (port.type == OUT_PORT) {
            pin_counts.output += port.num_pins;
        } else {
            VTR_ASSERT(port.is_clock && port.type == IN_PORT);
            pin_counts.clock += port.num_pins;
        }
    }

    return pin_counts;
}

static void ProcessTilePort(pugi::xml_node Node,
                            t_physical_tile_port* port,
                            const pugiutil::loc_data& loc_data) {
    std::vector<std::string> expected_attributes = {"name", "num_pins", "equivalent"};

    if (Node.name() == "input"s || Node.name() == "clock"s) {
        expected_attributes.push_back("is_non_clock_global");
    }

    expect_only_attributes(Node, expected_attributes, loc_data);

    const char* Prop;
    Prop = get_attribute(Node, "name", loc_data).value();
    port->name = vtr::strdup(Prop);

    Prop = get_attribute(Node, "equivalent", loc_data, ReqOpt::OPTIONAL).as_string(nullptr);
    if (Prop) {
        if (Prop == "none"s) {
            port->equivalent = PortEquivalence::NONE;
        } else if (Prop == "full"s) {
            port->equivalent = PortEquivalence::FULL;
        } else if (Prop == "instance"s) {
            if (Node.name() == "output"s) {
                port->equivalent = PortEquivalence::INSTANCE;
            } else {
                archfpga_throw(loc_data.filename_c_str(), loc_data.line(Node),
                               "Invalid pin equivalence '%s' for %s port.", Prop, Node.name());
            }
        } else {
            archfpga_throw(loc_data.filename_c_str(), loc_data.line(Node),
                           "Invalid pin equivalence '%s'.", Prop);
        }
    }
    port->num_pins = get_attribute(Node, "num_pins", loc_data).as_int(0);
    port->is_non_clock_global = get_attribute(Node,
                                              "is_non_clock_global", loc_data, ReqOpt::OPTIONAL)
                                    .as_bool(false);

    if (port->num_pins <= 0) {
        archfpga_throw(loc_data.filename_c_str(), loc_data.line(Node),
                       "Invalid number of pins %d for %s port.", port->num_pins, Node.name());
    }

    if (0 == strcmp(Node.name(), "input")) {
        port->type = IN_PORT;
        port->is_clock = false;

    } else if (0 == strcmp(Node.name(), "output")) {
        port->type = OUT_PORT;
        port->is_clock = false;

    } else if (0 == strcmp(Node.name(), "clock")) {
        port->type = IN_PORT;
        port->is_clock = true;

        if (port->is_non_clock_global == true) {
            archfpga_throw(loc_data.filename_c_str(), loc_data.line(Node),
                           "Port %s cannot be both a clock and a non-clock simultaneously\n",
                           Node.name());
        }

    } else {
        archfpga_throw(loc_data.filename_c_str(), loc_data.line(Node),
                       "Unknown port type %s", Node.name());
    }
}

static void ProcessTileEquivalentSites(pugi::xml_node Parent,
                                       t_sub_tile* SubTile,
                                       t_physical_tile_type* PhysicalTileType,
                                       std::vector<t_logical_block_type>& LogicalBlockTypes,
                                       const pugiutil::loc_data& loc_data) {
    pugi::xml_node CurSite;

    expect_only_children(Parent, {"site"}, loc_data);

    if (count_children(Parent, "site", loc_data) < 1) {
        archfpga_throw(loc_data.filename_c_str(), loc_data.line(Parent),
                       "There are no sites corresponding to this tile: %s.\n", SubTile->name);
    }

    CurSite = Parent.first_child();
    while (CurSite) {
        check_node(CurSite, "site", loc_data);

        expect_only_attributes(CurSite, {"pb_type", "pin_mapping"}, loc_data);
        /* Load equivalent site name */
        auto Prop = std::string(get_attribute(CurSite, "pb_type", loc_data).value());

        auto LogicalBlockType = get_type_by_name<t_logical_block_type>(Prop.c_str(), LogicalBlockTypes);

        auto pin_mapping = get_attribute(CurSite, "pin_mapping", loc_data, ReqOpt::OPTIONAL).as_string("direct");

        if (0 == strcmp(pin_mapping, "custom")) {
            // Pin mapping between Tile and Pb Type is user-defined
            ProcessEquivalentSiteCustomConnection(CurSite, SubTile, PhysicalTileType, LogicalBlockType, Prop, loc_data);
        } else if (0 == strcmp(pin_mapping, "direct")) {
            ProcessEquivalentSiteDirectConnection(CurSite, SubTile, PhysicalTileType, LogicalBlockType, loc_data);
        }

        if (0 == strcmp(LogicalBlockType->pb_type->name, Prop.c_str())) {
            SubTile->equivalent_sites.push_back(LogicalBlockType);

            check_port_direct_mappings(PhysicalTileType, SubTile, LogicalBlockType);
        }

        CurSite = CurSite.next_sibling(CurSite.name());
    }
}

static void ProcessEquivalentSiteDirectConnection(pugi::xml_node Parent,
                                                  t_sub_tile* SubTile,
                                                  t_physical_tile_type* PhysicalTileType,
                                                  t_logical_block_type* LogicalBlockType,
                                                  const pugiutil::loc_data& loc_data) {
    int num_pins = (int)SubTile->sub_tile_to_tile_pin_indices.size() / SubTile->capacity.total();

    if (num_pins != LogicalBlockType->pb_type->num_pins) {
        archfpga_throw(loc_data.filename_c_str(), loc_data.line(Parent),
                       "Pin definition differ between site %s and tile %s. User-defined pin mapping is required.\n", LogicalBlockType->pb_type->name, SubTile->name);
    }

    vtr::bimap<t_logical_pin, t_physical_pin> directs_map;

    for (int npin = 0; npin < num_pins; npin++) {
        t_physical_pin physical_pin(npin);
        t_logical_pin logical_pin(npin);

        directs_map.insert(logical_pin, physical_pin);
    }

    PhysicalTileType->tile_block_pin_directs_map[LogicalBlockType->index][SubTile->index] = directs_map;
}

static void ProcessEquivalentSiteCustomConnection(pugi::xml_node Parent,
                                                  t_sub_tile* SubTile,
                                                  t_physical_tile_type* PhysicalTileType,
                                                  t_logical_block_type* LogicalBlockType,
                                                  std::string site_name,
                                                  const pugiutil::loc_data& loc_data) {
    pugi::xml_node CurDirect;

    expect_only_children(Parent, {"direct"}, loc_data);

    if (count_children(Parent, "direct", loc_data) < 1) {
        archfpga_throw(loc_data.filename_c_str(), loc_data.line(Parent),
                       "There are no direct pin mappings between site %s and tile %s.\n", site_name.c_str(), SubTile->name);
    }

    vtr::bimap<t_logical_pin, t_physical_pin> directs_map;

    CurDirect = Parent.first_child();

    while (CurDirect) {
        check_node(CurDirect, "direct", loc_data);

        expect_only_attributes(CurDirect, {"from", "to"}, loc_data);

        std::string from, to;
        // `from` attribute is relative to the physical tile pins
        from = std::string(get_attribute(CurDirect, "from", loc_data).value());

        // `to` attribute is relative to the logical block pins
        to = std::string(get_attribute(CurDirect, "to", loc_data).value());

        auto from_pins = ProcessPinString<t_sub_tile*>(CurDirect, SubTile, from.c_str(), loc_data);
        auto to_pins = ProcessPinString<t_logical_block_type_ptr>(CurDirect, LogicalBlockType, to.c_str(), loc_data);

        // Checking that the number of pins is exactly the same
        if (from_pins.second - from_pins.first != to_pins.second - to_pins.first) {
            archfpga_throw(loc_data.filename_c_str(), loc_data.line(Parent),
                           "The number of pins specified in the direct pin mapping is "
                           "not equivalent for Physical Tile %s and Logical Block %s.\n",
                           SubTile->name, LogicalBlockType->name);
        }

        int num_pins = from_pins.second - from_pins.first;
        for (int i = 0; i < num_pins; i++) {
            t_physical_pin physical_pin(from_pins.first + i);
            t_logical_pin logical_pin(to_pins.first + i);

            auto result = directs_map.insert(logical_pin, physical_pin);
            if (!result.second) {
                archfpga_throw(loc_data.filename_c_str(), loc_data.line(Parent),
                               "Duplicate logical pin (%d) to physical pin (%d) mappings found for "
                               "Physical Tile %s and Logical Block %s.\n",
                               logical_pin.pin, physical_pin.pin, SubTile->name, LogicalBlockType->name);
            }
        }

        CurDirect = CurDirect.next_sibling(CurDirect.name());
    }

    PhysicalTileType->tile_block_pin_directs_map[LogicalBlockType->index][SubTile->index] = directs_map;
}

static void ProcessPinLocations(pugi::xml_node Locations,
                                t_physical_tile_type* PhysicalTileType,
                                t_sub_tile* SubTile,
                                t_pin_locs* pin_locs,
                                const pugiutil::loc_data& loc_data) {
    pugi::xml_node Cur;
    const char* Prop;
    enum e_pin_location_distr distribution;

    if (Locations) {
        expect_only_attributes(Locations, {"pattern"}, loc_data);

        Prop = get_attribute(Locations, "pattern", loc_data).value();
        if (strcmp(Prop, "spread") == 0) {
            distribution = E_SPREAD_PIN_DISTR;
        } else if (strcmp(Prop, "perimeter") == 0) {
            distribution = E_PERIMETER_PIN_DISTR;
        } else if (strcmp(Prop, "spread_inputs_perimeter_outputs") == 0) {
            distribution = E_SPREAD_INPUTS_PERIMETER_OUTPUTS_PIN_DISTR;
        } else if (strcmp(Prop, "custom") == 0) {
            distribution = E_CUSTOM_PIN_DISTR;
        } else {
            archfpga_throw(loc_data.filename_c_str(), loc_data.line(Locations),
                           "%s is an invalid pin location pattern.\n", Prop);
        }
    } else {
        distribution = E_SPREAD_PIN_DISTR;
        Prop = "spread";
    }

    if (pin_locs->is_distribution_set()) {
        if (pin_locs->distribution != distribution) {
            archfpga_throw(loc_data.filename_c_str(), loc_data.line(Locations),
                           "Sub Tile %s has a different pin location pattern (%s) with respect "
                           "to the sibling sub tiles",
                           SubTile->name, Prop);
        }
    } else {
        pin_locs->distribution = distribution;
        pin_locs->set_distribution();
    }

    int sub_tile_index = SubTile->index;

    /* Load the pin locations */
    if (distribution == E_CUSTOM_PIN_DISTR) {
        expect_only_children(Locations, {"loc"}, loc_data);
        Cur = Locations.first_child();
        std::set<std::tuple<e_side, int, int>> seen_sides;
        while (Cur) {
            check_node(Cur, "loc", loc_data);

            expect_only_attributes(Cur, {"side", "xoffset", "yoffset"}, loc_data);

            /* Get offset (ie. height) */
            int x_offset = get_attribute(Cur, "xoffset", loc_data, ReqOpt::OPTIONAL).as_int(0);
            int y_offset = get_attribute(Cur, "yoffset", loc_data, ReqOpt::OPTIONAL).as_int(0);

            /* Get side */
            e_side side = TOP;
            Prop = get_attribute(Cur, "side", loc_data).value();
            if (0 == strcmp(Prop, "left")) {
                side = LEFT;
            } else if (0 == strcmp(Prop, "top")) {
                side = TOP;
            } else if (0 == strcmp(Prop, "right")) {
                side = RIGHT;
            } else if (0 == strcmp(Prop, "bottom")) {
                side = BOTTOM;
            } else {
                archfpga_throw(loc_data.filename_c_str(), loc_data.line(Cur),
                               "'%s' is not a valid side.\n", Prop);
            }

            if ((x_offset < 0) || (x_offset >= PhysicalTileType->width)) {
                archfpga_throw(loc_data.filename_c_str(), loc_data.line(Cur),
                               "'%d' is an invalid horizontal offset for type '%s' (must be within [0, %d]).\n",
                               x_offset, PhysicalTileType->name, PhysicalTileType->width - 1);
            }
            if ((y_offset < 0) || (y_offset >= PhysicalTileType->height)) {
                archfpga_throw(loc_data.filename_c_str(), loc_data.line(Cur),
                               "'%d' is an invalid vertical offset for type '%s' (must be within [0, %d]).\n",
                               y_offset, PhysicalTileType->name, PhysicalTileType->height - 1);
            }

            //Check for duplicate side specifications, since the code below silently overwrites if there are duplicates
            auto side_offset = std::make_tuple(side, x_offset, y_offset);
            if (seen_sides.count(side_offset)) {
                archfpga_throw(loc_data.filename_c_str(), loc_data.line(Cur),
                               "Duplicate pin location side/offset specification."
                               " Only a single <loc> per side/xoffset/yoffset is permitted.\n");
            }
            seen_sides.insert(side_offset);

            /* Go through lists of pins */
            const std::vector<std::string> Tokens = vtr::split(Cur.child_value());
            int Count = (int)Tokens.size();
            if (Count > 0) {
                for (int pin = 0; pin < Count; ++pin) {
                    /* Store location assignment */
                    pin_locs->assignments[sub_tile_index][x_offset][y_offset][side].push_back(std::string(Tokens[pin].c_str()));

                    /* Advance through list of pins in this location */
                }
            }
            Cur = Cur.next_sibling(Cur.name());
        }

        //Verify that all top-level pins have had their locations specified

        //Record all the specified pins
        std::map<std::string, std::set<int>> port_pins_with_specified_locations;
        for (int w = 0; w < PhysicalTileType->width; ++w) {
            for (int h = 0; h < PhysicalTileType->height; ++h) {
                for (e_side side : {TOP, RIGHT, BOTTOM, LEFT}) {
                    for (auto token : pin_locs->assignments[sub_tile_index][w][h][side]) {
                        InstPort inst_port(token.c_str());

                        //A pin specification should contain only the block name, and not any instace count information
                        if (inst_port.instance_low_index() != InstPort::UNSPECIFIED || inst_port.instance_high_index() != InstPort::UNSPECIFIED) {
                            archfpga_throw(loc_data.filename_c_str(), loc_data.line(Locations),
                                           "Pin location specification '%s' should not contain an instance range (should only be the block name)",
                                           token.c_str());
                        }

                        //Check that the block name matches
                        if (inst_port.instance_name() != SubTile->name) {
                            archfpga_throw(loc_data.filename_c_str(), loc_data.line(Locations),
                                           "Mismatched sub tile name in pin location specification (expected '%s' was '%s')",
                                           SubTile->name, inst_port.instance_name().c_str());
                        }

                        int pin_low_idx = inst_port.port_low_index();
                        int pin_high_idx = inst_port.port_high_index();

                        if (pin_low_idx == InstPort::UNSPECIFIED && pin_high_idx == InstPort::UNSPECIFIED) {
                            //Empty range, so full port

                            //Find the matching pb type to get the total number of pins
                            const t_physical_tile_port* port = nullptr;
                            for (const auto& tmp_port : SubTile->ports) {
                                if (tmp_port.name == inst_port.port_name()) {
                                    port = &tmp_port;
                                    break;
                                }
                            }

                            if (port) {
                                pin_low_idx = 0;
                                pin_high_idx = port->num_pins - 1;
                            } else {
                                archfpga_throw(loc_data.filename_c_str(), loc_data.line(Locations),
                                               "Failed to find port named '%s' on block '%s'",
                                               inst_port.port_name().c_str(), SubTile->name);
                            }
                        }
                        VTR_ASSERT(pin_low_idx >= 0);
                        VTR_ASSERT(pin_high_idx >= 0);

                        for (int ipin = pin_low_idx; ipin <= pin_high_idx; ++ipin) {
                            //Record that the pin has it's location specified
                            port_pins_with_specified_locations[inst_port.port_name()].insert(ipin);
                        }
                    }
                }
            }
        }

        //Check for any pins missing location specs
        for (const auto& port : SubTile->ports) {
            for (int ipin = 0; ipin < port.num_pins; ++ipin) {
                if (!port_pins_with_specified_locations[port.name].count(ipin)) {
                    //Missing
                    archfpga_throw(loc_data.filename_c_str(), loc_data.line(Locations),
                                   "Pin '%s.%s[%d]' has no pin location specificed (a location is required for pattern=\"custom\")",
                                   SubTile->name, port.name, ipin);
                }
            }
        }
    } else if (Locations) {
        //Non-custom pin locations. There should be no child tags
        expect_child_node_count(Locations, 0, loc_data);
    }
}

static void ProcessSubTiles(pugi::xml_node Node,
                            t_physical_tile_type* PhysicalTileType,
                            std::vector<t_logical_block_type>& LogicalBlockTypes,
                            std::vector<t_segment_inf>& segments,
                            const t_default_fc_spec& arch_def_fc,
                            const pugiutil::loc_data& loc_data) {
    pugi::xml_node CurSubTile;
    pugi::xml_node Cur;
    int index = 0;

    unsigned long int num_sub_tiles = count_children(Node, "sub_tile", loc_data);
    unsigned long int width = PhysicalTileType->width;
    unsigned long int height = PhysicalTileType->height;
    unsigned long int num_sides = 4;

    std::map<std::string, int> sub_tile_names;

    t_pin_locs pin_locs;
    pin_locs.assignments.resize({num_sub_tiles, width, height, num_sides});

    if (num_sub_tiles == 0) {
        archfpga_throw(loc_data.filename_c_str(), loc_data.line(Node),
                       "No sub tile found for the Physical Tile %s.\n"
                       "At least one sub tile is needed to correctly describe the Physical Tile.\n",
                       PhysicalTileType->name);
    }

    CurSubTile = get_first_child(Node, "sub_tile", loc_data);

    while (CurSubTile) {
        t_sub_tile SubTile;

        SubTile.index = index;

        expect_only_attributes(CurSubTile, {"name", "capacity"}, loc_data);

        /* Load type name */
        auto name = vtr::strdup(get_attribute(CurSubTile, "name", loc_data).value());

        //Check Sub Tile name duplicates
        auto result = sub_tile_names.insert(std::pair<std::string, int>(std::string(name), 0));
        if (!result.second) {
            archfpga_throw(loc_data.filename_c_str(), loc_data.line(Cur),
                           "Duplicate Sub Tile names in tile '%s': Sub Tile'%s'\n",
                           PhysicalTileType->name, name);
        }

        SubTile.name = name;

        /* Load properties */
        int capacity = get_attribute(CurSubTile, "capacity", loc_data, ReqOpt::OPTIONAL).as_int(1);
        SubTile.capacity.set(PhysicalTileType->capacity, PhysicalTileType->capacity + capacity - 1);
        PhysicalTileType->capacity += capacity;

        /* Process sub tile port definitions */
        std::unordered_map<std::string, t_physical_tile_port> tile_port_names;
        auto pin_counts = ProcessSubTilePorts(CurSubTile, &SubTile, tile_port_names, loc_data);

        /* Map Sub Tile physical pins with the Physical Tile Type physical pins.
         * This takes into account the capacity of each sub tiles to add the correct offset.
         */
        for (int ipin = 0; ipin < capacity * pin_counts.total(); ipin++) {
            SubTile.sub_tile_to_tile_pin_indices.push_back(PhysicalTileType->num_pins + ipin);
        }

        SubTile.num_phy_pins = pin_counts.total() * capacity;

        /* Assign pin counts to the Physical Tile Type */
        PhysicalTileType->num_input_pins += capacity * pin_counts.input;
        PhysicalTileType->num_output_pins += capacity * pin_counts.output;
        PhysicalTileType->num_clock_pins += capacity * pin_counts.clock;
        PhysicalTileType->num_pins += capacity * pin_counts.total();
        PhysicalTileType->num_inst_pins += pin_counts.total();

        /* Assign drivers and receivers count to Physical Tile Type */
        PhysicalTileType->num_receivers += capacity * pin_counts.input;
        PhysicalTileType->num_drivers += capacity * pin_counts.output;

        Cur = get_single_child(CurSubTile, "pinlocations", loc_data, ReqOpt::OPTIONAL);
        ProcessPinLocations(Cur, PhysicalTileType, &SubTile, &pin_locs, loc_data);

        /* Load Fc */
        Cur = get_single_child(CurSubTile, "fc", loc_data, ReqOpt::OPTIONAL);
        Process_Fc(Cur, PhysicalTileType, &SubTile, pin_counts, segments, arch_def_fc, loc_data);

        //Load equivalent sites infromation
        Cur = get_single_child(CurSubTile, "equivalent_sites", loc_data, ReqOpt::REQUIRED);
        ProcessTileEquivalentSites(Cur, &SubTile, PhysicalTileType, LogicalBlockTypes, loc_data);

        PhysicalTileType->sub_tiles.push_back(SubTile);

        index++;

        CurSubTile = CurSubTile.next_sibling(CurSubTile.name());
    }

    // Initialize pinloc data structure.
    int num_pins = PhysicalTileType->num_pins;
    PhysicalTileType->pinloc.resize({width, height, num_sides}, std::vector<bool>(num_pins, false));

    setup_pin_classes(PhysicalTileType);
    LoadPinLoc(Cur, PhysicalTileType, &pin_locs, loc_data);
}

/* Takes in node pointing to <typelist> and loads all the
 * child type objects. */
static void ProcessComplexBlocks(vtr::string_internment* strings, pugi::xml_node Node, std::vector<t_logical_block_type>& LogicalBlockTypes, t_arch& arch, const bool timing_enabled, const pugiutil::loc_data& loc_data) {
    pugi::xml_node CurBlockType;
    pugi::xml_node Cur;
    std::map<std::string, int> pb_type_descriptors;

    /* Alloc the type list. Need one additional t_type_desctiptors:
     * 1: empty psuedo-type
     */
    t_logical_block_type EMPTY_LOGICAL_BLOCK_TYPE = get_empty_logical_type();
    EMPTY_LOGICAL_BLOCK_TYPE.index = 0;
    LogicalBlockTypes.push_back(EMPTY_LOGICAL_BLOCK_TYPE);

    /* Process the types */
    int index = 1; /* Skip over 'empty' type */

    CurBlockType = Node.first_child();
    while (CurBlockType) {
        int pb_type_idx = 0;

        check_node(CurBlockType, "pb_type", loc_data);

        t_logical_block_type LogicalBlockType;

        expect_only_attributes(CurBlockType, {"name"}, loc_data);

        /* Load type name */
        auto Prop = get_attribute(CurBlockType, "name", loc_data).value();
        LogicalBlockType.name = vtr::strdup(Prop);

        auto result = pb_type_descriptors.insert(std::pair<std::string, int>(LogicalBlockType.name, 0));
        if (!result.second) {
            archfpga_throw(loc_data.filename_c_str(), loc_data.line(CurBlockType),
                           "Duplicate pb_type descriptor name: '%s'.\n", LogicalBlockType.name);
        }

        /* Load pb_type info to assign to the Logical Block Type */
        LogicalBlockType.pb_type = new t_pb_type;
        LogicalBlockType.pb_type->name = vtr::strdup(LogicalBlockType.name);
        ProcessPb_Type(strings, CurBlockType, LogicalBlockType.pb_type, nullptr, timing_enabled, arch, loc_data, pb_type_idx);

        LogicalBlockType.index = index;

        /* Type fully read */
        ++index;

        /* Push newly created Types to corresponding vectors */
        LogicalBlockTypes.push_back(LogicalBlockType);

        /* Free this node and get its next sibling node */
        CurBlockType = CurBlockType.next_sibling(CurBlockType.name());
    }
    pb_type_descriptors.clear();
}

static void ProcessSegments(pugi::xml_node Parent,
                            std::vector<t_segment_inf>& Segs,
                            const t_arch_switch_inf* Switches,
                            const int NumSwitches,
                            const bool timing_enabled,
                            const bool switchblocklist_required,
                            const pugiutil::loc_data& loc_data) {
    int i, j, length;
    const char* tmp;

    pugi::xml_node SubElem;
    pugi::xml_node Node;

    /* Count the number of segs and check they are in fact
     * of segment elements. */
    int NumSegs = count_children(Parent, "segment", loc_data);

    /* Alloc segment list */
    if (NumSegs > 0) {
        Segs.resize(NumSegs);
    }

    /* Load the segments. */
    Node = get_first_child(Parent, "segment", loc_data);

    bool x_axis_seg_found = false; /*Flags to see if we have any x-directed segment type specified*/
    bool y_axis_seg_found = false; /*Flags to see if we have any y-directed segment type specified*/

    for (i = 0; i < NumSegs; ++i) {
        /* Get segment name */
        tmp = get_attribute(Node, "name", loc_data, ReqOpt::OPTIONAL).as_string(nullptr);
        if (tmp) {
            Segs[i].name = std::string(tmp);
        } else {
            /* if swich block is "custom", then you have to provide a name for segment */
            if (switchblocklist_required) {
                archfpga_throw(loc_data.filename_c_str(), loc_data.line(Node),
                               "No name specified for the segment #%d.\n", i);
            }
            /* set name to default: "unnamed_segment_<segment_index>" */
            std::stringstream ss;
            ss << "unnamed_segment_" << i;
            std::string dummy = ss.str();
            tmp = dummy.c_str();
            Segs[i].name = std::string(tmp);
        }

        /* Get segment length */
        length = 1; /* DEFAULT */
        tmp = get_attribute(Node, "length", loc_data, ReqOpt::OPTIONAL).as_string(nullptr);
        if (tmp) {
            if (strcmp(tmp, "longline") == 0) {
                Segs[i].longline = true;
            } else {
                length = vtr::atoi(tmp);
            }
        }
        Segs[i].length = length;

        /* Get the frequency */
        Segs[i].frequency = 1; /* DEFAULT */
        tmp = get_attribute(Node, "freq", loc_data, ReqOpt::OPTIONAL).as_string(nullptr);
        if (tmp) {
            Segs[i].frequency = (int)(atof(tmp) * MAX_CHANNEL_WIDTH);
        }

        /* Get timing info */
        ReqOpt TIMING_ENABLE_REQD = BoolToReqOpt(timing_enabled);
        Segs[i].Rmetal = get_attribute(Node, "Rmetal", loc_data, TIMING_ENABLE_REQD).as_float(0);
        Segs[i].Cmetal = get_attribute(Node, "Cmetal", loc_data, TIMING_ENABLE_REQD).as_float(0);

        /*Get parallel axis*/

        Segs[i].parallel_axis = BOTH_AXIS; /*DEFAULT value if no axis is specified*/
        tmp = get_attribute(Node, "axis", loc_data, ReqOpt::OPTIONAL).as_string(nullptr);

        if (tmp) {
            if (strcmp(tmp, "x") == 0) {
                Segs[i].parallel_axis = X_AXIS;
                x_axis_seg_found = true;
            } else if (strcmp(tmp, "y") == 0) {
                Segs[i].parallel_axis = Y_AXIS;
                y_axis_seg_found = true;
            } else {
                archfpga_throw(loc_data.filename_c_str(), loc_data.line(Node), "Unsopported parralel axis type: %s\n", tmp);
            }
        } else {
            x_axis_seg_found = true;
            y_axis_seg_found = true;
        }

        /* Get Power info */
        /*
         * (*Segs)[i].Cmetal_per_m = get_attribute(Node, "Cmetal_per_m", false,
         * 0.);*/

        //Set of expected subtags (exact subtags are dependant on parameters)
        std::vector<std::string> expected_subtags;

        if (!Segs[i].longline) {
            //Long line doesn't accpet <sb> or <cb> since it assumes full population
            expected_subtags.push_back("sb");
            expected_subtags.push_back("cb");
        }

        /* Get the type */
        tmp = get_attribute(Node, "type", loc_data).value();
        if (0 == strcmp(tmp, "bidir")) {
            Segs[i].directionality = BI_DIRECTIONAL;

            //Bidir requires the following tags
            expected_subtags.push_back("wire_switch");
            expected_subtags.push_back("opin_switch");
        }

        else if (0 == strcmp(tmp, "unidir")) {
            Segs[i].directionality = UNI_DIRECTIONAL;

            //Unidir requires the following tags
            expected_subtags.push_back("mux");
        }

        else {
            archfpga_throw(loc_data.filename_c_str(), loc_data.line(Node),
                           "Invalid switch type '%s'.\n", tmp);
        }

        //Verify only expected sub-tags are found
        expect_only_children(Node, expected_subtags, loc_data);

        /* Get the wire and opin switches, or mux switch if unidir */
        if (UNI_DIRECTIONAL == Segs[i].directionality) {
            SubElem = get_single_child(Node, "mux", loc_data);
            tmp = get_attribute(SubElem, "name", loc_data).value();

            /* Match names */
            for (j = 0; j < NumSwitches; ++j) {
                if (0 == strcmp(tmp, Switches[j].name.c_str())) {
                    break; /* End loop so j is where we want it */
                }
            }
            if (j >= NumSwitches) {
                archfpga_throw(loc_data.filename_c_str(), loc_data.line(SubElem),
                               "'%s' is not a valid mux name.\n", tmp);
            }

            /* Unidir muxes must have the same switch
             * for wire and opin fanin since there is
             * really only the mux in unidir. */
            Segs[i].arch_wire_switch = j;
            Segs[i].arch_opin_switch = j;
        }

        else {
            VTR_ASSERT(BI_DIRECTIONAL == Segs[i].directionality);
            SubElem = get_single_child(Node, "wire_switch", loc_data);
            tmp = get_attribute(SubElem, "name", loc_data).value();

            /* Match names */
            for (j = 0; j < NumSwitches; ++j) {
                if (0 == strcmp(tmp, Switches[j].name.c_str())) {
                    break; /* End loop so j is where we want it */
                }
            }
            if (j >= NumSwitches) {
                archfpga_throw(loc_data.filename_c_str(), loc_data.line(SubElem),
                               "'%s' is not a valid wire_switch name.\n", tmp);
            }
            Segs[i].arch_wire_switch = j;
            SubElem = get_single_child(Node, "opin_switch", loc_data);
            tmp = get_attribute(SubElem, "name", loc_data).value();

            /* Match names */
            for (j = 0; j < NumSwitches; ++j) {
                if (0 == strcmp(tmp, Switches[j].name.c_str())) {
                    break; /* End loop so j is where we want it */
                }
            }
            if (j >= NumSwitches) {
                archfpga_throw(loc_data.filename_c_str(), loc_data.line(SubElem),
                               "'%s' is not a valid opin_switch name.\n", tmp);
            }
            Segs[i].arch_opin_switch = j;
        }

        /* Setup the CB list if they give one, otherwise use full */
        Segs[i].cb.resize(length);
        for (j = 0; j < length; ++j) {
            Segs[i].cb[j] = true;
        }
        SubElem = get_single_child(Node, "cb", loc_data, ReqOpt::OPTIONAL);
        if (SubElem) {
            ProcessCB_SB(SubElem, Segs[i].cb, loc_data);
        }

        /* Setup the SB list if they give one, otherwise use full */
        Segs[i].sb.resize(length + 1);
        for (j = 0; j < (length + 1); ++j) {
            Segs[i].sb[j] = true;
        }
        SubElem = get_single_child(Node, "sb", loc_data, ReqOpt::OPTIONAL);
        if (SubElem) {
            ProcessCB_SB(SubElem, Segs[i].sb, loc_data);
        }

        /*Store the index of this segment in Segs vector*/
        Segs[i].seg_index = i;
        /* Get next Node */
        Node = Node.next_sibling(Node.name());
    }
    /*We need at least one type of segment that applies to each of x- and y-directed wiring.*/

    if (!x_axis_seg_found || !y_axis_seg_found) {
        archfpga_throw(loc_data.filename_c_str(), loc_data.line(Node),
                       "Atleast one segment per-axis needs to get specified if no segments with non-specified (default) axis attribute exist.");
    }
}
/* Processes the switchblocklist section from the xml architecture file.
 * See vpr/SRC/route/build_switchblocks.c for a detailed description of this
 * switch block format */
static void ProcessSwitchblocks(pugi::xml_node Parent, t_arch* arch, const pugiutil::loc_data& loc_data) {
    pugi::xml_node Node;
    pugi::xml_node SubElem;
    const char* tmp;

    /* get the number of switchblocks */
    int num_switchblocks = count_children(Parent, "switchblock", loc_data);
    arch->switchblocks.reserve(num_switchblocks);

    /* read-in all switchblock data */
    Node = get_first_child(Parent, "switchblock", loc_data);
    for (int i_sb = 0; i_sb < num_switchblocks; i_sb++) {
        /* use a temp variable which will be assigned to switchblocks later */
        t_switchblock_inf sb;

        /* get name */
        tmp = get_attribute(Node, "name", loc_data).as_string(nullptr);
        if (tmp) {
            sb.name = tmp;
        }

        /* get type */
        tmp = get_attribute(Node, "type", loc_data).as_string(nullptr);
        if (tmp) {
            if (0 == strcmp(tmp, "bidir")) {
                sb.directionality = BI_DIRECTIONAL;
            } else if (0 == strcmp(tmp, "unidir")) {
                sb.directionality = UNI_DIRECTIONAL;
            } else {
                archfpga_throw(loc_data.filename_c_str(), loc_data.line(Node), "Unsopported switchblock type: %s\n", tmp);
            }
        }

        /* get the switchblock location */
        SubElem = get_single_child(Node, "switchblock_location", loc_data);
        tmp = get_attribute(SubElem, "type", loc_data).as_string(nullptr);
        if (tmp) {
            if (strcmp(tmp, "EVERYWHERE") == 0) {
                sb.location = E_EVERYWHERE;
            } else if (strcmp(tmp, "PERIMETER") == 0) {
                sb.location = E_PERIMETER;
            } else if (strcmp(tmp, "CORE") == 0) {
                sb.location = E_CORE;
            } else if (strcmp(tmp, "CORNER") == 0) {
                sb.location = E_CORNER;
            } else if (strcmp(tmp, "FRINGE") == 0) {
                sb.location = E_FRINGE;
            } else {
                archfpga_throw(loc_data.filename_c_str(), loc_data.line(SubElem), "unrecognized switchblock location: %s\n", tmp);
            }
        }

        /* get switchblock permutation functions */
        SubElem = get_first_child(Node, "switchfuncs", loc_data);
        read_sb_switchfuncs(SubElem, &sb, loc_data);

        read_sb_wireconns(arch->Switches, arch->num_switches, Node, &sb, loc_data);

        /* run error checks on switch blocks */
        check_switchblock(&sb, arch);

        /* assign the sb to the switchblocks vector */
        arch->switchblocks.push_back(sb);

        Node = Node.next_sibling(Node.name());
    }

    return;
}

static void ProcessCB_SB(pugi::xml_node Node, std::vector<bool>& list, const pugiutil::loc_data& loc_data) {
    const char* tmp = nullptr;
    int i;
    int len = list.size();
    /* Check the type. We only support 'pattern' for now.
     * Should add frac back eventually. */
    tmp = get_attribute(Node, "type", loc_data).value();
    if (0 == strcmp(tmp, "pattern")) {
        i = 0;

        /* Get the content string */
        tmp = Node.child_value();
        while (*tmp) {
            switch (*tmp) {
                case ' ':
                case '\t':
                case '\n':
                    break;
                case 'T':
                case '1':
                    if (i >= len) {
                        archfpga_throw(loc_data.filename_c_str(), loc_data.line(Node),
                                       "CB or SB depopulation is too long (%d). It should be %d symbols for CBs and %d symbols for SBs.\n",
                                       i, len - 1, len);
                    }
                    list[i] = true;
                    ++i;
                    break;
                case 'F':
                case '0':
                    if (i >= len) {
                        archfpga_throw(loc_data.filename_c_str(), loc_data.line(Node),
                                       "CB or SB depopulation is too long (%d). It should be %d symbols for CBs and %d symbols for SBs.\n",
                                       i, len - 1, len);
                    }
                    list[i] = false;
                    ++i;
                    break;
                default:
                    archfpga_throw(loc_data.filename_c_str(), loc_data.line(Node),
                                   "Invalid character %c in CB or SB depopulation list.\n",
                                   *tmp);
            }
            ++tmp;
        }
        if (i < len) {
            archfpga_throw(loc_data.filename_c_str(), loc_data.line(Node),
                           "CB or SB depopulation is too short (%d). It should be %d symbols for CBs and %d symbols for SBs.\n",
                           i, len - 1, len);
        }
    }

    else {
        archfpga_throw(loc_data.filename_c_str(), loc_data.line(Node),
                       "'%s' is not a valid type for specifying cb and sb depopulation.\n",
                       tmp);
    }
}

static void ProcessSwitches(pugi::xml_node Parent,
                            t_arch_switch_inf** Switches,
                            int* NumSwitches,
                            const bool timing_enabled,
                            const pugiutil::loc_data& loc_data) {
    int i, j;
    const char* type_name;
    const char* switch_name;
    ReqOpt TIMING_ENABLE_REQD = BoolToReqOpt(timing_enabled);

    pugi::xml_node Node;

    /* Count the children and check they are switches */
    *NumSwitches = count_children(Parent, "switch", loc_data);

    /* Alloc switch list */
    *Switches = nullptr;
    if (*NumSwitches > 0) {
        (*Switches) = new t_arch_switch_inf[(*NumSwitches)];
    }

    /* Load the switches. */
    Node = get_first_child(Parent, "switch", loc_data);
    for (i = 0; i < *NumSwitches; ++i) {
        t_arch_switch_inf& arch_switch = (*Switches)[i];

        switch_name = get_attribute(Node, "name", loc_data).value();

        /* Check if the switch has conflicts with any reserved names */
        if (0 == strcmp(switch_name, VPR_DELAYLESS_SWITCH_NAME)) {
            archfpga_throw(loc_data.filename_c_str(), loc_data.line(Node),
                           "Switch name '%s' is a reserved name for VPR internal usage! Please use another  name.\n",
                           switch_name);
        }

        type_name = get_attribute(Node, "type", loc_data).value();

        /* Check for switch name collisions */
        for (j = 0; j < i; ++j) {
            if (0 == strcmp((*Switches)[j].name.c_str(), switch_name)) {
                archfpga_throw(loc_data.filename_c_str(), loc_data.line(Node),
                               "Two switches with the same name '%s' were found.\n",
                               switch_name);
            }
        }
        arch_switch.name = std::string(switch_name);

        /* Figure out the type of switch */
        /* As noted above, due to their configuration of pass transistors feeding into a buffer,
         * only multiplexers and tristate buffers have an internal capacitance element.         */

        SwitchType type = SwitchType::MUX;
        if (0 == strcmp(type_name, "mux")) {
            type = SwitchType::MUX;
            expect_only_attributes(Node, {"type", "name", "R", "Cin", "Cout", "Cinternal", "Tdel", "buf_size", "power_buf_size", "mux_trans_size"}, " with type '"s + type_name + "'"s, loc_data);

        } else if (0 == strcmp(type_name, "tristate")) {
            type = SwitchType::TRISTATE;
            expect_only_attributes(Node, {"type", "name", "R", "Cin", "Cout", "Cinternal", "Tdel", "buf_size", "power_buf_size"}, " with type '"s + type_name + "'"s, loc_data);

        } else if (0 == strcmp(type_name, "buffer")) {
            type = SwitchType::BUFFER;
            expect_only_attributes(Node, {"type", "name", "R", "Cin", "Cout", "Tdel", "buf_size", "power_buf_size"}, " with type '"s + type_name + "'"s, loc_data);

        } else if (0 == strcmp(type_name, "pass_gate")) {
            type = SwitchType::PASS_GATE;
            expect_only_attributes(Node, {"type", "name", "R", "Cin", "Cout", "Tdel"}, " with type '"s + type_name + "'"s, loc_data);

        } else if (0 == strcmp(type_name, "short")) {
            type = SwitchType::SHORT;
            expect_only_attributes(Node, {"type", "name", "R", "Cin", "Cout", "Tdel"}, " with type "s + type_name + "'"s, loc_data);
        } else {
            archfpga_throw(loc_data.filename_c_str(), loc_data.line(Node),
                           "Invalid switch type '%s'.\n", type_name);
        }
        arch_switch.set_type(type);

        arch_switch.R = get_attribute(Node, "R", loc_data, TIMING_ENABLE_REQD).as_float(0);

        ReqOpt COUT_REQD = TIMING_ENABLE_REQD;
        ReqOpt CIN_REQD = TIMING_ENABLE_REQD;
        // We have defined the Cinternal parameter as optional, so that the user may specify an
        // architecture without Cinternal without breaking the program flow.
        ReqOpt CINTERNAL_REQD = ReqOpt::OPTIONAL;

        if (arch_switch.type() == SwitchType::SHORT) {
            //Cin/Cout are optional on shorts, since they really only have one capacitance
            CIN_REQD = ReqOpt::OPTIONAL;
            COUT_REQD = ReqOpt::OPTIONAL;
        }
        arch_switch.Cin = get_attribute(Node, "Cin", loc_data, CIN_REQD).as_float(0);
        arch_switch.Cout = get_attribute(Node, "Cout", loc_data, COUT_REQD).as_float(0);
        arch_switch.Cinternal = get_attribute(Node, "Cinternal", loc_data, CINTERNAL_REQD).as_float(0);

        if (arch_switch.type() == SwitchType::MUX) {
            //Only muxes have mux transistors
            arch_switch.mux_trans_size = get_attribute(Node, "mux_trans_size", loc_data, ReqOpt::OPTIONAL).as_float(1);
        } else {
            arch_switch.mux_trans_size = 0.;
        }

        if (arch_switch.type() == SwitchType::SHORT
            || arch_switch.type() == SwitchType::PASS_GATE) {
            //No buffers
            arch_switch.buf_size_type = BufferSize::ABSOLUTE;
            arch_switch.buf_size = 0.;
            arch_switch.power_buffer_type = POWER_BUFFER_TYPE_ABSOLUTE_SIZE;
            arch_switch.power_buffer_size = 0.;
        } else {
            auto buf_size_attrib = get_attribute(Node, "buf_size", loc_data, ReqOpt::OPTIONAL);
            if (!buf_size_attrib || buf_size_attrib.as_string() == std::string("auto")) {
                arch_switch.buf_size_type = BufferSize::AUTO;
                arch_switch.buf_size = 0.;
            } else {
                arch_switch.buf_size_type = BufferSize::ABSOLUTE;
                arch_switch.buf_size = buf_size_attrib.as_float();
            }

            auto power_buf_size = get_attribute(Node, "power_buf_size", loc_data, ReqOpt::OPTIONAL).as_string(nullptr);
            if (power_buf_size == nullptr) {
                arch_switch.power_buffer_type = POWER_BUFFER_TYPE_AUTO;
            } else if (strcmp(power_buf_size, "auto") == 0) {
                arch_switch.power_buffer_type = POWER_BUFFER_TYPE_AUTO;
            } else {
                arch_switch.power_buffer_type = POWER_BUFFER_TYPE_ABSOLUTE_SIZE;
                arch_switch.power_buffer_size = (float)vtr::atof(power_buf_size);
            }

            arch_switch.intra_tile = false;
        }

        //Load the Tdel (which may be specfied with sub-tags)
        ProcessSwitchTdel(Node, timing_enabled, i, (*Switches), loc_data);

        /* Get next switch element */
        Node = Node.next_sibling(Node.name());
    }
}

/* Processes the switch delay. Switch delay can be specified in two ways.
 * First way: switch delay is specified as a constant via the property Tdel in the switch node.
 * Second way: switch delay is specified as a function of the switch fan-in. In this
 * case, multiple nodes in the form
 *
 * <Tdel num_inputs="1" delay="3e-11"/>
 *
 * are specified as children of the switch node. In this case, Tdel
 * is not included as a property of the switch node (first way). */
static void ProcessSwitchTdel(pugi::xml_node Node, const bool timing_enabled, const int switch_index, t_arch_switch_inf* Switches, const pugiutil::loc_data& loc_data) {
    float Tdel_prop_value;
    int num_Tdel_children;

    /* check if switch node has the Tdel property */
    bool has_Tdel_prop = false;
    Tdel_prop_value = get_attribute(Node, "Tdel", loc_data, ReqOpt::OPTIONAL).as_float(UNDEFINED);
    if (Tdel_prop_value != UNDEFINED) {
        has_Tdel_prop = true;
    }

    /* check if switch node has Tdel children */
    bool has_Tdel_children = false;
    num_Tdel_children = count_children(Node, "Tdel", loc_data, ReqOpt::OPTIONAL);
    if (num_Tdel_children != 0) {
        has_Tdel_children = true;
    }

    /* delay should not be specified as a Tdel property AND a Tdel child */
    if (has_Tdel_prop && has_Tdel_children) {
        archfpga_throw(loc_data.filename_c_str(), loc_data.line(Node),
                       "Switch delay should be specified as EITHER a Tdel property OR as a child of the switch node, not both");
    }

    /* get pointer to the switch's Tdel map, then read-in delay data into this map */
    if (has_Tdel_prop) {
        /* delay specified as a constant */
        Switches[switch_index].set_Tdel(t_arch_switch_inf::UNDEFINED_FANIN, Tdel_prop_value);
    } else if (has_Tdel_children) {
        /* Delay specified as a function of switch fan-in.
         * Go through each Tdel child, read-in num_inputs and the delay value.
         * Insert this info into the switch delay map */
        pugi::xml_node Tdel_child = get_first_child(Node, "Tdel", loc_data);
        std::set<int> seen_fanins;
        for (int ichild = 0; ichild < num_Tdel_children; ichild++) {
            int num_inputs = get_attribute(Tdel_child, "num_inputs", loc_data).as_int(0);
            float Tdel_value = get_attribute(Tdel_child, "delay", loc_data).as_float(0.);

            if (seen_fanins.count(num_inputs)) {
                archfpga_throw(loc_data.filename_c_str(), loc_data.line(Tdel_child),
                               "Tdel node specified num_inputs (%d) that has already been specified by another Tdel node", num_inputs);
            } else {
                Switches[switch_index].set_Tdel(num_inputs, Tdel_value);
                seen_fanins.insert(num_inputs);
            }
            Tdel_child = Tdel_child.next_sibling(Tdel_child.name());
        }
    } else {
        /* No delay info specified for switch */
        if (timing_enabled) {
            archfpga_throw(loc_data.filename_c_str(), loc_data.line(Node),
                           "Switch should contain intrinsic delay information if timing is enabled");
        } else {
            /* set a default value */
            Switches[switch_index].set_Tdel(t_arch_switch_inf::UNDEFINED_FANIN, 0.);
        }
    }
}

static void ProcessDirects(pugi::xml_node Parent, t_direct_inf** Directs, int* NumDirects, const t_arch_switch_inf* Switches, const int NumSwitches, const pugiutil::loc_data& loc_data) {
    int i, j;
    const char* direct_name;
    const char* from_pin_name;
    const char* to_pin_name;
    const char* switch_name;

    pugi::xml_node Node;

    /* Count the children and check they are direct connections */
    expect_only_children(Parent, {"direct"}, loc_data);
    *NumDirects = count_children(Parent, "direct", loc_data);

    /* Alloc direct list */
    *Directs = nullptr;
    if (*NumDirects > 0) {
        *Directs = (t_direct_inf*)vtr::malloc(*NumDirects * sizeof(t_direct_inf));
        memset(*Directs, 0, (*NumDirects * sizeof(t_direct_inf)));
    }

    /* Load the directs. */
    Node = get_first_child(Parent, "direct", loc_data);
    for (i = 0; i < *NumDirects; ++i) {
        expect_only_attributes(Node, {"name", "from_pin", "to_pin", "x_offset", "y_offset", "z_offset", "switch_name", "from_side", "to_side"}, loc_data);

        direct_name = get_attribute(Node, "name", loc_data).value();
        /* Check for direct name collisions */
        for (j = 0; j < i; ++j) {
            if (0 == strcmp((*Directs)[j].name, direct_name)) {
                archfpga_throw(loc_data.filename_c_str(), loc_data.line(Node),
                               "Two directs with the same name '%s' were found.\n",
                               direct_name);
            }
        }
        (*Directs)[i].name = vtr::strdup(direct_name);

        /* Figure out the source pin and sink pin name */
        from_pin_name = get_attribute(Node, "from_pin", loc_data).value();
        to_pin_name = get_attribute(Node, "to_pin", loc_data).value();

        /* Check that to_pin and the from_pin are not the same */
        if (0 == strcmp(to_pin_name, from_pin_name)) {
            archfpga_throw(loc_data.filename_c_str(), loc_data.line(Node),
                           "The source pin and sink pin are the same: %s.\n",
                           to_pin_name);
        }
        (*Directs)[i].from_pin = vtr::strdup(from_pin_name);
        (*Directs)[i].to_pin = vtr::strdup(to_pin_name);

        (*Directs)[i].x_offset = get_attribute(Node, "x_offset", loc_data).as_int(0);
        (*Directs)[i].y_offset = get_attribute(Node, "y_offset", loc_data).as_int(0);
        (*Directs)[i].sub_tile_offset = get_attribute(Node, "z_offset", loc_data).as_int(0);

        std::string from_side_str = get_attribute(Node, "from_side", loc_data, ReqOpt::OPTIONAL).value();
        (*Directs)[i].from_side = string_to_side(from_side_str);
        std::string to_side_str = get_attribute(Node, "to_side", loc_data, ReqOpt::OPTIONAL).value();
        (*Directs)[i].to_side = string_to_side(to_side_str);

        //Set the optional switch type
        switch_name = get_attribute(Node, "switch_name", loc_data, ReqOpt::OPTIONAL).as_string(nullptr);
        if (switch_name != nullptr) {
            //Look-up the user defined switch
            for (j = 0; j < NumSwitches; j++) {
                if (0 == strcmp(switch_name, Switches[j].name.c_str())) {
                    break; //Found the switch
                }
            }
            if (j >= NumSwitches) {
                archfpga_throw(loc_data.filename_c_str(), loc_data.line(Node),
                               "Could not find switch named '%s' in switch list.\n", switch_name);
            }
            (*Directs)[i].switch_type = j; //Save the correct switch index
        } else {
            //If not defined, use the delayless switch by default
            //TODO: find a better way of indicating this.  Ideally, we would
            //specify the delayless switch index here, but it does not appear
            //to be defined at this point.
            (*Directs)[i].switch_type = -1;
        }

        /* Check that the direct chain connection is not zero in both direction */
        if ((*Directs)[i].x_offset == 0 && (*Directs)[i].y_offset == 0 && (*Directs)[i].sub_tile_offset == 0) {
            archfpga_throw(loc_data.filename_c_str(), loc_data.line(Node),
                           "The x_offset, y_offset, z_offset are all zero, this is a length 0 direct chain connection.\n");
        }

        (*Directs)[i].line = loc_data.line(Node);
        /* Should I check that the direct chain offset is not greater than the chip? How? */

        /* Get next direct element */
        Node = Node.next_sibling(Node.name());
    }
}

static void ProcessClockMetalLayers(pugi::xml_node parent,
                                    std::unordered_map<std::string, t_metal_layer>& metal_layers,
                                    pugiutil::loc_data& loc_data) {
    std::vector<std::string> expected_attributes = {"name", "Rmetal", "Cmetal"};
    std::vector<std::string> expected_children = {"metal_layer"};

    pugi::xml_node metal_layers_parent = get_single_child(parent, "metal_layers", loc_data);
    int num_metal_layers = count_children(metal_layers_parent, "metal_layer", loc_data);

    pugi::xml_node curr_layer = get_first_child(metal_layers_parent, "metal_layer", loc_data);
    for (int i = 0; i < num_metal_layers; i++) {
        expect_only_children(metal_layers_parent, expected_children, loc_data);
        expect_only_attributes(curr_layer, expected_attributes, loc_data);

        // Get metal layer values: name, r_metal, and c_metal
        std::string name(get_attribute(curr_layer, "name", loc_data).value());
        t_metal_layer metal_layer;
        metal_layer.r_metal = get_attribute(curr_layer, "Rmetal", loc_data).as_float(0.);
        metal_layer.c_metal = get_attribute(curr_layer, "Cmetal", loc_data).as_float(0.);

        // Insert metal layer into map
        auto itter = metal_layers.find(name);
        if (itter != metal_layers.end()) {
            archfpga_throw(loc_data.filename_c_str(), loc_data.line(curr_layer),
                           "Two metal layers with the same name '%s' were found.\n",
                           name.c_str());
        }
        metal_layers.insert({name, metal_layer});

        curr_layer = curr_layer.next_sibling(curr_layer.name());
    }
}

static void ProcessClockNetworks(pugi::xml_node parent,
                                 std::vector<t_clock_network_arch>& clock_networks,
                                 const t_arch_switch_inf* switches,
                                 const int num_switches,
                                 pugiutil::loc_data& loc_data) {
    std::vector<std::string> expected_spine_attributes = {"name", "num_inst", "metal_layer", "starty", "endy", "x", "repeatx", "repeaty"};
    std::vector<std::string> expected_rib_attributes = {"name", "num_inst", "metal_layer", "startx", "endx", "y", "repeatx", "repeaty"};
    std::vector<std::string> expected_children = {"rib", "spine"};

    int num_clock_networks = count_children(parent, "clock_network", loc_data);
    pugi::xml_node curr_network = get_first_child(parent, "clock_network", loc_data);
    for (int i = 0; i < num_clock_networks; i++) {
        expect_only_children(curr_network, expected_children, loc_data);

        t_clock_network_arch clock_network;

        std::string name(get_attribute(curr_network, "name", loc_data).value());
        clock_network.name = name;
        clock_network.num_inst = get_attribute(curr_network, "num_inst", loc_data).as_int(0);
        bool is_supported_clock_type = false;
        pugi::xml_node curr_type;

        // Parse spine
        curr_type = get_single_child(curr_network, "spine", loc_data, ReqOpt::OPTIONAL);
        if (curr_type) {
            expect_only_attributes(curr_network, expected_spine_attributes, loc_data);

            is_supported_clock_type = true;
            clock_network.type = e_clock_type::SPINE;

            std::string metal_layer(get_attribute(curr_type, "metal_layer", loc_data).value());
            std::string starty(get_attribute(curr_type, "starty", loc_data).value());
            std::string endy(get_attribute(curr_type, "endy", loc_data).value());
            std::string x(get_attribute(curr_type, "x", loc_data).value());

            std::string repeatx;
            auto repeatx_attr = get_attribute(curr_type, "repeatx", loc_data, ReqOpt::OPTIONAL);
            if (repeatx_attr) {
                repeatx = repeatx_attr.value();
            } else {
                repeatx = "W";
            }
            std::string repeaty;
            auto repeaty_attr = get_attribute(curr_type, "repeaty", loc_data, ReqOpt::OPTIONAL);
            if (repeaty_attr) {
                repeaty = repeaty_attr.value();
            } else {
                repeaty = "H";
            }

            clock_network.metal_layer = metal_layer;
            clock_network.wire.start = starty;
            clock_network.wire.end = endy;
            clock_network.wire.position = x;
            clock_network.repeat.x = repeatx;
            clock_network.repeat.y = repeaty;

            ProcessClockSwitchPoints(curr_type, clock_network, switches, num_switches, loc_data);
        }

        // Parse rib
        curr_type = get_single_child(curr_network, "rib", loc_data, ReqOpt::OPTIONAL);
        if (curr_type) {
            expect_only_attributes(curr_network, expected_spine_attributes, loc_data);

            is_supported_clock_type = true;
            clock_network.type = e_clock_type::RIB;

            std::string metal_layer(get_attribute(curr_type, "metal_layer", loc_data).value());
            std::string startx(get_attribute(curr_type, "startx", loc_data).value());
            std::string endx(get_attribute(curr_type, "endx", loc_data).value());
            std::string y(get_attribute(curr_type, "y", loc_data).value());

            std::string repeatx;
            auto repeatx_attr = get_attribute(curr_type, "repeatx", loc_data, ReqOpt::OPTIONAL);
            if (repeatx_attr) {
                repeatx = repeatx_attr.value();
            } else {
                repeatx = "W";
            }
            std::string repeaty;
            auto repeaty_attr = get_attribute(curr_type, "repeaty", loc_data, ReqOpt::OPTIONAL);
            if (repeaty_attr) {
                repeaty = repeaty_attr.value();
            } else {
                repeaty = "H";
            }

            clock_network.metal_layer = metal_layer;
            clock_network.wire.start = startx;
            clock_network.wire.end = endx;
            clock_network.wire.position = y;
            clock_network.repeat.x = repeatx;
            clock_network.repeat.y = repeaty;

            ProcessClockSwitchPoints(curr_type, clock_network, switches, num_switches, loc_data);
        }

        // Currently their is only support for ribs and spines
        if (!is_supported_clock_type) {
            archfpga_throw(loc_data.filename_c_str(), loc_data.line(curr_type),
                           "Found no supported clock network type for '%s' clock network.\n"
                           "Currently there is only support for rib and spine networks.\n",
                           name.c_str());
        }

        clock_networks.push_back(clock_network);
        curr_network = curr_network.next_sibling(curr_network.name());
    }
}

static void ProcessClockSwitchPoints(pugi::xml_node parent,
                                     t_clock_network_arch& clock_network,
                                     const t_arch_switch_inf* switches,
                                     const int num_switches,
                                     pugiutil::loc_data& loc_data) {
    std::vector<std::string> expected_spine_drive_attributes = {"name", "type", "yoffset", "switch_name"};
    std::vector<std::string> expected_rib_drive_attributes = {"name", "type", "xoffset", "switch_name"};
    std::vector<std::string> expected_spine_tap_attributes = {"name", "type", "yoffset", "yincr"};
    std::vector<std::string> expected_rib_tap_attributes = {"name", "type", "xoffset", "xincr"};
    std::vector<std::string> expected_children = {"switch_point"};

    int num_clock_switches = count_children(parent, "switch_point", loc_data);
    pugi::xml_node curr_switch = get_first_child(parent, "switch_point", loc_data);

    //TODO: currently only supporting one drive and one tap. Should change to support
    //      multiple taps
    VTR_ASSERT(num_switches != 2);

    //TODO: ensure switch name is unique for every switch of this clock network
    for (int i = 0; i < num_clock_switches; i++) {
        expect_only_children(curr_switch, expected_children, loc_data);

        std::string switch_type(get_attribute(curr_switch, "type", loc_data).value());
        if (switch_type == "drive") {
            t_clock_drive drive;

            std::string name(get_attribute(curr_switch, "name", loc_data).value());
            const char* offset;
            if (clock_network.type == e_clock_type::SPINE) {
                expect_only_attributes(curr_switch, expected_spine_drive_attributes, loc_data);
                offset = get_attribute(curr_switch, "yoffset", loc_data).value();
            } else {
                VTR_ASSERT(clock_network.type == e_clock_type::RIB);
                expect_only_attributes(curr_switch, expected_rib_drive_attributes, loc_data);
                offset = get_attribute(curr_switch, "xoffset", loc_data).value();
            }

            // get switch index
            const char* switch_name = get_attribute(curr_switch, "switch_name", loc_data).value();
            int switch_idx;
            for (switch_idx = 0; switch_idx < num_switches; switch_idx++) {
                if (0 == strcmp(switch_name, switches[switch_idx].name.c_str())) {
                    break; // switch_idx has been found
                }
            }
            if (switch_idx >= num_switches) {
                archfpga_throw(loc_data.filename_c_str(), loc_data.line(curr_switch),
                               "'%s' is not a valid switch name.\n", switch_name);
            }

            drive.name = name;
            drive.offset = offset;
            drive.arch_switch_idx = switch_idx;
            clock_network.drive = drive;

        } else if (switch_type == "tap") {
            t_clock_taps tap;

            std::string name(get_attribute(curr_switch, "name", loc_data).value());
            const char* offset;
            const char* increment;
            if (clock_network.type == e_clock_type::SPINE) {
                expect_only_attributes(curr_switch, expected_spine_tap_attributes, loc_data);
                offset = get_attribute(curr_switch, "yoffset", loc_data).value();
                increment = get_attribute(curr_switch, "yincr", loc_data).value();
            } else {
                VTR_ASSERT(clock_network.type == e_clock_type::RIB);
                expect_only_attributes(curr_switch, expected_rib_tap_attributes, loc_data);
                offset = get_attribute(curr_switch, "xoffset", loc_data).value();
                increment = get_attribute(curr_switch, "xincr", loc_data).value();
            }

            tap.name = name;
            tap.offset = offset;
            tap.increment = increment;
            clock_network.tap = tap;

        } else {
            archfpga_throw(loc_data.filename_c_str(), loc_data.line(curr_switch),
                           "Found unsupported switch type for '%s' clock network.\n"
                           "Currently there is only support for drive and tap switch types.\n",
                           clock_network.name.c_str());
        }

        curr_switch = curr_switch.next_sibling(curr_switch.name());
    }
}

static void ProcessClockRouting(pugi::xml_node parent,
                                std::vector<t_clock_connection_arch>& clock_connections,
                                const t_arch_switch_inf* switches,
                                const int num_switches,
                                pugiutil::loc_data& loc_data) {
    std::vector<std::string> expected_attributes = {"from", "to", "switch", "fc_val", "locationx", "locationy"};

    pugi::xml_node clock_routing_parent = get_single_child(parent, "clock_routing", loc_data);
    int num_routing_connections = count_children(clock_routing_parent, "tap", loc_data);

    pugi::xml_node curr_connection = get_first_child(clock_routing_parent, "tap", loc_data);
    for (int i = 0; i < num_routing_connections; i++) {
        expect_only_attributes(curr_connection, expected_attributes, loc_data);

        t_clock_connection_arch clock_connection;

        const char* from = get_attribute(curr_connection, "from", loc_data).value();
        const char* to = get_attribute(curr_connection, "to", loc_data).value();
        const char* switch_name = get_attribute(curr_connection, "switch", loc_data).value();
        const char* locationx = get_attribute(curr_connection, "locationx", loc_data, ReqOpt::OPTIONAL).value();
        const char* locationy = get_attribute(curr_connection, "locationy", loc_data, ReqOpt::OPTIONAL).value();
        float fc = get_attribute(curr_connection, "fc_val", loc_data).as_float(0.);

        int switch_idx;
        for (switch_idx = 0; switch_idx < num_switches; switch_idx++) {
            if (0 == strcmp(switch_name, switches[switch_idx].name.c_str())) {
                break; // switch_idx has been found
            }
        }
        if (switch_idx >= num_switches) {
            archfpga_throw(loc_data.filename_c_str(), loc_data.line(curr_connection),
                           "'%s' is not a valid switch name.\n", switch_name);
        }

        clock_connection.from = from;
        clock_connection.to = to;
        clock_connection.arch_switch_idx = switch_idx;
        clock_connection.locationx = locationx;
        clock_connection.locationy = locationy;
        clock_connection.fc = fc;

        clock_connections.push_back(clock_connection);

        curr_connection = curr_connection.next_sibling(curr_connection.name());
    }
}

static void ProcessPower(pugi::xml_node parent,
                         t_power_arch* power_arch,
                         const pugiutil::loc_data& loc_data) {
    pugi::xml_node Cur;

    /* Get the local interconnect capacitances */
    power_arch->local_interc_factor = 0.5;
    Cur = get_single_child(parent, "local_interconnect", loc_data, ReqOpt::OPTIONAL);
    if (Cur) {
        power_arch->C_wire_local = get_attribute(Cur, "C_wire", loc_data, ReqOpt::OPTIONAL).as_float(0.);
        power_arch->local_interc_factor = get_attribute(Cur, "factor", loc_data, ReqOpt::OPTIONAL).as_float(0.5);
    }

    /* Get logical effort factor */
    power_arch->logical_effort_factor = 4.0;
    Cur = get_single_child(parent, "buffers", loc_data, ReqOpt::OPTIONAL);
    if (Cur) {
        power_arch->logical_effort_factor = get_attribute(Cur,
                                                          "logical_effort_factor", loc_data)
                                                .as_float(0);
        ;
    }

    /* Get SRAM Size */
    power_arch->transistors_per_SRAM_bit = 6.0;
    Cur = get_single_child(parent, "sram", loc_data, ReqOpt::OPTIONAL);
    if (Cur) {
        power_arch->transistors_per_SRAM_bit = get_attribute(Cur,
                                                             "transistors_per_bit", loc_data)
                                                   .as_float(0);
    }

    /* Get Mux transistor size */
    power_arch->mux_transistor_size = 1.0;
    Cur = get_single_child(parent, "mux_transistor_size", loc_data, ReqOpt::OPTIONAL);
    if (Cur) {
        power_arch->mux_transistor_size = get_attribute(Cur,
                                                        "mux_transistor_size", loc_data)
                                              .as_float(0);
    }

    /* Get FF size */
    power_arch->FF_size = 1.0;
    Cur = get_single_child(parent, "FF_size", loc_data, ReqOpt::OPTIONAL);
    if (Cur) {
        power_arch->FF_size = get_attribute(Cur, "FF_size", loc_data).as_float(0);
    }

    /* Get LUT transistor size */
    power_arch->LUT_transistor_size = 1.0;
    Cur = get_single_child(parent, "LUT_transistor_size", loc_data, ReqOpt::OPTIONAL);
    if (Cur) {
        power_arch->LUT_transistor_size = get_attribute(Cur,
                                                        "LUT_transistor_size", loc_data)
                                              .as_float(0);
    }
}

/* Get the clock architcture */
static void ProcessClocks(pugi::xml_node Parent, t_clock_arch* clocks, const pugiutil::loc_data& loc_data) {
    pugi::xml_node Node;
    int i;
    const char* tmp;

    clocks->num_global_clocks = count_children(Parent, "clock", loc_data, ReqOpt::OPTIONAL);

    /* Alloc the clockdetails */
    clocks->clock_inf = nullptr;
    if (clocks->num_global_clocks > 0) {
        clocks->clock_inf = (t_clock_network*)vtr::malloc(clocks->num_global_clocks * sizeof(t_clock_network));
        memset(clocks->clock_inf, 0,
               clocks->num_global_clocks * sizeof(t_clock_network));
    }

    /* Load the clock info. */
    Node = get_first_child(Parent, "clock", loc_data);
    for (i = 0; i < clocks->num_global_clocks; ++i) {
        tmp = get_attribute(Node, "buffer_size", loc_data).value();
        if (strcmp(tmp, "auto") == 0) {
            clocks->clock_inf[i].autosize_buffer = true;
        } else {
            clocks->clock_inf[i].autosize_buffer = false;
            clocks->clock_inf[i].buffer_size = (float)atof(tmp);
        }

        clocks->clock_inf[i].C_wire = get_attribute(Node, "C_wire", loc_data).as_float(0);

        /* get the next clock item */
        Node = Node.next_sibling(Node.name());
    }
}
/*
 * Get the NoC design 
 */
static void ProcessNoc(pugi::xml_node noc_tag, t_arch* arch, const pugiutil::loc_data& loc_data) {
    // a vector representing all the possible attributes within the noc tag
    std::vector<std::string> expected_noc_attributes = {"link_bandwidth", "link_latency", "router_latency", "noc_router_tile_name"};

    std::vector<std::string> expected_noc_children_tags = {"mesh", "topology"};

    pugi::xml_node noc_topology;
    pugi::xml_node noc_mesh_topology;

    // identifier that lets us know when we could not properly convert an attribute value to a integer
    int attribute_conversion_failure = -1;

    // identifier that lets us know when we could not properly convert a string conversion value
    std::string attribute_conversion_failure_string = "";

    // if we are here, then the user has a NoC in their architecture, so need to add it
    arch->noc = new t_noc_inf;
    t_noc_inf* noc_ref = arch->noc;

    /* process the noc attributes first */

    // quick error check to make sure that we dont have unexpected attributes
    pugiutil::expect_only_attributes(noc_tag, expected_noc_attributes, loc_data);

    // now go through and parse the required attributes for noc tag
    noc_ref->link_bandwidth = pugiutil::get_attribute(noc_tag, "link_bandwidth", loc_data, pugiutil::REQUIRED).as_double(attribute_conversion_failure);

    noc_ref->link_latency = pugiutil::get_attribute(noc_tag, "link_latency", loc_data, pugiutil::REQUIRED).as_double(attribute_conversion_failure);

    noc_ref->router_latency = pugiutil::get_attribute(noc_tag, "router_latency", loc_data, pugiutil::REQUIRED).as_double(attribute_conversion_failure);

    noc_ref->noc_router_tile_name = pugiutil::get_attribute(noc_tag, "noc_router_tile_name", loc_data, pugiutil::REQUIRED).as_string();

    // the noc parameters can only be non-zero positive values
    if ((noc_ref->link_bandwidth < 0) || (noc_ref->link_latency < 0) || (noc_ref->router_latency < 0)) {
        archfpga_throw(loc_data.filename_c_str(), loc_data.line(noc_tag),
                       "The link bandwidth, link latency and router latency for the NoC must be a positive non-zero value.");
    }

    // check that the router tile name was supplied properly
    if (!(noc_ref->noc_router_tile_name.compare(attribute_conversion_failure_string))) {
        archfpga_throw(loc_data.filename_c_str(), loc_data.line(noc_tag),
                       "The noc router tile name must be a string.");
    }

    /* We processed the NoC node, so now process the topology*/

    // make sure that only the topology tag is found under NoC
    pugiutil::expect_only_children(noc_tag, expected_noc_children_tags, loc_data);

    noc_mesh_topology = pugiutil::get_single_child(noc_tag, "mesh", loc_data, pugiutil::OPTIONAL);

    // we cannot check for errors related to number of routers and as well as whether a router is out of bounds (this will be done later)
    // the chip still needs to be sized

    if (noc_mesh_topology) {
        processMeshTopology(noc_mesh_topology, loc_data, noc_ref);

        for (auto i = noc_ref->router_list.begin(); i != noc_ref->router_list.end(); i++) {
            std::cout << "router " << i->id << ": ";

            for (auto j = i->connection_list.begin(); j != i->connection_list.end(); j++) {
                std::cout << *j << ",";
            }

            std::cout << "\n";
        }
    } else {
        noc_topology = pugiutil::get_single_child(noc_tag, "topology", loc_data, pugiutil::REQUIRED);

        processTopology(noc_topology, loc_data, noc_ref);
    }

    return;
}

/*
 * A NoC mesh is created based on the user supplied size and region location.
 */
static void processMeshTopology(pugi::xml_node mesh_topology_tag, const pugiutil::loc_data& loc_data, t_noc_inf* noc_ref) {
    // noc mesh topology properties
    double mesh_region_start_x = 0;
    double mesh_region_end_x = 0;
    double mesh_region_start_y = 0;
    double mesh_region_end_y = 0;
    int mesh_size = 0;

    // identifier that lets us know when we could not properly convert an attribute value to a integer
    int attribute_conversion_failure = -1;

    // a list of attrbutes that should be found for the mesh tag
    std::vector<std::string> expected_router_attributes = {"startx", "endx", "starty", "endy", "size"};

    // verify that only the acceptable attributes were supplied
    pugiutil::expect_only_attributes(mesh_topology_tag, expected_router_attributes, loc_data);

    // go through the attributes and store their values
    mesh_region_start_x = pugiutil::get_attribute(mesh_topology_tag, "startx", loc_data, pugiutil::REQUIRED).as_double(attribute_conversion_failure);

    mesh_region_end_x = pugiutil::get_attribute(mesh_topology_tag, "endx", loc_data, pugiutil::REQUIRED).as_double(attribute_conversion_failure);

    mesh_region_start_y = pugiutil::get_attribute(mesh_topology_tag, "starty", loc_data, pugiutil::REQUIRED).as_double(attribute_conversion_failure);

    mesh_region_end_y = pugiutil::get_attribute(mesh_topology_tag, "endy", loc_data, pugiutil::REQUIRED).as_double(attribute_conversion_failure);

    mesh_size = pugiutil::get_attribute(mesh_topology_tag, "size", loc_data, pugiutil::REQUIRED).as_int(attribute_conversion_failure);

    // verify that the attrbiutes provided were legal
    if ((mesh_region_start_x < 0) || (mesh_region_end_x < 0) || (mesh_region_start_y < 0) || (mesh_region_end_y < 0) || (mesh_size < 0)) {
        archfpga_throw(loc_data.filename_c_str(), loc_data.line(mesh_topology_tag),
                       "The parameters for the mesh topology have to be positive values.");
    }

    // now create the mesh topology for the noc
    // create routers, make connections and detertmine positions
    generate_noc_mesh(mesh_topology_tag, loc_data, noc_ref, mesh_region_start_x, mesh_region_end_x, mesh_region_start_y, mesh_region_end_y, mesh_size);

    return;
}

/*
 * Go through each router in the NoC and store the list of routers that connect to it.
 */
static void processTopology(pugi::xml_node topology_tag, const pugiutil::loc_data& loc_data, t_noc_inf* noc_ref) {
    // The topology tag should have no attributes, check that
    pugiutil::expect_only_attributes(topology_tag, {}, loc_data);

    /**
     * Stores router information that includes the number of connections a router has within a given topology and also the number of times a router was declared in the arch file using the <router> tag.
     * In the datastructure below, the router id is the key and the stored data is a pair, where the first element describes the number of router declarations and the second element describes the number of router connections.
     * This is used only for error checking.
     */
    std::map<int, std::pair<int, int>> routers_in_arch_info;

    /* Now go through the children tags of topology, which is basically
     * each router found within the NoC 
     */
    for (pugi::xml_node router : topology_tag.children()) {
        // we can only have router tags within the topology
        if (router.name() != std::string("router")) {
            bad_tag(router, loc_data, topology_tag, {"router"});
        } else {
            // curent tag is a valid router, so process it
            processRouter(router, loc_data, noc_ref, routers_in_arch_info);
        }
    }

    // check whether any routers were supplied
    if (noc_ref->router_list.size() == 0) {
        archfpga_throw(loc_data.filename_c_str(), loc_data.line(topology_tag),
                       "No routers were supplied for the NoC.");
    }

    // check that the topology of the noc was correctly described in the arch file
    verify_noc_topology(routers_in_arch_info);

    return;
}

/*
 * Store the properties of a single router and then store the list of routers that connect to it.
 */
static void processRouter(pugi::xml_node router_tag, const pugiutil::loc_data& loc_data, t_noc_inf* noc_ref, std::map<int, std::pair<int, int>>& routers_in_arch_info) {
    // identifier that lets us know when we could not properly convert an attribute value to a integer
    int attribute_conversion_failure = -1;

    // an accepted list of attributes for the router tag
    std::vector<std::string> expected_router_attributes = {"id", "positionx", "positiony", "connections"};

    // variable to store current router info
    t_router router_info;

    // router connection list attribute information
    std::string router_connection_list_attribute_value;

    // lets us know if there was an error processing the router connection list
    bool router_connection_list_result = true;

    // check that only the accepted router attributes are found in the tag
    pugiutil::expect_only_attributes(router_tag, expected_router_attributes, loc_data);

    // store the router information from the attributes
    router_info.id = pugiutil::get_attribute(router_tag, "id", loc_data, pugiutil::REQUIRED).as_int(attribute_conversion_failure);

    router_info.device_x_position = pugiutil::get_attribute(router_tag, "positionx", loc_data, pugiutil::REQUIRED).as_double(attribute_conversion_failure);

    router_info.device_y_position = pugiutil::get_attribute(router_tag, "positiony", loc_data, pugiutil::REQUIRED).as_double(attribute_conversion_failure);

    // verify whether the attribute information was legal
    if ((router_info.id < 0) || (router_info.device_x_position < 0) || (router_info.device_y_position < 0)) {
        archfpga_throw(loc_data.filename_c_str(), loc_data.line(router_tag),
                       "The router id, and position (x & y) for the router must be a positive number.");
    }

    // get the current router connection list
    router_connection_list_attribute_value.assign(pugiutil::get_attribute(router_tag, "connections", loc_data, pugiutil::REQUIRED).as_string());

    // if the connections attrbiute was not provided or it was empty, then we don't process it and throw a warning

    if (router_connection_list_attribute_value.compare("") != 0) {
        // process the router connection list
        router_connection_list_result = parse_noc_router_connection_list(router_tag, loc_data, router_info.id, router_info.connection_list, router_connection_list_attribute_value, routers_in_arch_info);

        // check if the user provided a legal router connection list
        if (!router_connection_list_result) {
            archfpga_throw(loc_data.filename_c_str(), loc_data.line(router_tag),
                           "The 'connections' attribute for the router must be a list of integers seperated by spaces, where each integer represents a router id that the current router is connected to.");
        }

    } else {
        VTR_LOGF_WARN(loc_data.filename_c_str(), loc_data.line(router_tag),
                      "The router with id:%d either has an empty 'connections' attrtibute or does not have any associated connections to other routers in the NoC.\n", router_info.id);
    }

    // at this point the current router information was completely legal, so we store the newly created router within the noc
    noc_ref->router_list.push_back(router_info);

    // update the number of declarations info for the current router (since we just finished processing one <router> tag)
    update_router_info_in_arch(router_info.id, false, routers_in_arch_info);

    return;
}

std::string inst_port_to_port_name(std::string inst_port) {
    auto pos = inst_port.find('.');
    if (pos != std::string::npos) {
        return inst_port.substr(pos + 1);
    }
    return inst_port;
}

static bool attribute_to_bool(const pugi::xml_node node,
                              const pugi::xml_attribute attr,
                              const pugiutil::loc_data& loc_data) {
    if (attr.value() == std::string("1")) {
        return true;
    } else if (attr.value() == std::string("0")) {
        return false;
    } else {
        bad_attribute_value(attr, node, loc_data, {"0", "1"});
    }

    return false;
}

int find_switch_by_name(const t_arch& arch, std::string switch_name) {
    for (int iswitch = 0; iswitch < arch.num_switches; ++iswitch) {
        const t_arch_switch_inf& arch_switch = arch.Switches[iswitch];
        if (arch_switch.name == switch_name) {
            return iswitch;
        }
    }

    return OPEN;
}

e_side string_to_side(std::string side_str) {
    e_side side = NUM_SIDES;
    if (side_str.empty()) {
        side = NUM_SIDES;
    } else if (side_str == "left") {
        side = LEFT;
    } else if (side_str == "right") {
        side = RIGHT;
    } else if (side_str == "top") {
        side = TOP;
    } else if (side_str == "bottom") {
        side = BOTTOM;
    } else {
        archfpga_throw(__FILE__, __LINE__,
                       "Invalid side specification");
    }
    return side;
}

template<typename T>
static T* get_type_by_name(const char* type_name, std::vector<T>& types) {
    for (auto& type : types) {
        if (0 == strcmp(type.name, type_name)) {
            return &type;
        }
    }

    archfpga_throw(__FILE__, __LINE__,
                   "Could not find type: %s\n", type_name);
}

/*
 * Create routers and set their properties so that a mesh grid of routers is created. Then connect the routers together so that a mesh topology is created.
 */
static void generate_noc_mesh(pugi::xml_node mesh_topology_tag, const pugiutil::loc_data& loc_data, t_noc_inf* noc_ref, double mesh_region_start_x, double mesh_region_end_x, double mesh_region_start_y, double mesh_region_end_y, int mesh_size) {
    // check that the mesh size of the router is not 0
    if (mesh_size == 0) {
        archfpga_throw(loc_data.filename_c_str(), loc_data.line(mesh_topology_tag),
                       "The NoC mesh size cannot be 0.");
    }

    // calculating the vertical horizontal distances between routers in the supplied region
    // we decrease the mesh size by 1 when calculating the spacing so that the first and last routers of each row or column are positioned on the mesh boundary
    /*
     * For example:
     * - If we had a mesh size of 3, then using 3 would result in a spacing that would result in one router positions being placed in either the start of the reigion or end of the region. This is because the distance calculation resulted in having 3 spaces between the ends of the region 
     *
     * start              end
     ***   ***   ***   ***
     *
     * - if we instead used 2 in the distance calculation, the the resulting positions would result in having 2 routers positioned on the start and end of the region. This is beacuse we now specified 2 spaces between the region and this allows us to place 2 routers on the regions edges and one router in the center.
     *
     * start        end
     ***   ***   ***
     *
     * THe reasoning for this is to reduce the number of calculated router positions.
     */
    double vertical_router_separation = (mesh_region_end_y - mesh_region_start_y) / (mesh_size - 1);
    double horizontal_router_separation = (mesh_region_end_x - mesh_region_start_x) / (mesh_size - 1);

    t_router temp_router;

    // improper region check
    if ((vertical_router_separation <= 0) || (horizontal_router_separation <= 0)) {
        archfpga_throw(loc_data.filename_c_str(), loc_data.line(mesh_topology_tag),
                       "The NoC region is invalid.");
    }

    // create routers and their connections
    // start with router id 0 (bottom left of the chip) to the maximum router id (top right of the chip)
    for (int j = 0; j < mesh_size; j++) {
        for (int i = 0; i < mesh_size; i++) {
            // assign router id
            temp_router.id = (mesh_size * j) + i;

            // calculate router position
            /* The first and last router of each column or row will be located on the mesh region boundary, the remaining routers will be placed within the region and seperated from other routers using the distance calculated previously.
             */
            temp_router.device_x_position = (i * horizontal_router_separation) + mesh_region_start_x;
            temp_router.device_y_position = (j * vertical_router_separation) + mesh_region_start_y;

            // assign connections
            // check if there is a router to the left
            if ((i - 1) >= 0) {
                // add the left router as a connection
                temp_router.connection_list.push_back((mesh_size * j) + i - 1);
            }

            // check if there is a router to the top
            if ((j + 1) <= (mesh_size - 1)) {
                // add the top router as a connection
                temp_router.connection_list.push_back((mesh_size * (j + 1)) + i);
            }

            // check if there is a router to the right
            if ((i + 1) <= (mesh_size - 1)) {
                // add the router located to the right
                temp_router.connection_list.push_back((mesh_size * j) + i + 1);
            }

            // check of there is a router below
            if ((j - 1) >= (0)) {
                // add the bottom router as a connection
                temp_router.connection_list.push_back((mesh_size * (j - 1)) + i);
            }

            // add the router to the list
            noc_ref->router_list.push_back(temp_router);

            // clear the current router information for the next router
            temp_router.connection_list.clear();
        }
    }

    return;
}

/*
 * THe user provides the list of routers any given router is connected to by the router ids seperated by spaces. For example:
 *
 * connections= 1 2 3 4 5
 *
 * Go through the connections here and store them. Also make sure the list is legal.
 */
static bool parse_noc_router_connection_list(pugi::xml_node router_tag, const pugiutil::loc_data& loc_data, int router_id, std::vector<int>& connection_list, std::string connection_list_attribute_value, std::map<int, std::pair<int, int>>& routers_in_arch_info) {
    // we wil be modifying the string so store it in a temporary variable
    // additinally, we peocess substrings seperated by spaces, so we add a space at the end of the string to be able to process the last sub-string
    std::string modified_attribute_value = connection_list_attribute_value + " ";
    std::string delimiter = " ";
    std::stringstream single_connection;
    int converted_connection;

    size_t position = 0;

    bool result = true;

    // find the position of the first space in the connection list string
    while ((position = modified_attribute_value.find(delimiter)) != std::string::npos) {
        // the string upto the space represent a single connection, so grab the substring
        single_connection << modified_attribute_value.substr(0, position);

        // convert the connection to an integer
        single_connection >> converted_connection;

        /* we expect the connection list to be a string of integers seperated by spaces, where each integer represents a router id that the current router is connected to. So we make sure that the router id was an integer.
         */
        if (single_connection.fail()) {
            // if we are here, then an integer was not supplied
            result = false;
            break;
        }

        // check the case where a duplicate connection was provided
        if (std::find(connection_list.begin(), connection_list.end(), converted_connection) != connection_list.end()) {
            archfpga_throw(loc_data.filename_c_str(), loc_data.line(router_tag),
                           "The router with id:'%d' was included multiple times in the connection list for another router.", converted_connection);
        }

        // make sure that the current router isn't connected to itself
        if (router_id == converted_connection) {
            archfpga_throw(loc_data.filename_c_str(), loc_data.line(router_tag),
                           "The router with id:%d was added to its own connection list. A router cannot connect to itself.", router_id);
        }

        // if we are here then a legal router id was supplied, so store it
        connection_list.push_back(converted_connection);
        // update the connection information for the current router in the connection list
        update_router_info_in_arch(converted_connection, true, routers_in_arch_info);

        // before we process the next router connection, we need to delete the substring (current router connection)
        modified_attribute_value.erase(0, position + delimiter.length());
        // clear the buffer that stores the router connection in a string format for the next iteration
        single_connection.clear();
    }

    return result;
}

/* Each router needs a sperate <router> tag in the architecture description
 * to declare it. The number of declarations for each router in the 
 * architecture file is updated here.
 *
 * Additionally, for any given topology, a router can connect to other routers.
 * THe number of connections for each router is also updated here. 
 *
 */
static void update_router_info_in_arch(int router_id, bool router_updated_as_a_connection, std::map<int, std::pair<int, int>>& routers_in_arch_info) {
    // get the corresponding router info for the given router id
    std::map<int, std::pair<int, int>>::iterator curr_router_info = routers_in_arch_info.find(router_id);

    // check if the router previously existed in the router indo database
    if (curr_router_info == routers_in_arch_info.end()) {
        // case where the router did not exist previosuly, so we add it here and also get a reference to it
        // initially a router has no declarations or connections
        curr_router_info = routers_in_arch_info.insert(std::pair<int, std::pair<int, int>>(router_id, std::pair<int, int>(0, 0))).first;
    }

    // case where the current router was provided while parsing the connections of another router
    if (router_updated_as_a_connection) {
        // since we are within the case where the current router is being processed as a connection to another router we just increment its number of connections
        (curr_router_info->second.second)++;

    } else {
        // since we are within the case where the current router is processed from a <router> tag, we just increment its number of declarations
        (curr_router_info->second.first)++;
    }

    return;
}

/*
 * Verify each router in the noc by checking whether they satisfy the following conditions:
 * - The router has only one declaration in the arch file
 * - The router has atleast one connection to another router
 * If any of the conditions above are not met, then an error is thrown. 
 */
static void verify_noc_topology(std::map<int, std::pair<int, int>>& routers_in_arch_info) {
    for (auto router_info = routers_in_arch_info.begin(); router_info != routers_in_arch_info.end(); router_info++) {
        // case where the router was included in the architecture and had no connections to other routers
        if ((router_info->second.first == 1) && (router_info->second.second == 0)) {
            archfpga_throw("", -1,
                           "The router with id:'%d' is not connected to any other router in the NoC.", router_info->first);

        } // case where a router was found to be connected to another router but not declared using the <router> tag in the arch file (ie. missing)
        else if ((router_info->second.first == 0) && (router_info->second.second > 0)) {
            archfpga_throw("", -1,
                           "The router with id:'%d' was found to be connected to another router but missing in the architecture file. Add the router using the <router> tag.", router_info->first);

        } // case where the router was delcared multiple times in the architecture file (multiple <router> tags for the same router)
        else if (router_info->second.first > 1) {
            archfpga_throw("", -1,
                           "The router with id:'%d' was included more than once in the architecture file. Routers should only be declared once.", router_info->first);
        }
    }

    return;
}<|MERGE_RESOLUTION|>--- conflicted
+++ resolved
@@ -2417,13 +2417,11 @@
     }
     VTR_ASSERT_MSG(auto_layout_cnt == 0 || auto_layout_cnt == 1, "<auto_layout> may appear at most once");
 
-
     for (auto layout_type_tag : layout_tag.children()) {
         t_grid_def grid_def = ProcessGridLayout(&arch->strings, layout_type_tag, loc_data);
 
         arch->grid_layouts.emplace_back(std::move(grid_def));
     }
-
 }
 
 static t_grid_def ProcessGridLayout(vtr::string_internment* strings,
@@ -2725,22 +2723,12 @@
 
 static int get_number_of_layers(pugi::xml_node layout_type_tag, const pugiutil::loc_data& loc_data) {
     int max_die_num = -1;
-<<<<<<< HEAD
 
     const auto& layer_tag = layout_type_tag.children("layer");
     for (const auto& layer_child : layer_tag) {
         int die_number = get_attribute(layer_child, "die", loc_data).as_int(0);
-        if(die_number > max_die_num) {
+        if (die_number > max_die_num) {
             max_die_num = die_number;
-=======
-    for (auto layout_type_tag : layout_tag.children()) {
-        auto layer_tag_specified = layout_type_tag.children("layer");
-        for (auto layer_child : layer_tag_specified) {
-            int die_number = get_attribute(layer_child, "die", loc_data).as_int(0);
-            if (die_number > max_die_num) {
-                max_die_num = die_number;
-            }
->>>>>>> 10f23b9d
         }
     }
 
