--- conflicted
+++ resolved
@@ -1575,9 +1575,8 @@
  * seg_index: The index of the segment as stored in the appropriate Segs list*
  *            Upon loading the architecture, we use this field to keep track *
  *            the segment's index in the unified segment_inf vector. This is *
-<<<<<<< HEAD
- *            usefull when building the rr_graph for different Y & X channels*
- *            interms of track distribution and segment type.                *
+ *            useful when building the rr_graph for different Y & X channels *
+ *            in terms of track distribution and segment type.                *
  * res_type: Determines the routing network to which the segment belongs.    *
  *           Possible values are:
  *              - GENERAL: The segment is part of the general routing        *
@@ -1586,10 +1585,6 @@
  *           For backward compatibility, this attribute is optional. If not  *
  *           specified, the resource type for the segment is considered to   *
  *           be GENERAL.                                                     *
-=======
- *            useful when building the rr_graph for different Y & X channels *
- *            in terms of track distribution and segment type.                *
->>>>>>> a8034e28
  * meta: Table storing extra arbitrary metadata attributes.                  */
 struct t_segment_inf {
     std::string name;
