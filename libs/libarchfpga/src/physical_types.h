--- conflicted
+++ resolved
@@ -450,13 +450,8 @@
 struct t_class_range {
     int low = 0;
     int high = 0;
-<<<<<<< HEAD
-
-    int total() const {
-=======
     // Returns the total number of classes
     int total_num() const {
->>>>>>> 8cf5bc19
         return high - low + 1;
     }
 };
@@ -827,19 +822,11 @@
  * index: Keep track of type in array for easy access
  * physical_tile_index: index of the corresponding physical tile type
  *
-<<<<<<< HEAD
- * pb_pin_num_map: Contains all the pins, including pins on the root-level block and internal pins, in
- * the logical block. The key of this map is the logical number of the pin, and the value is a pointer to the
- * corresponding pb_graph_pin
- *
- * pb_pin_class_map: Maps each pin to its corresponding class's logical number. To retrieve the actual class, use this number as an
-=======
  * pin_logical_num_to_pb_pin_mapping: Contains all the pins, including pins on the root-level block and internal pins, in
  * the logical block. The key of this map is the logical number of the pin, and the value is a pointer to the
  * corresponding pb_graph_pin
  *
  * pb_pin_to_class_logical_num_mapping: Maps each pin to its corresponding class's logical number. To retrieve the actual class, use this number as an
->>>>>>> 8cf5bc19
  * index to logical_class_inf.
  *
  * logical_class_inf: Contains all the classes inside the logical block. The index of each class is the logical number associate with the class.
@@ -866,13 +853,8 @@
     std::vector<t_physical_tile_type_ptr> equivalent_tiles; ///>List of physical tiles at which one could
                                                             ///>place this type of netlist block.
 
-<<<<<<< HEAD
-    std::unordered_map<int, const t_pb_graph_pin*> pb_pin_num_map; /* pb_pin_num_map[pin logical number] -> pb_graph_pin ptr} */
-    std::unordered_map<const t_pb_graph_pin*, int> pb_pin_class_map; /* pb_pin_class_map[pb_graph_pin ptr] -> class logical number */
-=======
     std::unordered_map<int, const t_pb_graph_pin*> pin_logical_num_to_pb_pin_mapping; /* pin_logical_num_to_pb_pin_mapping[pin logical number] -> pb_graph_pin ptr} */
     std::unordered_map<const t_pb_graph_pin*, int> pb_pin_to_class_logical_num_mapping; /* pb_pin_to_class_logical_num_mapping[pb_graph_pin ptr] -> class logical number */
->>>>>>> 8cf5bc19
     std::vector<t_class> logical_class_inf; /* logical_class_inf[class_logical_number] -> class */
 
     // Is this t_logical_block_type empty?
