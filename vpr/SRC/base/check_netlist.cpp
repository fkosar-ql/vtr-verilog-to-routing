--- conflicted
+++ resolved
@@ -78,11 +78,7 @@
 				"Found %d fatal Errors in the input netlist.\n", error);
 	}
 
-<<<<<<< HEAD
-	/*
-=======
 	/* 
->>>>>>> fb9122e9
      * Enhanced HACK: July 2017 
      *     Do not route constant nets (e.g. gnd/vcc). Identifying these nets as constants 
      *     is more robust than the previous approach (exact name match to gnd/vcc).
@@ -95,22 +91,14 @@
      *       tied directly to gnd/vcc.
 	 */
     auto& atom_ctx = g_vpr_ctx.atom();
-<<<<<<< HEAD
 	for (i = 0; i < cluster_ctx.clb_nlist.nets().size(); i++) {
-=======
-	for (i = 0; i < cluster_ctx.clbs_nlist.net.size(); i++) {
->>>>>>> fb9122e9
         AtomNetId atom_net = atom_ctx.lookup.atom_net(i);
         VTR_ASSERT(atom_net);
 
         if (atom_ctx.nlist.net_is_constant(atom_net)) {
             //Mark net as global, so that it is not routed
             vtr::printf_warning(__FILE__, __LINE__, "Treating constant net '%s' as global, so it will not be routed\n", atom_ctx.nlist.net_name(atom_net).c_str());
-<<<<<<< HEAD
             cluster_ctx.clb_nlist.set_global((NetId)i, true);
-=======
-            cluster_ctx.clbs_nlist.net[i].is_global = true;
->>>>>>> fb9122e9
         }
 	}
 }
