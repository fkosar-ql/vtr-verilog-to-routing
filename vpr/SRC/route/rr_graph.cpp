#include <cstdio>
#include <cstring>
#include <cmath>
#include <algorithm>
#include <vector>
#include "vtr_assert.h"

using namespace std;

#include "vtr_util.h"
#include "vtr_memory.h"
#include "vtr_matrix.h"
#include "vtr_math.h"
#include "vtr_log.h"

#include "vpr_types.h"
#include "vpr_utils.h"
#include "vpr_error.h"

#include "globals.h"
#include "rr_graph_util.h"
#include "rr_graph.h"
#include "rr_graph2.h"
#include "rr_graph_sbox.h"
#include "rr_graph_timing_params.h"
#include "rr_graph_indexed_data.h"
#include "check_rr_graph.h"
#include "read_xml_arch_file.h"
#include "ReadOptions.h"
#include "dump_rr_structs.h"
#include "cb_metrics.h"
#include "build_switchblocks.h"
#include "rr_graph_writer.h"
#include "rr_graph_reader.h"
#include "router_lookahead_map.h"

#include "rr_types.h"

struct t_mux {
    int size;
    t_mux *next;
};

struct t_mux_size_distribution {
    int mux_count;
    int max_index;
    int *distr;
    t_mux_size_distribution *next;
};

struct t_clb_to_clb_directs {
    t_type_descriptor *from_clb_type;
    int from_clb_pin_start_index;
    int from_clb_pin_end_index;
    t_type_descriptor *to_clb_type;
    int to_clb_pin_start_index;
    int to_clb_pin_end_index;
    int switch_index; //The switch type used by this direct connection
};


/******************* Variables local to this module. ***********************/


/* Used to free "chunked" memory.  If NULL, no rr_graph exists right now.  */
static vtr::t_chunk rr_mem_ch = {NULL, 0, NULL};

/* Status of current chunk being dished out by calls to my_chunk_malloc.   */

/********************* Subroutines local to this module. *******************/
static vtr::NdMatrix<int, 5> alloc_and_load_pin_to_track_map(const e_pin_type pin_type,
        const vtr::Matrix<int>& Fc, const t_type_ptr Type, const std::vector<bool>& perturb_switch_pattern,
        const e_directionality directionality,
        const int num_seg_types, const int *sets_per_seg_type);

static vtr::NdMatrix<int, 5> alloc_and_load_pin_to_seg_type(
        const e_pin_type pin_type,
        const int seg_type_tracks, const int Fc,
        const t_type_ptr Type, const bool perturb_switch_pattern,
        const e_directionality directionality);

static vtr::NdMatrix<vtr::t_ivec, 4> alloc_and_load_track_to_pin_lookup(
        vtr::NdMatrix<int, 5> pin_to_track_map, const vtr::Matrix<int>& Fc,
        const int width, const int height,
        const int num_pins, const int max_chan_width,
        const int num_seg_types);

static void build_bidir_rr_opins(
        const int i, const int j,
        t_rr_node * L_rr_node, vtr::t_ivec *** L_rr_node_indices,
        const t_pin_to_track_lookup& opin_to_track_map, const std::vector<vtr::Matrix<int>>&Fc_out,
        bool * L_rr_edge_done, const t_seg_details * seg_details,
        const vtr::Matrix<t_grid_tile>& L_grid,
        const t_direct_inf *directs, const int num_directs, const t_clb_to_clb_directs *clb_to_clb_directs,
        const int num_seg_types);

static void build_unidir_rr_opins(
        const int i, const int j,
        const vtr::Matrix<t_grid_tile>& L_grid, const std::vector<vtr::Matrix<int>>&Fc_out,
        const int max_chan_width,
        const t_chan_details& chan_details_x, const t_chan_details& chan_details_y,
        vtr::NdMatrix<int, 3>& Fc_xofs, vtr::NdMatrix<int, 3>& Fc_yofs,
        bool * L_rr_edge_done,
        bool * Fc_clipped, vtr::t_ivec *** L_rr_node_indices,
        const t_direct_inf *directs, const int num_directs, const t_clb_to_clb_directs *clb_to_clb_directs,
        const int num_seg_types);

static int get_opin_direct_connecions(
        int x, int y, int opin,
        t_linked_edge ** edge_list_ptr, vtr::t_ivec *** L_rr_node_indices,
        const t_direct_inf *directs, const int num_directs,
        const t_clb_to_clb_directs *clb_to_clb_directs);

static void alloc_and_load_rr_graph(
        const int num_nodes,
        t_rr_node * L_rr_node, const int num_seg_types,
        const t_seg_details * seg_details,
        const t_chan_details& chan_details_x, const t_chan_details& chan_details_y,
        bool * L_rr_edge_done,
        const t_track_to_pin_lookup& track_to_pin_lookup,
        const t_pin_to_track_lookup& opin_to_track_map, const vtr::NdMatrix<vtr::t_ivec, 3>& switch_block_conn,
        t_sb_connection_map *sb_conn_map,
        const vtr::Matrix<t_grid_tile>& L_grid, const int L_nx, const int L_ny, const int Fs,
        short ******sblock_pattern, const std::vector<vtr::Matrix<int>>&Fc_out,
        vtr::NdMatrix<int, 3>& Fc_xofs, vtr::NdMatrix<int, 3>& Fc_yofs,
        vtr::t_ivec *** L_rr_node_indices,
        const int max_chan_width,
        const int delayless_switch, const enum e_directionality directionality,
        const int wire_to_ipin_switch, bool * Fc_clipped,
        const t_direct_inf *directs, const int num_directs, const t_clb_to_clb_directs *clb_to_clb_directs);

static void load_uniform_switch_pattern(
        vtr::NdMatrix<int, 5>& tracks_connected_to_pin, const int num_phys_pins,
        const int *pin_num_ordering, const int *side_ordering,
        const int *width_ordering, const int *height_ordering,
        const int x_chan_width, const int y_chan_width, const int Fc,
        const enum e_directionality directionality);

static void load_perturbed_switch_pattern(
        vtr::NdMatrix<int, 5>& tracks_connected_to_pin, const int num_phys_pins,
        const int *pin_num_ordering, const int *side_ordering,
        const int *width_ordering, const int *height_ordering,
        const int x_chan_width, const int y_chan_width, const int Fc,
        const enum e_directionality directionality);

static std::vector<bool> alloc_and_load_perturb_opins(const t_type_ptr type, const vtr::Matrix<int>& Fc_out, const int max_chan_width,
        const int num_seg_types, const t_segment_inf *segment_inf);

#ifdef ENABLE_CHECK_ALL_TRACKS
static void check_all_tracks_reach_pins(
        t_type_ptr type,
        int *****tracks_connected_to_pin,
        int max_chan_width, int Fc,
        enum e_pin_type ipin_or_opin);
#endif

static std::vector<std::vector<bool>> alloc_and_load_perturb_ipins(
        const int L_num_types,
        const int num_seg_types,
        const int *sets_per_seg_type,
        const std::vector<vtr::Matrix<int>>&Fc_in, const std::vector<vtr::Matrix<int>>&Fc_out,
        const enum e_directionality directionality);

static void build_rr_sinks_sources(
        const int i, const int j,
        t_rr_node * L_rr_node, vtr::t_ivec *** L_rr_node_indices,
        const int delayless_switch, const vtr::Matrix<t_grid_tile>& L_grid);

static void build_rr_chan(
        const int i, const int j, const t_rr_type chan_type,
        const t_track_to_pin_lookup& track_to_pin_lookup,
        t_sb_connection_map *sb_conn_map,
        const vtr::NdMatrix<vtr::t_ivec, 3>& switch_block_conn, const int cost_index_offset,
        const int max_chan_width, const int tracks_per_chan,
        short ******sblock_pattern, const int Fs_per_side,
        const t_chan_details& chan_details_x, const t_chan_details& chan_details_y,
        vtr::t_ivec *** L_rr_node_indices,
        bool * L_rr_edge_done, t_rr_node * L_rr_node,
        const int wire_to_ipin_switch, const enum e_directionality directionality);

static int alloc_and_load_rr_switch_inf(const int num_arch_switches, const int wire_to_arch_ipin_switch, int *wire_to_rr_ipin_switch);

static void remap_rr_node_switch_indices(map<int, int> *switch_fanin);

static void load_rr_switch_inf(const int num_arch_switches, map<int, int> *switch_fanin);

static int alloc_rr_switch_inf(map<int, int> *switch_fanin);

static void rr_graph_externals(
        const t_segment_inf * segment_inf, int num_seg_types, int max_chan_width,
        int wire_to_rr_ipin_switch, enum e_base_cost_type base_cost_type);

void alloc_and_load_edges_and_switches(
        t_rr_node * L_rr_node, const int inode,
        const int num_edges, bool * L_rr_edge_done,
        t_linked_edge * edge_list_head);

//static void alloc_net_rr_terminals(void);

//static void alloc_and_load_rr_clb_source(vtr::t_ivec *** L_rr_node_indices);

static t_clb_to_clb_directs *alloc_and_load_clb_to_clb_directs(const t_direct_inf *directs, const int num_directs,
        const int delayless_switch);

void watch_edges(int inode, t_linked_edge * edge_list_head);

static void free_type_track_to_pin_map(
        t_track_to_pin_lookup& track_to_pin_map,
        t_type_ptr types, int max_chan_width);

static t_seg_details *alloc_and_load_global_route_seg_details(
        const int global_route_switch,
        int * num_seg_details = 0);

static std::vector<vtr::Matrix<int>> alloc_and_load_actual_fc(const int L_num_types, const t_type_ptr types, const int max_pins,
        const int num_seg_types, const int *sets_per_seg_type,
        const int max_chan_width, const e_fc_type fc_type,
        const enum e_directionality directionality,
        bool *Fc_clipped, const bool ignore_Fc_0);

/******************* Subroutine definitions *******************************/

void build_rr_graph(
        const t_graph_type graph_type, const int L_num_types,
        const t_type_ptr types, const int L_nx, const int L_ny,
        const vtr::Matrix<t_grid_tile>& L_grid,
        t_chan_width *nodes_per_chan,
        const enum e_switch_block_type sb_type, const int Fs,
        const vector<t_switchblock_inf> switchblocks,
        const int num_seg_types, const int num_arch_switches,
        const t_segment_inf * segment_inf,
        const int global_route_switch, const int delayless_switch,
        const int wire_to_arch_ipin_switch,
        const enum e_base_cost_type base_cost_type,
        const bool trim_empty_channels,
        const bool trim_obs_channels,
        const t_direct_inf *directs, const int num_directs,
        const bool ignore_Fc_0, const char *dump_rr_structs_file,
        int *wire_to_rr_ipin_switch,
        int *num_rr_switches,
        int *Warnings,
        const char* write_rr_graph_name,
        const char* read_rr_graph_name, bool for_placement) {

    if (read_rr_graph_name && !for_placement) {
        load_rr_file(graph_type, L_nx, L_ny,
                nodes_per_chan, num_seg_types, segment_inf, base_cost_type,
                wire_to_rr_ipin_switch, num_rr_switches, write_rr_graph_name,
                read_rr_graph_name);
        return;
    }

    vtr::printf_info("Starting build routing resource graph...\n");
    clock_t begin = clock();

    /* Reset warning flag */
    *Warnings = RR_GRAPH_NO_WARN;

    /* Decode the graph_type */
    bool is_global_graph = (GRAPH_GLOBAL == graph_type ? true : false);
    bool use_full_seg_groups = (GRAPH_UNIDIR_TILEABLE == graph_type ? true : false);
    enum e_directionality directionality = (GRAPH_BIDIR == graph_type ? BI_DIRECTIONAL : UNI_DIRECTIONAL);
    if (is_global_graph) {
        directionality = BI_DIRECTIONAL;
    }

    /* Global routing uses a single longwire track */
    int max_chan_width = (is_global_graph ? 1 : nodes_per_chan->max);
    VTR_ASSERT(max_chan_width > 0);

    auto& device_ctx = g_vpr_ctx.mutable_device();

    t_clb_to_clb_directs *clb_to_clb_directs = NULL;
    if (num_directs > 0) {
        clb_to_clb_directs = alloc_and_load_clb_to_clb_directs(directs, num_directs, delayless_switch);
    }

    /* START SEG_DETAILS */
    int num_seg_details = 0;
    t_seg_details *seg_details = NULL;

    if (is_global_graph) {
        /* Sets up a single unit length segment type for global routing. */
        seg_details = alloc_and_load_global_route_seg_details(
                global_route_switch, &num_seg_details);
    } else {
        /* Setup segments including distrubuting tracks and staggering.
         * If use_full_seg_groups is specified, max_chan_width may be 
         * changed. Warning should be singled to caller if this happens. */
        seg_details = alloc_and_load_seg_details(&max_chan_width,
                max(L_nx, L_ny), num_seg_types, segment_inf,
                use_full_seg_groups, is_global_graph, directionality,
                &num_seg_details);
        if ((is_global_graph ? 1 : nodes_per_chan->max) != max_chan_width) {
            nodes_per_chan->max = max_chan_width;
            *Warnings |= RR_GRAPH_WARN_CHAN_WIDTH_CHANGED;
        }

        if (getEchoEnabled() && isEchoFileEnabled(E_ECHO_SEG_DETAILS)) {
            dump_seg_details(seg_details, max_chan_width,
                    getEchoFileName(E_ECHO_SEG_DETAILS));
        }
    }
    /* END SEG_DETAILS */

    /* START CHAN_DETAILS */
    t_chan_details chan_details_x;
    t_chan_details chan_details_y;

    alloc_and_load_chan_details(L_nx, L_ny, nodes_per_chan,
            trim_empty_channels, trim_obs_channels,
            num_seg_details, seg_details,
            chan_details_x, chan_details_y);

    if (getEchoEnabled() && isEchoFileEnabled(E_ECHO_CHAN_DETAILS)) {
        dump_chan_details(chan_details_x, chan_details_y, max_chan_width, device_ctx.nx, device_ctx.ny,
                getEchoFileName(E_ECHO_CHAN_DETAILS));
    }
    /* END CHAN_DETAILS */

    /* START FC */
    /* Determine the actual value of Fc */
    std::vector<vtr::Matrix<int>> Fc_in; /* [0..device_ctx.num_block_types-1][0..num_pins-1][0..num_segments-1] */
    std::vector<vtr::Matrix<int>> Fc_out; /* [0..device_ctx.num_block_types-1][0..num_pins-1][0..num_segments-1] */

    /* get maximum number of pins across all blocks */
    int max_pins = types[0].num_pins;
    for (int i = 1; i < L_num_types; ++i) {
        if (types[i].num_pins > max_pins) {
            max_pins = types[i].num_pins;
        }
    }

    /* get the number of 'sets' for each segment type -- unidirectial architectures have two tracks in a set, bidirectional have one */
    int total_sets = max_chan_width;
    if (directionality == UNI_DIRECTIONAL) {
        VTR_ASSERT(max_chan_width % 2 == 0);
        total_sets /= 2;
    }
    int *sets_per_seg_type = get_seg_track_counts(total_sets, num_seg_types, segment_inf, use_full_seg_groups);

    if (is_global_graph) {
        //All pins can connect during global routing
        auto ones = vtr::Matrix<int>({size_t(max_pins), size_t(num_seg_types)}, 1);
        Fc_in = std::vector<vtr::Matrix<int>>(L_num_types, ones);
        Fc_out = std::vector<vtr::Matrix<int>>(L_num_types, ones);
    } else {
        bool Fc_clipped = false;
        Fc_in = alloc_and_load_actual_fc(L_num_types, types, max_pins, num_seg_types, sets_per_seg_type, max_chan_width,
                e_fc_type::IN, directionality, &Fc_clipped, ignore_Fc_0);
        if (Fc_clipped) {
            *Warnings |= RR_GRAPH_WARN_FC_CLIPPED;
        }
        Fc_clipped = false;
        Fc_out = alloc_and_load_actual_fc(L_num_types, types, max_pins, num_seg_types, sets_per_seg_type, max_chan_width,
                e_fc_type::OUT, directionality, &Fc_clipped, ignore_Fc_0);
        if (Fc_clipped) {
            *Warnings |= RR_GRAPH_WARN_FC_CLIPPED;
        }

        for (int i = 1; i < L_num_types; ++i) { /* Skip "<EMPTY>" */
            for (int j = 0; j < device_ctx.block_types[i].num_pins; ++j) {
                for (int k = 0; k < num_seg_types; k++) {
#ifdef VERBOSE
                    vtr::printf_info("Fc Actual Values: type = %s, pin = %d, seg = %d (%s), Fc_out = %d, Fc_in = %d.\n",
                            device_ctx.block_types[i].name, j, k, segment_inf[k].name, Fc_out[i][j][k], Fc_in[i][j][k]);
#endif /* VERBOSE */
                    VTR_ASSERT_MSG(Fc_out[i][j][k] == 0 || Fc_in[i][j][k] == 0,
                            "Pins must be inputs or outputs (i.e. can not have both non-zero Fc_out and Fc_in)");
                }
            }
        }
    }

    auto perturb_ipins = alloc_and_load_perturb_ipins(L_num_types, num_seg_types,
            sets_per_seg_type, Fc_in, Fc_out, directionality);
    /* END FC */

    /* Alloc node lookups, count nodes, alloc rr nodes */
    device_ctx.num_rr_nodes = 0;

    device_ctx.rr_node_indices = alloc_and_load_rr_node_indices(max_chan_width, L_nx, L_ny,
            &device_ctx.num_rr_nodes, chan_details_x, chan_details_y);
    device_ctx.rr_nodes = new t_rr_node[device_ctx.num_rr_nodes];
    bool *L_rr_edge_done = (bool *) vtr::malloc(sizeof (bool) * device_ctx.num_rr_nodes);
    memset(L_rr_edge_done, 0, sizeof (bool) * device_ctx.num_rr_nodes);

    /* These are data structures used by the the unidir opin mapping. They are used 
       to spread connections evenly for each segment type among the available
       wire start points */
    vtr::NdMatrix<int, 3> Fc_xofs({size_t(L_ny + 1), size_t(L_nx + 1), size_t(num_seg_types)}, 0); //[0..L_ny][0..L_nx][0..num_seg_types-1]
    vtr::NdMatrix<int, 3> Fc_yofs({size_t(L_nx + 1), size_t(L_ny + 1), size_t(num_seg_types)}, 0); //[0..L_nx][0..L_ny][0..num_seg_types-1]

    /* START SB LOOKUP */
    /* Alloc and load the switch block lookup */
    vtr::NdMatrix<vtr::t_ivec, 3> switch_block_conn;
    short ******unidir_sb_pattern = NULL;
    t_sb_connection_map *sb_conn_map = NULL; //for custom switch blocks

    if (is_global_graph) {
        switch_block_conn = alloc_and_load_switch_block_conn(1, SUBSET, 3);
    } else if (BI_DIRECTIONAL == directionality) {
        if (sb_type == CUSTOM) {
            sb_conn_map = alloc_and_load_switchblock_permutations(chan_details_x, chan_details_y,
                    L_nx, L_ny,
                    switchblocks, nodes_per_chan, directionality);
        } else {
            switch_block_conn = alloc_and_load_switch_block_conn(max_chan_width, sb_type, Fs);
        }
    } else {
        VTR_ASSERT(UNI_DIRECTIONAL == directionality);

        if (sb_type == CUSTOM) {
            sb_conn_map = alloc_and_load_switchblock_permutations(chan_details_x, chan_details_y,
                    L_nx, L_ny,
                    switchblocks, nodes_per_chan, directionality);
        } else {
            /* it looks like we get unbalanced muxing from this switch block code with Fs > 3 */
            VTR_ASSERT(Fs == 3);

            unidir_sb_pattern = alloc_sblock_pattern_lookup(L_nx, L_ny, max_chan_width);
            for (int i = 0; i <= L_nx; i++) {
                for (int j = 0; j <= L_ny; j++) {
                    load_sblock_pattern_lookup(i, j, nodes_per_chan,
                            chan_details_x, chan_details_y,
                            Fs, sb_type, unidir_sb_pattern);

                }
            }

            if (getEchoEnabled() && isEchoFileEnabled(E_ECHO_SBLOCK_PATTERN)) {
                dump_sblock_pattern(unidir_sb_pattern, max_chan_width, L_nx, L_ny,
                        getEchoFileName(E_ECHO_SBLOCK_PATTERN));
            }
        }
    }
    /* END SB LOOKUP */

    /* START IPconst MAP */
    /* Create ipin map lookups */

    t_pin_to_track_lookup ipin_to_track_map(L_num_types); /* [0..device_ctx.num_block_types-1][0..num_pins-1][0..width][0..height][0..3][0..Fc-1] */
    t_track_to_pin_lookup track_to_pin_lookup(L_num_types); /* [0..device_ctx.num_block_types-1][0..max_chan_width-1][0..width][0..height][0..3] */

    for (int itype = 0; itype < L_num_types; ++itype) {

        ipin_to_track_map[itype] = alloc_and_load_pin_to_track_map(RECEIVER,
                Fc_in[itype], &types[itype], perturb_ipins[itype], directionality,
                num_seg_types, sets_per_seg_type);


        track_to_pin_lookup[itype] = alloc_and_load_track_to_pin_lookup(
                ipin_to_track_map[itype], Fc_in[itype], types[itype].width, types[itype].height,
                types[itype].num_pins, max_chan_width, num_seg_types);
    }
    /* END IPconst MAP */

    /* START OPconst MAP */
    /* Create opin map lookups */
    t_pin_to_track_lookup opin_to_track_map(L_num_types); /* [0..device_ctx.num_block_types-1][0..num_pins-1][0..width][0..height][0..3][0..Fc-1] */

    if (BI_DIRECTIONAL == directionality) {
        for (int i = 0; i < L_num_types; ++i) {
            auto perturb_opins = alloc_and_load_perturb_opins(&types[i], Fc_out[i],
                    max_chan_width, num_seg_types, segment_inf);
            opin_to_track_map[i] = alloc_and_load_pin_to_track_map(DRIVER,
                    Fc_out[i], &types[i], perturb_opins, directionality,
                    num_seg_types, sets_per_seg_type);
        }
    }
    /* END OPconst MAP */

    bool Fc_clipped = false;
    alloc_and_load_rr_graph(device_ctx.num_rr_nodes, device_ctx.rr_nodes, num_seg_types,
            seg_details, chan_details_x, chan_details_y,
            L_rr_edge_done, track_to_pin_lookup, opin_to_track_map,
            switch_block_conn, sb_conn_map, L_grid, L_nx, L_ny, Fs, unidir_sb_pattern,
            Fc_out, Fc_xofs, Fc_yofs, device_ctx.rr_node_indices, max_chan_width,
            delayless_switch, directionality, wire_to_arch_ipin_switch, &Fc_clipped,
            directs, num_directs, clb_to_clb_directs);

    /* Update rr_nodes capacities if global routing */
    if (graph_type == GRAPH_GLOBAL) {
        for (int i = 0; i < device_ctx.num_rr_nodes; i++) {
            if (device_ctx.rr_nodes[i].type() == CHANX) {
                int ylow = device_ctx.rr_nodes[i].ylow();
                device_ctx.rr_nodes[i].set_capacity(device_ctx.chan_width.x_list[ylow]);
            }
            if (device_ctx.rr_nodes[i].type() == CHANY) {
                int xlow = device_ctx.rr_nodes[i].xlow();
                device_ctx.rr_nodes[i].set_capacity(device_ctx.chan_width.y_list[xlow]);
            }
        }
    }

    /* Allocate and load routing resource switches, which are derived from the switches from the architecture file,
       based on their fanin in the rr graph. This routine also adjusts the rr nodes to point to these new rr switches */
    (*num_rr_switches) = alloc_and_load_rr_switch_inf(num_arch_switches, wire_to_arch_ipin_switch, wire_to_rr_ipin_switch);

    rr_graph_externals(segment_inf, num_seg_types, max_chan_width,
            *wire_to_rr_ipin_switch, base_cost_type);
    if (getEchoEnabled() && isEchoFileEnabled(E_ECHO_RR_GRAPH)) {
        dump_rr_graph(getEchoFileName(E_ECHO_RR_GRAPH));
    }


    check_rr_graph(graph_type, L_nx, L_ny, *num_rr_switches, Fc_in, segment_inf);

    /* dump out rr structs if requested */
    if (dump_rr_structs_file) {
        dump_rr_structs(dump_rr_structs_file);
    }

    if (write_rr_graph_name) {
        write_rr_graph(write_rr_graph_name, segment_inf, num_seg_types);
    }

#ifdef USE_MAP_LOOKAHEAD
    compute_router_lookahead(num_seg_types);
#endif

    auto& route_ctx = g_vpr_ctx.mutable_routing();

    route_ctx.rr_node_state = new t_rr_node_state[device_ctx.num_rr_nodes];

    /* Free all temp structs */
    if (seg_details) {
        free_seg_details(seg_details, max_chan_width);
        seg_details = NULL;
    }
    if (!chan_details_x.empty() || !chan_details_y.empty()) {
        free_chan_details(chan_details_x, chan_details_y, max_chan_width, L_nx, L_ny);
    }
    if (sb_conn_map) {
        free_switchblock_permutations(sb_conn_map);
        sb_conn_map = NULL;
    }
    if (L_rr_edge_done) {
        free(L_rr_edge_done);
        L_rr_edge_done = NULL;
    }
    if (unidir_sb_pattern) {
        free_sblock_pattern_lookup(unidir_sb_pattern);
        unidir_sb_pattern = NULL;
    }
    if (sets_per_seg_type) {
        free(sets_per_seg_type);
        sets_per_seg_type = NULL;
    }

    free_type_track_to_pin_map(track_to_pin_lookup, types, max_chan_width);
    if (clb_to_clb_directs != NULL) {
        free(clb_to_clb_directs);
    }

    float elapsed_time = (float) (clock() - begin) / CLOCKS_PER_SEC;
    vtr::printf_info("Build routing resource graph took %g seconds\n", elapsed_time);
}

/* Allocates and loads the global rr_switch_inf array based on the global
   arch_switch_inf array and the fan-ins used by the rr nodes. 
   Also changes switch indices of rr_nodes to index into rr_switch_inf 
   instead of arch_switch_inf.

   Returns the number of rr switches created.
   Also returns, through a pointer, the index of a representative ipin cblock switch.
        - Currently we're not allowing a designer to specify an ipin cblock switch with
          multiple fan-ins, so there's just one of these switches in the device_ctx.rr_switch_inf array.
          But in the future if we allow this, we can return an index to a representative switch

   The rr_switch_inf switches are derived from the arch_switch_inf switches 
   (which were read-in from the architecture file) based on fan-in. The delays of 
   the rr switches depend on their fan-in, so we first go through the rr_nodes
   and count how many different fan-ins exist for each arch switch.
   Then we create these rr switches and update the switch indices
   of rr_nodes to index into the rr_switch_inf array. */
static int alloc_and_load_rr_switch_inf(const int num_arch_switches, const int wire_to_arch_ipin_switch, int *wire_to_rr_ipin_switch) {
    /* we will potentially be creating a couple of versions of each arch switch where
       each version corresponds to a different fan-in. We will need to fill device_ctx.rr_switch_inf
       with this expanded list of switches. 
       To do this we will use an array of maps where each map corresponds to a different arch switch.
       So for each arch switch we will use this map to keep track of the different fan-ins that it uses (map key)
       and which index in the device_ctx.rr_switch_inf array this arch switch / fanin combination will be placed in */
    map< int, int > *switch_fanin;
    switch_fanin = new map<int, int>[num_arch_switches];

    /* Determine what the different fan-ins are for each arch switch, and also
       how many entries the rr_switch_inf array should have */
    int num_rr_switches = alloc_rr_switch_inf(switch_fanin);

    /* create the rr switches. also keep track of, for each arch switch, what index of the rr_switch_inf 
       array each version of its fanin has been mapped to */
    load_rr_switch_inf(num_arch_switches, switch_fanin);

    /* next, walk through rr nodes again and remap their switch indices to rr_switch_inf */
    remap_rr_node_switch_indices(switch_fanin);

    /* now we need to set the wire_to_rr_ipin_switch variable which points the detailed routing architecture
       to the representative ipin cblock switch. currently we're not allowing the specification of an ipin cblock switch
       with multiple fan-ins, so right now there's just one. May change in the future, in which case we'd need to 
       return a representative switch */
    if (switch_fanin[wire_to_arch_ipin_switch].count(UNDEFINED)) {
        /* only have one ipin cblock switch. OK. */
        (*wire_to_rr_ipin_switch) = switch_fanin[wire_to_arch_ipin_switch][UNDEFINED];
    } else if (switch_fanin[wire_to_arch_ipin_switch].size() != 0) {
        vpr_throw(VPR_ERROR_ARCH, __FILE__, __LINE__,
                "Not currently allowing an ipin cblock switch to have multiple fan-ins");
    } else {
        vpr_throw(VPR_ERROR_ARCH, __FILE__, __LINE__,
                "No switch is specified for the ipin cblock, check if there is an error in arch file");
    }

    delete[] switch_fanin;

    return num_rr_switches;
}

/* Allocates space for the global device_ctx.rr_switch_inf variable and returns the 
   number of rr switches that were allocated */
static int alloc_rr_switch_inf(map<int, int> *switch_fanin) {
    auto& device_ctx = g_vpr_ctx.mutable_device();

    int num_rr_switches = 0;
    // map key: switch index specified in arch; map value: fanin for that index
    map<int, int> *inward_switch_inf = new map<int, int>[device_ctx.num_rr_nodes];
    for (int inode = 0; inode < device_ctx.num_rr_nodes; inode++) {
        const t_rr_node& from_node = device_ctx.rr_nodes[inode];
        int num_edges = from_node.num_edges();
        for (int iedge = 0; iedge < num_edges; iedge++) {
            int switch_index = from_node.edge_switch(iedge);
            int to_node_index = from_node.edge_sink_node(iedge);
            if (inward_switch_inf[to_node_index].count(switch_index) == 0)
                inward_switch_inf[to_node_index][switch_index] = 0;
            inward_switch_inf[to_node_index][switch_index]++;
        }
    }

    // get unique index / fanin combination based on inward_switch_inf
    for (int inode = 0; inode < device_ctx.num_rr_nodes; inode++) {
        map<int, int>::iterator itr;
        for (itr = inward_switch_inf[inode].begin(); itr != inward_switch_inf[inode].end(); itr++) {
            int switch_index = itr->first;
            int fanin = itr->second;
            if (device_ctx.arch_switch_inf[switch_index].Tdel_map.count(UNDEFINED) == 1) {
                fanin = UNDEFINED;
            }
            if (switch_fanin[switch_index].count(fanin) == 0) {
                switch_fanin[switch_index][fanin] = 0;
                num_rr_switches++;
            }
        }
    }
    delete[] inward_switch_inf;

<<<<<<< HEAD
    /* allocate space for the rr_switch_inf array (it's freed later in vpr_api.c-->free_arch) */
    device_ctx.rr_switch_inf = new s_rr_switch_inf[num_rr_switches];
=======
	/* allocate space for the rr_switch_inf array (it's freed later in vpr_api.c-->free_arch) */
	device_ctx.rr_switch_inf = new t_rr_switch_inf[num_rr_switches];
>>>>>>> 1a931232

    return num_rr_switches;
}

/* load the global device_ctx.rr_switch_inf variable. also keep track of, for each arch switch, what 
   index of the rr_switch_inf array each version of its fanin has been mapped to (through switch_fanin map) */
static void load_rr_switch_inf(const int num_arch_switches, map<int, int> *switch_fanin) {
    auto& device_ctx = g_vpr_ctx.mutable_device();

    int i_rr_switch = 0;
    if (device_ctx.switch_fanin_remap != NULL) {
        // at this stage, we rebuild the rr_graph (probably in binary search)
        // so old device_ctx.switch_fanin_remap is obsolete
        delete [] device_ctx.switch_fanin_remap;
    }
    device_ctx.switch_fanin_remap = new map<int, int>[num_arch_switches];
    for (int i_arch_switch = 0; i_arch_switch < num_arch_switches; i_arch_switch++) {
        map<int, int>::iterator it;
        for (it = switch_fanin[i_arch_switch].begin(); it != switch_fanin[i_arch_switch].end(); it++) {
            /* the fanin value is in it->first, and we'll need to set what index this i_arch_switch/fanin
               combination maps to (within rr_switch_inf) in it->second) */
            int fanin = it->first;
            it->second = i_rr_switch;
            // setup device_ctx.switch_fanin_remap, for future swich usage analysis
            device_ctx.switch_fanin_remap[i_arch_switch][fanin] = i_rr_switch;

            /* figure out, by looking at the arch switch's Tdel map, what the delay of the new
               rr switch should be */
            map<int, double> &Tdel_map = device_ctx.arch_switch_inf[i_arch_switch].Tdel_map;
            double rr_switch_Tdel;
            if (Tdel_map.count(UNDEFINED) == 1) {
                /* the switch specified a single constant delay. i.e., it did not
                   specify fanin/delay pairs */
                rr_switch_Tdel = Tdel_map[UNDEFINED];
            } else {
                /* interpolate/extrapolate based on the available (fanin,delay) pairs in the 
                   Tdel_map to get the rr_switch_Tdel at 'fanin' */
                rr_switch_Tdel = vtr::linear_interpolate_or_extrapolate(&Tdel_map, fanin);
            }

            /* copy over the arch switch to rr_switch_inf[i_rr_switch], but with the changed Tdel value */
            device_ctx.rr_switch_inf[i_rr_switch].buffered = device_ctx.arch_switch_inf[i_arch_switch].buffered;
            device_ctx.rr_switch_inf[i_rr_switch].R = device_ctx.arch_switch_inf[i_arch_switch].R;
            device_ctx.rr_switch_inf[i_rr_switch].Cin = device_ctx.arch_switch_inf[i_arch_switch].Cin;
            device_ctx.rr_switch_inf[i_rr_switch].Cout = device_ctx.arch_switch_inf[i_arch_switch].Cout;
            device_ctx.rr_switch_inf[i_rr_switch].Tdel = rr_switch_Tdel;
            device_ctx.rr_switch_inf[i_rr_switch].mux_trans_size = device_ctx.arch_switch_inf[i_arch_switch].mux_trans_size;
            device_ctx.rr_switch_inf[i_rr_switch].buf_size = device_ctx.arch_switch_inf[i_arch_switch].buf_size;
            device_ctx.rr_switch_inf[i_rr_switch].name = device_ctx.arch_switch_inf[i_arch_switch].name;
            device_ctx.rr_switch_inf[i_rr_switch].power_buffer_type = device_ctx.arch_switch_inf[i_arch_switch].power_buffer_type;
            device_ctx.rr_switch_inf[i_rr_switch].power_buffer_size = device_ctx.arch_switch_inf[i_arch_switch].power_buffer_size;

            /* have created a switch in the rr_switch_inf array */
            i_rr_switch++;
        }
    }
}

/* switch indices of each rr_node original point into the global device_ctx.arch_switch_inf array.
   now we want to remap these indices to point into the global device_ctx.rr_switch_inf array 
   which contains switch info at different fan-in values */
static void remap_rr_node_switch_indices(map<int, int> *switch_fanin) {
    auto& device_ctx = g_vpr_ctx.device();

    for (int inode = 0; inode < device_ctx.num_rr_nodes; inode++) {
        t_rr_node& from_node = device_ctx.rr_nodes[inode];
        int num_edges = from_node.num_edges();
        for (int iedge = 0; iedge < num_edges; iedge++) {
            const t_rr_node& to_node = device_ctx.rr_nodes[ from_node.edge_sink_node(iedge) ];
            /* get the switch which this edge uses and its fanin */
            int switch_index = from_node.edge_switch(iedge);
            int fanin = to_node.fan_in();

            if (switch_fanin[switch_index].count(UNDEFINED) == 1) {
                fanin = UNDEFINED;
            }

            int rr_switch_index = switch_fanin[switch_index][fanin];

            from_node.set_edge_switch(iedge, rr_switch_index);
        }
    }
}

static void rr_graph_externals(
        const t_segment_inf * segment_inf, int num_seg_types, int max_chan_width,
        int wire_to_rr_ipin_switch, enum e_base_cost_type base_cost_type) {
    auto& device_ctx = g_vpr_ctx.device();

    add_rr_graph_C_from_switches(device_ctx.rr_switch_inf[wire_to_rr_ipin_switch].Cin);
    alloc_and_load_rr_indexed_data(segment_inf, num_seg_types, device_ctx.rr_node_indices,
            max_chan_width, wire_to_rr_ipin_switch, base_cost_type);
    load_rr_index_segments(num_seg_types);

    alloc_net_rr_terminals();
    load_net_rr_terminals(device_ctx.rr_node_indices);
    alloc_and_load_rr_clb_source(device_ctx.rr_node_indices);
}

static std::vector<std::vector<bool>> alloc_and_load_perturb_ipins(const int L_num_types,
        const int num_seg_types,
        const int *sets_per_seg_type,
        const std::vector<vtr::Matrix<int>>&Fc_in, const std::vector<vtr::Matrix<int>>&Fc_out,
        const enum e_directionality directionality) {

    std::vector < std::vector<bool>> result(L_num_types);
    for (auto& seg_type_bools : result) {
        seg_type_bools.resize(num_seg_types, false);
    }

    /* factor to account for unidir vs bidir */
    int fac = 1;
    if (directionality == UNI_DIRECTIONAL) {
        fac = 2;
    }

    if (BI_DIRECTIONAL == directionality) {
        for (int iseg = 0; iseg < num_seg_types; ++iseg) {
            result[0][iseg] = false;

            int tracks_in_seg_type = sets_per_seg_type[iseg] * fac;

            for (int itype = 1; itype < L_num_types; ++itype) {
                result[itype][iseg] = false;

                float Fc_ratio;
                if (Fc_in[itype][0][iseg] > Fc_out[itype][0][iseg]) {
                    Fc_ratio = (float) Fc_in[itype][0][iseg] / (float) Fc_out[itype][0][iseg];
                } else {
                    Fc_ratio = (float) Fc_out[itype][0][iseg] / (float) Fc_in[itype][0][iseg];
                }

                if ((Fc_in[itype][0][iseg] <= tracks_in_seg_type - 2)
                        && (fabs(Fc_ratio - vtr::nint(Fc_ratio))
                        < (0.5 / (float) tracks_in_seg_type))) {
                    result[itype][iseg] = true;
                }
            }
        }
    } else {
        /* Unidirectional routing uses mux balancing patterns and 
         * thus shouldn't need perturbation. */
        VTR_ASSERT(UNI_DIRECTIONAL == directionality);
        for (int itype = 0; itype < L_num_types; ++itype) {
            for (int iseg = 0; iseg < num_seg_types; ++iseg) {
                result[itype][iseg] = false;
            }
        }
    }
    return result;
}

static t_seg_details *alloc_and_load_global_route_seg_details(
        const int global_route_switch,
        int * num_seg_details) {

    t_seg_details *seg_details = (t_seg_details *) vtr::malloc(sizeof (t_seg_details));

    seg_details->index = 0;
    seg_details->length = 1;
    seg_details->arch_wire_switch = global_route_switch;
    seg_details->arch_opin_switch = global_route_switch;
    seg_details->longline = false;
    seg_details->direction = BI_DIRECTION;
    seg_details->Cmetal = 0.0;
    seg_details->Rmetal = 0.0;
    seg_details->start = 1;
    seg_details->cb = (bool *) vtr::malloc(sizeof (bool) * 1);
    seg_details->cb[0] = true;
    seg_details->sb = (bool *) vtr::malloc(sizeof (bool) * 2);
    seg_details->sb[0] = true;
    seg_details->sb[1] = true;
    seg_details->group_size = 1;
    seg_details->group_start = 0;
    seg_details->seg_start = -1;
    seg_details->seg_end = -1;

    if (num_seg_details) {
        *num_seg_details = 1;
    }
    return seg_details;
}

/* Calculates the number of track connections from each block pin to each segment type */
static std::vector<vtr::Matrix<int>> alloc_and_load_actual_fc(const int L_num_types, const t_type_ptr types, const int max_pins,
        const int num_seg_types, const int *sets_per_seg_type,
        const int max_chan_width, const e_fc_type fc_type,
        const enum e_directionality directionality,
        bool *Fc_clipped, const bool ignore_Fc_0) {

    //Initialize Fc of all blocks to zero
    auto zeros = vtr::Matrix<int>({size_t(max_pins), size_t(num_seg_types)}, 0);
    std::vector<vtr::Matrix<int>> Fc(L_num_types, zeros);

    *Fc_clipped = false;

    /* Unidir tracks formed in pairs, otherwise no effect. */
    int fac = 1;
    if (UNI_DIRECTIONAL == directionality) {
        fac = 2;
    }

    VTR_ASSERT((max_chan_width % fac) == 0);

    for (int itype = 1; itype < L_num_types; ++itype) { //Skip <EMPTY>
        for (const t_fc_specification fc_spec : types[itype].fc_specs) {

            if (fc_type != fc_spec.fc_type) continue;

            int iseg = fc_spec.seg_index;

            if (fc_spec.fc_value == 0 && ignore_Fc_0 == false) {
                /* Special case indicating that this pin does not connect to general-purpose routing */
                for (int ipin : fc_spec.pins) {
                    Fc[itype][ipin][iseg] = 0;
                }
            } else {
                /* General case indicating that this pin connects to general-purpose routing */

                //Calculate how many connections there should be accross all the pins in this fc_spec
                float flt_total_connections;
                if (fc_spec.fc_value_type == e_fc_value_type::FRACTIONAL) {
                    float conns_per_pin = fac * sets_per_seg_type[iseg] * fc_spec.fc_value;
                    flt_total_connections = conns_per_pin * fc_spec.pins.size();
                } else {
                    VTR_ASSERT(fc_spec.fc_value_type == e_fc_value_type::ABSOLUTE);
                    flt_total_connections = fc_spec.fc_value * fc_spec.pins.size();
                }

                //Round to integer
                int total_connections = vtr::nint(flt_total_connections);

                //Ensure that there are at least fac connections, this ensures that low Fc ports
                //targeting small sets of segs get connection(s), even if flt_total_connections < fac.
                total_connections = std::max(total_connections, fac);

                //Ensure total evenly divides fac by adding the remainder
                total_connections += (total_connections % fac);

                VTR_ASSERT(total_connections > 0);
                VTR_ASSERT(total_connections % fac == 0);

                //We walk through all the pins this fc_spec applies to, adding fac connections
                //to each pin, until we run out of connections. This should distribute the connections 
                //as evenly as possible (if total_connections % pins.size() != 0, there will be 
                //some inevitable imbalance).
                int connections_remaining = total_connections;
                while (connections_remaining != 0) {

                    //Add one set of connections to each pin
                    for (int ipin : fc_spec.pins) {
                        if (connections_remaining >= fac) {
                            Fc[itype][ipin][iseg] += fac;
                            connections_remaining -= fac;
                        } else {
                            VTR_ASSERT(connections_remaining == 0);
                            break;
                        }
                    }
                }

                for (int ipin : fc_spec.pins) {
                    //It is possible that we may want more connections that wires of this type exist;
                    //clip to the maximum number of wires
                    if (Fc[itype][ipin][iseg] > sets_per_seg_type[iseg] * fac) {
                        *Fc_clipped = true;
                        Fc[itype][ipin][iseg] = sets_per_seg_type[iseg] * fac;
                    }

                    VTR_ASSERT_MSG(Fc[itype][ipin][iseg] >= 0, "Calculated absolute Fc must be positive");
                    VTR_ASSERT_MSG(Fc[itype][ipin][iseg] % fac == 0, "Calculated absolute Fc must be divisible by 1 (bidir architecture) or 2 (unidir architecture)");
                }
            }
        }
    }

    return Fc;
}

/* frees the track to ipin mapping for each physical grid type */
static void free_type_track_to_pin_map(t_track_to_pin_lookup& track_to_pin_map,
        t_type_ptr types, int max_chan_width) {
    auto& device_ctx = g_vpr_ctx.device();

    for (int i = 0; i < device_ctx.num_block_types; i++) {
        if (!track_to_pin_map[i].empty()) {
            for (int track = 0; track < max_chan_width; ++track) {
                for (int width = 0; width < types[i].width; ++width) {
                    for (int height = 0; height < types[i].height; ++height) {
                        for (int side = 0; side < 4; ++side) {
                            if (track_to_pin_map[i][track][width][height][side].list != NULL) {
                                free(track_to_pin_map[i][track][width][height][side].list);
                            }
                        }
                    }
                }
            }
        }
    }
}

/* Does the actual work of allocating the rr_graph and filling all the *
 * appropriate values.  Everything up to this was just a prelude!      */
static void alloc_and_load_rr_graph(const int num_nodes,
        t_rr_node * L_rr_node, const int num_seg_types,
        const t_seg_details * seg_details,
        const t_chan_details& chan_details_x, const t_chan_details& chan_details_y,
        bool * L_rr_edge_done,
        const t_track_to_pin_lookup& track_to_pin_lookup,
        const t_pin_to_track_lookup& opin_to_track_map, const vtr::NdMatrix<vtr::t_ivec, 3>& switch_block_conn,
        t_sb_connection_map *sb_conn_map,
        const vtr::Matrix<t_grid_tile>& L_grid, const int L_nx, const int L_ny, const int Fs,
        short ******sblock_pattern, const std::vector<vtr::Matrix<int>>&Fc_out,
        vtr::NdMatrix<int, 3>& Fc_xofs, vtr::NdMatrix<int, 3>& Fc_yofs,
        vtr::t_ivec *** L_rr_node_indices,
        const int max_chan_width,
        const int delayless_switch, const enum e_directionality directionality,
        const int wire_to_ipin_switch, bool * Fc_clipped,
        const t_direct_inf *directs, const int num_directs,
        const t_clb_to_clb_directs *clb_to_clb_directs) {

    /* If Fc gets clipped, this will be flagged to true */
    *Fc_clipped = false;

    /* Connection SINKS and SOURCES to their pins. */
    for (int i = 0; i <= (L_nx + 1); ++i) {
        for (int j = 0; j <= (L_ny + 1); ++j) {
            build_rr_sinks_sources(i, j, L_rr_node, L_rr_node_indices,
                    delayless_switch, L_grid);
        }
    }

    /* Build opins */
    for (int i = 0; i <= (L_nx + 1); ++i) {
        for (int j = 0; j <= (L_ny + 1); ++j) {
            if (BI_DIRECTIONAL == directionality) {
                build_bidir_rr_opins(i, j, L_rr_node, L_rr_node_indices,
                        opin_to_track_map, Fc_out, L_rr_edge_done, seg_details,
                        L_grid,
                        directs, num_directs, clb_to_clb_directs, num_seg_types);
            } else {
                VTR_ASSERT(UNI_DIRECTIONAL == directionality);
                bool clipped;
                build_unidir_rr_opins(i, j, L_grid, Fc_out, max_chan_width,
                        chan_details_x, chan_details_y, Fc_xofs, Fc_yofs,
                        L_rr_edge_done, &clipped, L_rr_node_indices,
                        directs, num_directs, clb_to_clb_directs, num_seg_types);
                if (clipped) {
                    *Fc_clipped = true;
                }
            }
        }
    }

    /* We make a copy of the current fanin values for the nodes to 
     * know the number of OPINs driving each mux presently */
    int *opin_mux_size = (int *) vtr::malloc(sizeof (int) * num_nodes);
    for (int i = 0; i < num_nodes; ++i) {
        opin_mux_size[i] = L_rr_node[i].fan_in();
    }

    /* Build channels */
    auto& device_ctx = g_vpr_ctx.device();
    VTR_ASSERT(Fs % 3 == 0);
    for (int i = 0; i <= L_nx; ++i) {
        for (int j = 0; j <= L_ny; ++j) {
            if (i > 0) {
                build_rr_chan(i, j, CHANX, track_to_pin_lookup, sb_conn_map, switch_block_conn,
                        CHANX_COST_INDEX_START,
                        max_chan_width, device_ctx.chan_width.x_list[j],
                        sblock_pattern, Fs / 3, chan_details_x, chan_details_y,
                        L_rr_node_indices, L_rr_edge_done, L_rr_node,
                        wire_to_ipin_switch, directionality);
            }
            if (j > 0) {
                build_rr_chan(i, j, CHANY, track_to_pin_lookup, sb_conn_map, switch_block_conn,
                        CHANX_COST_INDEX_START + num_seg_types,
                        max_chan_width, device_ctx.chan_width.y_list[i],
                        sblock_pattern, Fs / 3, chan_details_x, chan_details_y,
                        L_rr_node_indices, L_rr_edge_done, L_rr_node,
                        wire_to_ipin_switch, directionality);
            }
        }
    }

    init_fan_in(L_nx, L_ny, L_rr_node, L_rr_node_indices, L_grid, num_nodes);

    free(opin_mux_size);
}

static void build_bidir_rr_opins(const int i, const int j,
        t_rr_node * L_rr_node, vtr::t_ivec *** L_rr_node_indices,
        const t_pin_to_track_lookup& opin_to_track_map, const std::vector<vtr::Matrix<int>>&Fc_out,
        bool * L_rr_edge_done, const t_seg_details * seg_details,
        const vtr::Matrix<t_grid_tile>& L_grid,
        const t_direct_inf *directs, const int num_directs, const t_clb_to_clb_directs *clb_to_clb_directs,
        const int num_seg_types) {

    /* OPconst edges need to be done at once so let the offset 0
     * block do the work. */
    if (L_grid[i][j].width_offset > 0 || L_grid[i][j].height_offset > 0) {
        return;
    }

    t_type_ptr type = L_grid[i][j].type;
    const vtr::Matrix<int>& Fc = Fc_out[type->index];

    for (int pin_index = 0; pin_index < type->num_pins; ++pin_index) {
        /* We only are working with opins so skip non-drivers */
        if (type->class_inf[type->pin_class[pin_index]].type != DRIVER) {
            continue;
        }

        /* get number of tracks that this pin connects to */
        int total_pin_Fc = 0;
        for (int iseg = 0; iseg < num_seg_types; iseg++) {
            total_pin_Fc += Fc[pin_index][iseg];
        }

        int num_edges = 0;
        t_linked_edge *edge_list = NULL;
        if (total_pin_Fc > 0) {
            for (int width = 0; width < type->width; ++width) {
                for (int height = 0; height < type->height; ++height) {
                    num_edges += get_bidir_opin_connections(i + width, j + height, pin_index,
                            &edge_list, opin_to_track_map, total_pin_Fc, L_rr_edge_done,
                            L_rr_node_indices, seg_details);
                }
            }
        }

        /* Add in direct connections */
        num_edges += get_opin_direct_connecions(i, j, pin_index, &edge_list, L_rr_node_indices,
                directs, num_directs, clb_to_clb_directs);

        int node_index = get_rr_node_index(i, j, OPIN, pin_index, L_rr_node_indices);
        VTR_ASSERT(node_index >= 0);
        alloc_and_load_edges_and_switches(L_rr_node, node_index, num_edges,
                L_rr_edge_done, edge_list);
        while (edge_list != NULL) {
            t_linked_edge *next_edge = edge_list->next;
            free(edge_list);
            edge_list = next_edge;
        }
    }
}

void free_rr_graph(void) {
    int i;

    /* Frees all the routing graph data structures, if they have been       *
     * allocated.  I use rr_mem_chunk_list_head as a flag to indicate       *
     * whether or not the graph has been allocated -- if it is not NULL,    *
     * a routing graph exists and can be freed.  Hence, you can call this   *
     * routine even if you're not sure of whether a rr_graph exists or not. */

    if (rr_mem_ch.chunk_ptr_head == NULL) /* Nothing to free. */
        return;

    free_chunk_memory(&rr_mem_ch); /* Frees ALL "chunked" data */

    /* Before adding any more free calls here, be sure the data is NOT chunk *
     * allocated, as ALL the chunk allocated data is already free!           */
    auto& route_ctx = g_vpr_ctx.mutable_routing();
    auto& device_ctx = g_vpr_ctx.mutable_device();
    auto& cluster_ctx = g_vpr_ctx.clustering();

    if (route_ctx.net_rr_terminals != NULL) {
        free(route_ctx.net_rr_terminals);
    }

    VTR_ASSERT(device_ctx.rr_node_indices);
    free_rr_node_indices(device_ctx.rr_node_indices);

    free(device_ctx.rr_indexed_data);
    for (i = 0; i < cluster_ctx.num_blocks; i++) {
        free(route_ctx.rr_blk_source[i]);
    }
    free(route_ctx.rr_blk_source);
    route_ctx.rr_blk_source = NULL;
    route_ctx.net_rr_terminals = NULL;
    device_ctx.rr_node_indices = NULL;
    device_ctx.rr_indexed_data = NULL;
    device_ctx.num_rr_nodes = 0;

    delete[] device_ctx.rr_switch_inf;
    device_ctx.rr_switch_inf = NULL;

    delete[] device_ctx.rr_nodes;
    device_ctx.rr_nodes = NULL;

    delete[] route_ctx.rr_node_state;
    route_ctx.rr_node_state = NULL;
}

void alloc_net_rr_terminals(void) {
    unsigned int inet;
    auto& route_ctx = g_vpr_ctx.mutable_routing();
    auto& cluster_ctx = g_vpr_ctx.clustering();

    route_ctx.net_rr_terminals = (int **) vtr::malloc(cluster_ctx.clbs_nlist.net.size() * sizeof (int *));

    for (inet = 0; inet < cluster_ctx.clbs_nlist.net.size(); inet++) {
        route_ctx.net_rr_terminals[inet] = (int *) vtr::chunk_malloc(
                cluster_ctx.clbs_nlist.net[inet].pins.size() * sizeof (int),
                &rr_mem_ch);
    }
}

void load_net_rr_terminals(vtr::t_ivec *** L_rr_node_indices) {

    /* Allocates and loads the route_ctx.net_rr_terminals data structure.  For each net   *
     * it stores the rr_node index of the SOURCE of the net and all the SINKs   *
     * of the net.  [0..cluster_ctx.clbs_nlist.net.size()-1][0..num_pins-1].  Entry [inet][pnum] stores  *
     * the rr index corresponding to the SOURCE (opin) or SINK (ipin) of pnum.  */

    int inode, iblk, i, j, node_block_pin, iclass;
    unsigned int ipin, inet;
    t_type_ptr type;

    auto& cluster_ctx = g_vpr_ctx.clustering();
    auto& place_ctx = g_vpr_ctx.placement();
    auto& route_ctx = g_vpr_ctx.mutable_routing();

    for (inet = 0; inet < cluster_ctx.clbs_nlist.net.size(); inet++) {
        for (ipin = 0; ipin < cluster_ctx.clbs_nlist.net[inet].pins.size(); ipin++) {
            iblk = cluster_ctx.clbs_nlist.net[inet].pins[ipin].block;
            i = place_ctx.block_locs[iblk].x;
            j = place_ctx.block_locs[iblk].y;
            type = cluster_ctx.blocks[iblk].type;

            /* In the routing graph, each (x, y) location has unique pins on it
             * so when there is capacity, blocks are packed and their pin numbers
             * are offset to get their actual rr_node */
            node_block_pin = cluster_ctx.clbs_nlist.net[inet].pins[ipin].block_pin;

            iclass = type->pin_class[node_block_pin];

            inode = get_rr_node_index(i, j, (ipin == 0 ? SOURCE : SINK), /* First pin is driver */
                    iclass, L_rr_node_indices);
            route_ctx.net_rr_terminals[inet][ipin] = inode;
        }
    }
}

void alloc_and_load_rr_clb_source(vtr::t_ivec *** L_rr_node_indices) {

    /* Saves the rr_node corresponding to each SOURCE and SINK in each CLB      *
     * in the FPGA.  Currently only the SOURCE rr_node values are used, and     *
     * they are used only to reserve pins for locally used OPINs in the router. *
     * [0..cluster_ctx.num_blocks-1][0..num_class-1].  The values for blocks that are pads  *
     * are NOT valid.                                                           */

    int iblk, i, j, iclass, inode;
    int class_low, class_high;
    t_rr_type rr_type;
    t_type_ptr type;

    auto& cluster_ctx = g_vpr_ctx.clustering();
    auto& place_ctx = g_vpr_ctx.placement();
    auto& route_ctx = g_vpr_ctx.mutable_routing();

    route_ctx.rr_blk_source = (int **) vtr::malloc(cluster_ctx.num_blocks * sizeof (int *));

    for (iblk = 0; iblk < cluster_ctx.num_blocks; iblk++) {
        type = cluster_ctx.blocks[iblk].type;
        get_class_range_for_block(iblk, &class_low, &class_high);
        route_ctx.rr_blk_source[iblk] = (int *) vtr::malloc(type->num_class * sizeof (int));
        for (iclass = 0; iclass < type->num_class; iclass++) {
            if (iclass >= class_low && iclass <= class_high) {
                i = place_ctx.block_locs[iblk].x;
                j = place_ctx.block_locs[iblk].y;

                if (type->class_inf[iclass].type == DRIVER)
                    rr_type = SOURCE;
                else
                    rr_type = SINK;

                inode = get_rr_node_index(i, j, rr_type, iclass,
                        L_rr_node_indices);
                route_ctx.rr_blk_source[iblk][iclass] = inode;
            } else {
                route_ctx.rr_blk_source[iblk][iclass] = OPEN;
            }
        }
    }
}

static void build_rr_sinks_sources(const int i, const int j,
        t_rr_node * L_rr_node, vtr::t_ivec *** L_rr_node_indices,
        const int delayless_switch, const vtr::Matrix<t_grid_tile>& L_grid) {

    /* Loads IPIN, SINK, SOURCE, and OPIN. 
     * Loads IPconst to SINK edges, and SOURCE to OPconst edges */

    /* Since we share nodes within a large block, only 
     * start tile can initialize sinks, sources, and pins */
    if (L_grid[i][j].width_offset > 0 || L_grid[i][j].height_offset > 0)
        return;

    t_type_ptr type = L_grid[i][j].type;
    int num_class = type->num_class;
    t_class *class_inf = type->class_inf;
    int num_pins = type->num_pins;
    int *pin_class = type->pin_class;

    /* SINKS and SOURCE to OPIN edges */
    for (int iclass = 0; iclass < num_class; ++iclass) {
        int inode = 0;
        if (class_inf[iclass].type == DRIVER) { /* SOURCE */
            inode = get_rr_node_index(i, j, SOURCE, iclass, L_rr_node_indices);

            int num_edges = class_inf[iclass].num_pins;
            L_rr_node[inode].set_num_edges(num_edges);

            for (int ipin = 0; ipin < class_inf[iclass].num_pins; ++ipin) {
                int pin_num = class_inf[iclass].pinlist[ipin];
                int to_node = get_rr_node_index(i, j, OPIN, pin_num, L_rr_node_indices);
                L_rr_node[inode].set_edge_sink_node(ipin, to_node);
                L_rr_node[inode].set_edge_switch(ipin, delayless_switch);

            }

            L_rr_node[inode].set_cost_index(SOURCE_COST_INDEX);
            L_rr_node[inode].set_type(SOURCE);
        } else { /* SINK */
            VTR_ASSERT(class_inf[iclass].type == RECEIVER);
            inode = get_rr_node_index(i, j, SINK, iclass, L_rr_node_indices);

            /* NOTE:  To allow route throughs through clbs, change the lines below to  *
             * make an edge from the input SINK to the output SOURCE.  Do for just the *
             * special case of INPUTS = class 0 and OUTPUTS = class 1 and see what it  *
             * leads to.  If route throughs are allowed, you may want to increase the  *
             * base cost of OPINs and/or SOURCES so they aren't used excessively.      */

            /* Initialize to unconnected to fix values */
            L_rr_node[inode].set_num_edges(0);

            L_rr_node[inode].set_cost_index(SINK_COST_INDEX);
            L_rr_node[inode].set_type(SINK);
        }

        /* Things common to both SOURCEs and SINKs.   */
        L_rr_node[inode].set_capacity(class_inf[iclass].num_pins);
        //assuming that type->width is always 1.
        //if this needs to change, device_ctx.rr_nodes.{h,c} need to be modified accordingly
        VTR_ASSERT(type->width == 1);
        L_rr_node[inode].set_coordinates(i, j, i + type->width - 1, j + type->height - 1);
        L_rr_node[inode].set_R(0);
        L_rr_node[inode].set_C(0);
        L_rr_node[inode].set_ptc_num(iclass);
        L_rr_node[inode].set_direction(e_direction::NONE);
    }

    /* Connect IPINS to SINKS and dummy for OPINS */
    for (int ipin = 0; ipin < num_pins; ++ipin) {
        int inode = 0;
        ;
        int iclass = pin_class[ipin];

        if (class_inf[iclass].type == RECEIVER) {
            inode = get_rr_node_index(i, j, IPIN, ipin, L_rr_node_indices);
            int to_node = get_rr_node_index(i, j, SINK, iclass, L_rr_node_indices);

            L_rr_node[inode].set_num_edges(1);

            L_rr_node[inode].set_edge_sink_node(0, to_node);
            L_rr_node[inode].set_edge_switch(0, delayless_switch);

            L_rr_node[inode].set_cost_index(IPIN_COST_INDEX);
            L_rr_node[inode].set_type(IPIN);

        } else {
            VTR_ASSERT(class_inf[iclass].type == DRIVER);
            inode = get_rr_node_index(i, j, OPIN, ipin, L_rr_node_indices);

            L_rr_node[inode].set_num_edges(0);
            L_rr_node[inode].set_cost_index(OPIN_COST_INDEX);
            L_rr_node[inode].set_type(OPIN);
        }
        //init_fan_in(i, j, L_rr_node, L_rr_node_indices, L_grid);
        /* Common to both DRIVERs and RECEIVERs */
        L_rr_node[inode].set_capacity(1);
        L_rr_node[inode].set_coordinates(i, j, i + type->width - 1, j + type->height - 1);
        L_rr_node[inode].set_C(0);
        L_rr_node[inode].set_R(0);
        L_rr_node[inode].set_ptc_num(ipin);
        L_rr_node[inode].set_direction(e_direction::NONE);
    }
}

void init_fan_in(const int L_nx, const int L_ny,
        t_rr_node * L_rr_node, vtr::t_ivec *** L_rr_node_indices,
        const vtr::Matrix<t_grid_tile>& L_grid, const int num_rr_nodes) {
    int i;
    /* Loads IPIN, SINK, SOURCE, and OPIN. 
     * Loads IPconst to SINK edges, and SOURCE to OPconst edges */
    for (i = 0; i < num_rr_nodes; i++) {
        L_rr_node[i].set_fan_in(0);
    }

    for (i = 0; i <= (L_nx + 1); ++i) {
        for (int j = 0; j <= (L_ny + 1); ++j) {
            t_type_ptr type = L_grid[i][j].type;
            int num_class = type->num_class;
            t_class *class_inf = type->class_inf;
            int num_pins = type->num_pins;
            int *pin_class = type->pin_class;

            /* SINKS and SOURCE to OPIN edges */
            for (int iclass = 0; iclass < num_class; ++iclass) {
                if (class_inf[iclass].type == DRIVER) { /* SOURCE */
                    for (int ipin = 0; ipin < class_inf[iclass].num_pins; ++ipin) {
                        int pin_num = class_inf[iclass].pinlist[ipin];
                        int to_node = get_rr_node_index(i, j, OPIN, pin_num, L_rr_node_indices);
                        if (to_node != -1) {
                            L_rr_node[to_node].set_fan_in((L_rr_node[to_node].fan_in() + 1));
                        }
                    }
                }
            }

            /* Connect IPINS to SINKS and dummy for OPINS */
            for (int ipin = 0; ipin < num_pins; ++ipin) {
                int iclass = pin_class[ipin];
                if (class_inf[iclass].type == RECEIVER) {
                    int to_node = get_rr_node_index(i, j, SINK, iclass, L_rr_node_indices);
                    if (to_node != -1) {
                        L_rr_node[to_node].set_fan_in(L_rr_node[to_node].fan_in() + 1);
                    }
                }
            }
        }
    }

    for (i = 0; i < num_rr_nodes; i++) {
        for (int iedge = 0; iedge < L_rr_node[i].num_edges(); iedge++) {
            L_rr_node[L_rr_node[i].edge_sink_node(iedge)].set_fan_in(L_rr_node[L_rr_node[i].edge_sink_node(iedge)].fan_in() + 1);
        }

    }
}

/* Allocates/loads edges for nodes belonging to specified channel segment and initializes
   node properties such as cost, occupancy and capacity */
static void build_rr_chan(const int x_coord, const int y_coord, const t_rr_type chan_type,
        const t_track_to_pin_lookup& track_to_pin_lookup,
        t_sb_connection_map *sb_conn_map,
        const vtr::NdMatrix<vtr::t_ivec, 3>& switch_block_conn, const int cost_index_offset,
        const int max_chan_width, const int tracks_per_chan,
        short ******sblock_pattern, const int Fs_per_side,
        const t_chan_details& chan_details_x, const t_chan_details& chan_details_y,
        vtr::t_ivec *** L_rr_node_indices,
        bool * L_rr_edge_done, t_rr_node * L_rr_node,
        const int wire_to_ipin_switch, const enum e_directionality directionality) {

    /* this function builds both x and y-directed channel segments, so set up our 
       coordinates based on channel type */

    auto& device_ctx = g_vpr_ctx.device();

    int seg_coord = x_coord;
    int chan_coord = y_coord;
    int seg_dimension = device_ctx.nx;
    int chan_dimension = device_ctx.ny;
    const t_chan_details& from_chan_details = (chan_type == CHANX) ? chan_details_x : chan_details_y;
    const t_chan_details& opposite_chan_details = (chan_type == CHANX) ? chan_details_y : chan_details_x;
    ;
    t_rr_type opposite_chan_type = CHANY;
    if (chan_type == CHANY) {
        seg_coord = y_coord;
        chan_coord = x_coord;
        seg_dimension = device_ctx.ny;
        chan_dimension = device_ctx.nx;
        opposite_chan_type = CHANX;
    }

    t_seg_details * seg_details = from_chan_details[x_coord][y_coord];

    /* figure out if we're generating switch block edges based on a custom switch block
       description */
    bool custom_switch_block = false;
    if (sb_conn_map != NULL) {
        VTR_ASSERT(sblock_pattern == NULL && switch_block_conn.empty());
        custom_switch_block = true;
    }

    /* Loads up all the routing resource nodes in the current channel segment */
    for (int track = 0; track < tracks_per_chan; ++track) {

        if (seg_details[track].length == 0)
            continue;

        int start = get_seg_start(seg_details, track, chan_coord, seg_coord);
        int end = get_seg_end(seg_details, track, start, chan_coord, seg_dimension);

        if (seg_coord > start)
            continue; /* Not the start of this segment. */

        t_linked_edge *edge_list = NULL;

        t_seg_details * from_seg_details = chan_details_x[start][y_coord];
        if (chan_type == CHANY) {
            from_seg_details = chan_details_y[x_coord][start];
        }

        /* First count number of edges and put the edges in a linked list. */
        int num_edges = 0;
        num_edges += get_track_to_pins(start, chan_coord, track, tracks_per_chan, &edge_list,
                L_rr_node_indices, track_to_pin_lookup, seg_details, chan_type, seg_dimension,
                wire_to_ipin_switch, directionality);

        /* get edges going from the current track into channel segments which are perpendicular to it */
        if (chan_coord > 0) {
            t_seg_details *to_seg_details;
            if (chan_type == CHANX) {
                to_seg_details = chan_details_y[start][y_coord];
            } else {
                VTR_ASSERT(chan_type == CHANY);
                to_seg_details = chan_details_x[x_coord][start];
            }
            if (to_seg_details->length > 0) {
                num_edges += get_track_to_tracks(chan_coord, start, track, chan_type, chan_coord,
                        opposite_chan_type, seg_dimension, max_chan_width,
                        Fs_per_side, sblock_pattern, &edge_list,
                        from_seg_details, to_seg_details, opposite_chan_details,
                        directionality, L_rr_node_indices, L_rr_edge_done,
                        switch_block_conn, sb_conn_map);
            }
        }
        if (chan_coord < chan_dimension) {
            t_seg_details *to_seg_details;
            if (chan_type == CHANX) {
                to_seg_details = chan_details_y[start][y_coord + 1];
            } else {
                VTR_ASSERT(chan_type == CHANY);
                to_seg_details = chan_details_x[x_coord + 1][start];
            }
            if (to_seg_details->length > 0) {
                num_edges += get_track_to_tracks(chan_coord, start, track, chan_type, chan_coord + 1,
                        opposite_chan_type, seg_dimension, max_chan_width,
                        Fs_per_side, sblock_pattern, &edge_list,
                        from_seg_details, to_seg_details, opposite_chan_details,
                        directionality, L_rr_node_indices, L_rr_edge_done,
                        switch_block_conn, sb_conn_map);
            }
        }


        /* walk over the switch blocks along the source track and implement edges from this track to other tracks 
           in the same channel (i.e. straight-through connections) */
        for (int target_seg = start - 1; target_seg <= end + 1; target_seg++) {
            if (target_seg != start - 1 && target_seg != end + 1) {
                /* skip straight-through connections from midpoint if non-custom switch block.
                   currently non-custom switch blocks don't properly describe connections from the mid-point of a wire segment
                   to other segments in the same channel (i.e. straight-through connections) */
                if (!custom_switch_block) {
                    continue;
                }
            }
            if (target_seg > 0 && target_seg < seg_dimension + 1) {
                t_seg_details *to_seg_details;
                if (chan_type == CHANX) {
                    to_seg_details = chan_details_x[target_seg][y_coord];
                } else {
                    VTR_ASSERT(chan_type == CHANY);
                    to_seg_details = chan_details_y[x_coord][target_seg];
                }
                if (to_seg_details->length > 0) {
                    num_edges += get_track_to_tracks(chan_coord, start, track, chan_type, target_seg,
                            chan_type, seg_dimension, max_chan_width,
                            Fs_per_side, sblock_pattern, &edge_list,
                            from_seg_details, to_seg_details, from_chan_details,
                            directionality, L_rr_node_indices, L_rr_edge_done,
                            switch_block_conn, sb_conn_map);
                }
            }
        }


        int node = get_rr_node_index(x_coord, y_coord, chan_type, track, L_rr_node_indices);
        VTR_ASSERT(node >= 0);
        alloc_and_load_edges_and_switches(L_rr_node, node, num_edges,
                L_rr_edge_done, edge_list);

        while (edge_list != NULL) {
            t_linked_edge *next_edge = edge_list->next;
            free(edge_list);
            edge_list = next_edge;
        }

        /* Edge arrays have now been built up.  Do everything else.  */
        L_rr_node[node].set_cost_index(cost_index_offset + seg_details[track].index);
        L_rr_node[node].set_capacity(1); /* GLOBAL routing handled elsewhere */

        if (chan_type == CHANX) {
            L_rr_node[node].set_coordinates(start, y_coord, end, y_coord);
        } else {
            VTR_ASSERT(chan_type == CHANY);
            L_rr_node[node].set_coordinates(x_coord, start, x_coord, end);
        }

        int length = end - start + 1;
        L_rr_node[node].set_R(length * seg_details[track].Rmetal);
        L_rr_node[node].set_C(length * seg_details[track].Cmetal);

        L_rr_node[node].set_ptc_num(track);
        L_rr_node[node].set_type(chan_type);
        L_rr_node[node].set_direction(seg_details[track].direction);
    }
}

void watch_edges(int inode, t_linked_edge * edge_list_head) {
    t_linked_edge *list_ptr;
    int i, to_node;

    auto& device_ctx = g_vpr_ctx.device();

    list_ptr = edge_list_head;
    i = 0;

    print_rr_node(stdout, device_ctx.rr_nodes, inode);
    while (list_ptr != NULL) {
        to_node = list_ptr->edge;
        print_rr_node(stdout, device_ctx.rr_nodes, to_node);
        list_ptr = list_ptr->next;
        i++;
    }
}

void alloc_and_load_edges_and_switches(t_rr_node * L_rr_node, const int inode,
        const int num_edges, bool * L_rr_edge_done,
        t_linked_edge * edge_list_head) {

    /* Sets up all the edge related information for rr_node inode (num_edges,  * 
     * the edges array and the switches array).  The edge_list_head points to  *
     * a list of the num_edges edges and switches to put in the arrays.  This  *
     * linked list is freed by this routine. This routine also resets the      *
     * rr_edge_done array for the next rr_node (i.e. set it so that no edges   *
     * are marked as having been seen before).                                 */

    t_linked_edge *list_ptr;
    int i;

    /* Check we aren't overwriting edges */
    VTR_ASSERT(L_rr_node[inode].num_edges() == 0);

    L_rr_node[inode].set_num_edges(num_edges);

    i = 0;
    list_ptr = edge_list_head;
    while (list_ptr && (i < num_edges)) {
        L_rr_node[inode].set_edge_sink_node(i, list_ptr->edge);
        L_rr_node[inode].set_edge_switch(i, list_ptr->iswitch);

        /* Unmark the edge since we are done considering fanout from node. */
        L_rr_edge_done[list_ptr->edge] = false;

        list_ptr = list_ptr->next;
        ++i;
    }
    VTR_ASSERT(list_ptr == NULL);
    VTR_ASSERT(i == num_edges);
}

/* allocate pin to track map for each segment type individually and then combine into a single
   vector */
static vtr::NdMatrix<int, 5> alloc_and_load_pin_to_track_map(const e_pin_type pin_type,
        const vtr::Matrix<int>& Fc, const t_type_ptr Type, const std::vector<bool>& perturb_switch_pattern,
        const e_directionality directionality,
        const int num_seg_types, const int *sets_per_seg_type) {

    /* get the maximum number of tracks that any pin can connect to */
    size_t max_pin_tracks = 0;
    for (int iseg = 0; iseg < num_seg_types; iseg++) {
        /* determine the maximum Fc to this segment type across all pins */
        int max_Fc = 0;
        for (int pin_index = 0; pin_index < Type->num_pins; ++pin_index) {
            int pin_class = Type->pin_class[pin_index];
            if (Fc[pin_index][iseg] > max_Fc && Type->class_inf[pin_class].type == pin_type) {
                max_Fc = Fc[pin_index][iseg];
            }
        }

        max_pin_tracks += max_Fc;
    }

    /* allocate 'result' matrix and initialize entries to OPEN. also allocate and intialize matrix which will be
       used to index into the correct entries when loading up 'result' */

    auto result = vtr::NdMatrix<int, 5>({
        size_t(Type->num_pins), //[0..num_pins-1]
        size_t(Type->width), //[0..width-1]
        size_t(Type->height), //[0..height-1]
        4, //[0..sides-1]
        max_pin_tracks //[0..Fc-1]
    },
    OPEN);

    auto next_result_index = vtr::NdMatrix<int, 4>({
        size_t(Type->num_pins), //[0..num_pins-1]
        size_t(Type->width), //[0..width-1]
        size_t(Type->height), //[0..height-1]
        4 //[0..sides-1]
    },
    0);

    /* multiplier for unidirectional vs bidirectional architectures */
    int fac = 1;
    if (directionality == UNI_DIRECTIONAL) {
        fac = 2;
    }

    /* load the pin to track matrix by looking at each segment type in turn */
    int seg_type_start_track = 0;
    for (int iseg = 0; iseg < num_seg_types; iseg++) {
        int seg_type_tracks = fac * sets_per_seg_type[iseg];

        /* determine the maximum Fc to this segment type across all pins */
        int max_Fc = 0;
        for (int pin_index = 0; pin_index < Type->num_pins; ++pin_index) {
            int pin_class = Type->pin_class[pin_index];
            if (Fc[pin_index][iseg] > max_Fc && Type->class_inf[pin_class].type == pin_type) {
                max_Fc = Fc[pin_index][iseg];
            }
        }

        /* get pin connections to tracks of the current segment type */
        auto pin_to_seg_type_map = alloc_and_load_pin_to_seg_type(pin_type,
                seg_type_tracks, max_Fc, Type, perturb_switch_pattern[iseg], directionality);

        /* connections in pin_to_seg_type_map are within that seg type -- i.e. in the [0,seg_type_tracks-1] range.
           now load up 'result' array with these connections, but offset them so they are relative to the channel
           as a whole */
        for (int ipin = 0; ipin < Type->num_pins; ipin++) {
            for (int iwidth = 0; iwidth < Type->width; iwidth++) {
                for (int iheight = 0; iheight < Type->height; iheight++) {
                    for (int iside = 0; iside < 4; iside++) {
                        for (int iconn = 0; iconn < max_Fc; iconn++) {
                            int relative_track_ind = pin_to_seg_type_map[ipin][iwidth][iheight][iside][iconn];
                            int absolute_track_ind = relative_track_ind + seg_type_start_track;

                            int result_index = next_result_index[ipin][iwidth][iheight][iside];
                            next_result_index[ipin][iwidth][iheight][iside]++;

                            result[ipin][iwidth][iheight][iside][result_index] = absolute_track_ind;
                        }
                    }
                }
            }
        }

        /* next seg type will start at this track index */
        seg_type_start_track += seg_type_tracks;
    }

    return result;
}

static vtr::NdMatrix<int, 5> alloc_and_load_pin_to_seg_type(const e_pin_type pin_type,
        const int seg_type_tracks, const int Fc,
        const t_type_ptr Type, const bool perturb_switch_pattern,
        const e_directionality directionality) {

    /* Note: currently a single value of Fc is used across each pin. In the future
       the looping below will have to be modified if we want to account for pin-based
       Fc values */


    /* NB:  This wastes some space.  Could set tracks_..._pin[ipin][ioff][iside] = 
     * NULL if there is no pin on that side, or that pin is of the wrong type. 
     * Probably not enough memory to worry about, esp. as it's temporary.      
     * If pin ipin on side iside does not exist or is of the wrong type,       
     * tracks_connected_to_pin[ipin][iside][0] = OPEN.                               */

    if (Type->num_pins < 1) {
        return vtr::NdMatrix<int, 5>();
    }


    auto tracks_connected_to_pin = vtr::NdMatrix<int, 5>({
        size_t(Type->num_pins), //[0..num_pins-1]
        size_t(Type->width), //[0..width-1]
        size_t(Type->height), //[0..height-1]
        4, //[0..sides-1]
        size_t(Fc)
    }, //[0..Fc-1]
    OPEN); //Unconnected
    //Number of *physical* pins on each side.
    auto num_dir = vtr::NdMatrix<int, 3>({
        size_t(Type->width), //[0..width-1]
        size_t(Type->height), //[0..height-1]
        4 //[0..3]
    },
    0);

    //List of pins of correct type on each side. Max possible space alloced for simplicity
    auto dir_list = vtr::NdMatrix<int, 4>({
        size_t(Type->width), //[0..width-1]
        size_t(Type->height), //[0..height-1]
        4, //[0..3]
        size_t(Type->num_pins) //[0..num_pins-1]
    },
    -1); //Defensive coding: Initialize to invalid

    auto num_done_per_dir = vtr::NdMatrix<int, 3>({
        size_t(Type->width), //[0..width-1]
        size_t(Type->height), //[0..height-1]
        4 //[0..3]
    },
    0);

    for (int pin = 0; pin < Type->num_pins; ++pin) {
        int pin_class = Type->pin_class[pin];
        if (Type->class_inf[pin_class].type != pin_type) /* Doing either ipins OR opins */
            continue;

        /* Pins connecting only to global resources get no switches -> keeps area model accurate. */

        if (Type->is_global_pin[pin])
            continue;

        for (int width = 0; width < Type->width; ++width) {
            for (int height = 0; height < Type->height; ++height) {
                for (int side = 0; side < 4; ++side) {
                    if (Type->pinloc[width][height][side][pin] == 1) {
                        dir_list[width][height][side][num_dir[width][height][side]] = pin;
                        num_dir[width][height][side]++;
                    }
                }
            }
        }
    }

    int num_phys_pins = 0;
    for (int width = 0; width < Type->width; ++width) {
        for (int height = 0; height < Type->height; ++height) {
            for (int side = 0; side < 4; ++side)
                num_phys_pins += num_dir[width][height][side]; /* Num. physical pins per type */
        }
    }
    int *pin_num_ordering = (int *) vtr::malloc(num_phys_pins * sizeof (int));
    int *side_ordering = (int *) vtr::malloc(num_phys_pins * sizeof (int));
    int *width_ordering = (int *) vtr::malloc(num_phys_pins * sizeof (int));
    int *height_ordering = (int *) vtr::malloc(num_phys_pins * sizeof (int));

    /* Connection block I use distributes pins evenly across the tracks      *
     * of ALL sides of the clb at once.  Ensures that each pin connects      *
     * to spaced out tracks in its connection block, and that the other      *
     * pins (potentially in other C blocks) connect to the remaining tracks  *
     * first.  Doesn't matter for large Fc, but should make a fairly         *
     * good low Fc block that leverages the fact that usually lots of pins   *
     * are logically equivalent.                                             */

    int side = LEFT; //left is 3!!! top is 0
    int width = 0;
    int height = Type->height - 1;
    int pin = 0;
    int pin_index = -1;



    while (pin < num_phys_pins) {
        if (Type->height == 1) {
            if (side == TOP) {
                if (width >= Type->width - 1) {
                    side = RIGHT;
                } else {
                    width++;
                }
            } else if (side == RIGHT) {
                if (height <= 0) {
                    side = BOTTOM;
                } else {
                    height--;
                }
            } else if (side == BOTTOM) {
                if (width <= 0) {
                    side = LEFT;
                } else {
                    width--;
                }
            } else if (side == LEFT) {
                if (height >= Type->height - 1) {
                    pin_index++;
                    side = TOP;
                } else {
                    height++;
                }
            }
        } else {// for blocks with height > 1
            if (side == TOP) {

                if (height == Type->height - 1) {
                    side = RIGHT;
                    height = 0;
                } else height++;
            } else if (side == RIGHT) {

                if (height == Type->height - 1) {
                    side = BOTTOM;
                    height = 0;
                } else height++;
            } else if (side == BOTTOM) {


                if (height == Type->height - 1) {
                    side = LEFT;
                    height = 0;
                } else height++;
            } else if (side == LEFT) {


                if (height == Type->height - 1) {
                    height = 0;
                    pin_index++;
                    side = TOP;
                } else height++;

            }
        }


        VTR_ASSERT(pin_index < num_phys_pins);
        /* Number of physical pins bounds number of logical pins */

        if (num_done_per_dir[width][height][side] >= num_dir[width][height][side]) {

            continue;

        }
        pin_num_ordering[pin] = dir_list[width][height][side][pin_index]; //pin index says how many u have on that particular side, height,width
        side_ordering[pin] = side;
        width_ordering[pin] = width;
        height_ordering[pin] = height;
        VTR_ASSERT(Type->pinloc[width][height][side][dir_list[width][height][side][pin_index]]);
        num_done_per_dir[width][height][side]++;
        pin++;
    }

    if (perturb_switch_pattern) {
        load_perturbed_switch_pattern(tracks_connected_to_pin,
                num_phys_pins, pin_num_ordering, side_ordering, width_ordering, height_ordering,
                seg_type_tracks, seg_type_tracks, Fc, directionality);
    } else {
        load_uniform_switch_pattern(tracks_connected_to_pin,
                num_phys_pins, pin_num_ordering, side_ordering, width_ordering, height_ordering,
                seg_type_tracks, seg_type_tracks, Fc, directionality);
    }

#ifdef ENABLE_CHECK_ALL_TRACKS
    check_all_tracks_reach_pins(Type, tracks_connected_to_pin, seg_type_tracks,
            Fc, pin_type);
#endif

    /* Free all temporary storage. */
    free(pin_num_ordering);
    free(side_ordering);
    free(width_ordering);
    free(height_ordering);

    return tracks_connected_to_pin;
}

static void load_uniform_switch_pattern(
        vtr::NdMatrix<int, 5>& tracks_connected_to_pin, const int num_phys_pins,
        const int *pin_num_ordering, const int *side_ordering,
        const int *width_ordering, const int *height_ordering,
        const int x_chan_width, const int y_chan_width, const int Fc,
        enum e_directionality directionality) {

    /* Loads the tracks_connected_to_pin array with an even distribution of     *
     * switches across the tracks for each pin.  For example, each pin connects *
     * to every 4.3rd track in a channel, with exactly which tracks a pin       *
     * connects to staggered from pin to pin.                                   */

    /* Uni-directional drive is implemented to ensure no directional bias and this means 
     * two important comments noted below                                                */
    /* 1. Spacing should be (W/2)/(Fc/2), and step_size should be spacing/(num_phys_pins),
     *    and lay down 2 switches on an adjacent pair of tracks at a time to ensure
     *    no directional bias. Basically, treat W (even) as W/2 pairs of tracks, and
     *    assign switches to a pair at a time. Can do this because W is guaranteed to 
     *    be even-numbered; however same approach cannot be applied to Fc_out pattern
     *    when L > 1 and W <> 2L multiple. 
     *
     * 2. This generic pattern should be considered the tileable physical layout,
     *    meaning all track # here are physical #'s,
     *    so later must use vpr_to_phy conversion to find actual logical #'s to connect.
     *    This also means I will not use get_output_block_companion_track to ensure
     *    no bias, since that describes a logical # -> that would confuse people.  */

    int group_size;
    if (directionality == BI_DIRECTIONAL) {
        group_size = 1;
    } else {
        VTR_ASSERT(directionality == UNI_DIRECTIONAL);
        group_size = 2;
    }

    VTR_ASSERT((x_chan_width % group_size == 0) && (y_chan_width % group_size == 0) && (Fc % group_size == 0));

    for (int i = 0; i < num_phys_pins; ++i) {

        int pin = pin_num_ordering[i];
        int side = side_ordering[i];
        int width = width_ordering[i];
        int height = height_ordering[i];

        /* Bi-directional treats each track separately, uni-directional works with pairs of tracks */
        for (int j = 0; j < (Fc / group_size); ++j) {

            int max_chan_width = (side == 0 || side == 2 ? x_chan_width : y_chan_width);
            float step_size = (float) max_chan_width / (float) (Fc * num_phys_pins);
            float fc_step = (float) max_chan_width / (float) Fc;

            float ftrack = (i * step_size) + (j * fc_step);
            int itrack = ((int) ftrack) * group_size;

            /* Catch possible floating point round error */
            itrack = min(itrack, max_chan_width - group_size);

            /* Assign the group of tracks for the Fc pattern */
            for (int k = 0; k < group_size; ++k) {
                tracks_connected_to_pin[pin][width][height][side][group_size * j + k] = itrack + k;
            }
        }
    }
}

static void load_perturbed_switch_pattern(
        vtr::NdMatrix<int, 5>& tracks_connected_to_pin, const int num_phys_pins,
        const int *pin_num_ordering, const int *side_ordering,
        const int *width_ordering, const int *height_ordering,
        const int x_chan_width, const int y_chan_width, const int Fc,
        enum e_directionality directionality) {

    /* Loads the tracks_connected_to_pin array with an unevenly distributed     *
     * set of switches across the channel.  This is done for inputs when        *
     * Fc_input = Fc_output to avoid creating "pin domains" -- certain output   *
     * pins being able to talk only to certain input pins because their switch  *
     * patterns exactly line up.  Distribute Fc/2 + 1 switches over half the    *
     * channel and Fc/2 - 1 switches over the other half to make the switch     * 
     * pattern different from the uniform one of the outputs.  Also, have half  *
     * the pins put the "dense" part of their connections in the first half of  *
     * the channel and the other half put the "dense" part in the second half,  *
     * to make sure each track can connect to about the same number of ipins.   */

    VTR_ASSERT(directionality == BI_DIRECTIONAL);

    int Fc_dense = (Fc / 2) + 1;
    int Fc_sparse = Fc - Fc_dense; /* Works for even or odd Fc */
    int Fc_half[2];

    for (int i = 0; i < num_phys_pins; i++) {

        int pin = pin_num_ordering[i];
        int side = side_ordering[i];
        int width = width_ordering[i];
        int height = height_ordering[i];


        int max_chan_width = (side == 0 || side == 2 ? x_chan_width : y_chan_width);
        float step_size = (float) max_chan_width / (float) (Fc * num_phys_pins);

        float spacing_dense = (float) max_chan_width / (float) (2 * Fc_dense);
        float spacing_sparse = (float) max_chan_width / (float) (2 * Fc_sparse);
        float spacing[2];

        /* Flip every pin to balance switch density */
        spacing[i % 2] = spacing_dense;
        Fc_half[i % 2] = Fc_dense;
        spacing[(i + 1) % 2] = spacing_sparse;
        Fc_half[(i + 1) % 2] = Fc_sparse;

        float ftrack = i * step_size; /* Start point.  Staggered from pin to pin */
        int iconn = 0;

        for (int ihalf = 0; ihalf < 2; ihalf++) { /* For both dense and sparse halves. */
            for (int j = 0; j < Fc_half[ihalf]; ++j) {

                /* Can occasionally get wraparound due to floating point rounding. 
                 This is okay because the starting position > 0 when this occurs
                 so connection is valid and fine */
                int itrack = (int) ftrack;
                itrack = itrack % max_chan_width;
                tracks_connected_to_pin[pin][width][height][side][iconn] = itrack;

                ftrack += spacing[ihalf];
                iconn++;
            }
        }
    } /* End for all physical pins. */
}

#ifdef ENABLE_CHECK_ALL_TRACKS

static void check_all_tracks_reach_pins(t_type_ptr type,
        int *****tracks_connected_to_pin, int max_chan_width, int Fc,
        enum e_pin_type ipin_or_opin) {

    /* Checks that all tracks can be reached by some pin.   */
    VTR_ASSERT(max_chan_width > 0);

    int *num_conns_to_track; /* [0..max_chan_width-1] */
    num_conns_to_track = (int *) vtr::calloc(max_chan_width, sizeof (int));

    for (int pin = 0; pin < type->num_pins; ++pin) {
        for (int width = 0; width < type->width; ++width) {
            for (int height = 0; height < type->height; ++height) {
                for (int side = 0; side < 4; ++side) {
                    if (tracks_connected_to_pin[pin][width][height][side][0] != OPEN) { /* Pin exists */
                        for (int conn = 0; conn < Fc; ++conn) {
                            int track = tracks_connected_to_pin[pin][width][height][side][conn];
                            num_conns_to_track[track]++;
                        }
                    }
                }
            }
        }
    }

    for (int track = 0; track < max_chan_width; ++track) {
        if (num_conns_to_track[track] <= 0) {
            vtr::printf_error(__FILE__, __LINE__,
                    "check_all_tracks_reach_pins: Track %d does not connect to any CLB %ss.\n",
                    track, (ipin_or_opin == DRIVER ? "OPIN" : "IPIN"));
        }
    }
    free(num_conns_to_track);
}
#endif

/* Allocates and loads the track to ipin lookup for each physical grid type. This
 * is the same information as the ipin_to_track map but accessed in a different way. */

static vtr::NdMatrix<vtr::t_ivec, 4> alloc_and_load_track_to_pin_lookup(
        vtr::NdMatrix<int, 5> pin_to_track_map, const vtr::Matrix<int>& Fc,
        const int type_width, const int type_height,
        const int num_pins, const int max_chan_width,
        const int num_seg_types) {

    /* [0..max_chan_width-1][0..width][0..height][0..3].  For each track number 
     * it stores a vector for each of the four sides.  x-directed channels will 
     * use the TOP and   BOTTOM vectors to figure out what clb input pins they 
     * connect to above  and below them, respectively, while y-directed channels
     * use the LEFT and RIGHT vectors.  Each vector contains an nelem field 
     * saying how many ipins it connects to.  The list[0..nelem-1] array then 
     * gives the pin numbers.                                                  */

    /* Note that a clb pin that connects to a channel on its RIGHT means that  *
     * that channel connects to a clb pin on its LEFT.  The convention used    *
     * here is always in the perspective of the CLB                            */

    if (num_pins < 1) {
        return vtr::NdMatrix<vtr::t_ivec, 4>();
    }

    /* Alloc and zero the the lookup table */
    auto track_to_pin_lookup = vtr::NdMatrix<vtr::t_ivec, 4>({size_t(max_chan_width), size_t(type_width), size_t(type_height), 4});

    for (int track = 0; track < max_chan_width; ++track) {
        for (int width = 0; width < type_width; ++width) {
            for (int height = 0; height < type_height; ++height) {
                for (int side = 0; side < 4; ++side) {
                    track_to_pin_lookup[track][width][height][side].nelem = 0;
                    track_to_pin_lookup[track][width][height][side].list = NULL;
                }
            }
        }
    }

    /* Count number of pins to which each track connects  */
    for (int pin = 0; pin < num_pins; ++pin) {
        for (int width = 0; width < type_width; ++width) {
            for (int height = 0; height < type_height; ++height) {
                for (int side = 0; side < 4; ++side) {
                    if (pin_to_track_map[pin][width][height][side][0] == OPEN)
                        continue;

                    /* get number of tracks to which this pin connects */
                    int num_tracks = 0;
                    for (int iseg = 0; iseg < num_seg_types; iseg++) {
                        num_tracks += Fc[pin][iseg];
                    }


                    for (int conn = 0; conn < num_tracks; ++conn) {
                        int track = pin_to_track_map[pin][width][height][side][conn];
                        VTR_ASSERT(track < max_chan_width);
                        VTR_ASSERT(track >= 0);
                        track_to_pin_lookup[track][width][height][side].nelem++;
                    }
                }
            }
        }
    }

    /* Allocate space.  */
    for (int track = 0; track < max_chan_width; ++track) {
        for (int width = 0; width < type_width; ++width) {
            for (int height = 0; height < type_height; ++height) {
                for (int side = 0; side < 4; ++side) {
                    track_to_pin_lookup[track][width][height][side].list = NULL; /* Defensive code */
                    if (track_to_pin_lookup[track][width][height][side].nelem != 0) {
                        track_to_pin_lookup[track][width][height][side].list =
                                (int *) vtr::malloc(track_to_pin_lookup[track][width][height][side].nelem * sizeof (int));
                        track_to_pin_lookup[track][width][height][side].nelem = 0;
                    }
                }
            }
        }
    }

    /* Loading pass. */
    for (int pin = 0; pin < num_pins; ++pin) {
        for (int width = 0; width < type_width; ++width) {
            for (int height = 0; height < type_height; ++height) {
                for (int side = 0; side < 4; ++side) {
                    if (pin_to_track_map[pin][width][height][side][0] == OPEN)
                        continue;

                    /* get number of tracks to which this pin connects */
                    int num_tracks = 0;
                    for (int iseg = 0; iseg < num_seg_types; iseg++) {
                        num_tracks += Fc[pin][iseg];
                    }

                    for (int conn = 0; conn < num_tracks; ++conn) {
                        int track = pin_to_track_map[pin][width][height][side][conn];

                        VTR_ASSERT(track < max_chan_width);
                        VTR_ASSERT(track >= 0);

                        int pin_counter = track_to_pin_lookup[track][width][height][side].nelem;
                        track_to_pin_lookup[track][width][height][side].list[pin_counter] = pin;
                        track_to_pin_lookup[track][width][height][side].nelem++;
                    }
                }
            }
        }
    }

    return track_to_pin_lookup;
}

/* A utility routine to dump the contents of the routing resource graph   *
 * (everything -- connectivity, occupancy, cost, etc.) into a file.  Used *
 * only for debugging.                                                    */
void dump_rr_graph(const char *file_name) {
    auto& device_ctx = g_vpr_ctx.device();

    FILE *fp = vtr::fopen(file_name, "w");

    for (int inode = 0; inode < device_ctx.num_rr_nodes; ++inode) {
        print_rr_node(fp, device_ctx.rr_nodes, inode);
        fprintf(fp, "\n");
    }

    fclose(fp);
}

/* Prints all the data about node inode to file fp.                    */
void print_rr_node(FILE * fp, t_rr_node * L_rr_node, int inode) {

    static const char *direction_name[] = {"NONE", "INC_DIRECTION", "DEC_DIRECTION", "BI_DIRECTION"};

    t_rr_type rr_type = L_rr_node[inode].type();

    /* Make sure we don't overrun const arrays */
    VTR_ASSERT((L_rr_node[inode].direction()) < (int) (sizeof (direction_name) / sizeof (char *)));

    fprintf(fp, "Node: %d %s ", inode, L_rr_node[inode].type_string());
    if ((L_rr_node[inode].xlow() == L_rr_node[inode].xhigh())
            && (L_rr_node[inode].ylow() == L_rr_node[inode].yhigh())) {
        fprintf(fp, "(%d, %d) ",
                L_rr_node[inode].xlow(), L_rr_node[inode].ylow());
    } else {
        fprintf(fp, "(%d, %d) to (%d, %d) ",
                L_rr_node[inode].xlow(), L_rr_node[inode].ylow(),
                L_rr_node[inode].xhigh(), L_rr_node[inode].yhigh());
    }
    fprintf(fp, "Ptc_num: %d ", L_rr_node[inode].ptc_num());
    fprintf(fp, "Length: %d ", L_rr_node[inode].length());
    fprintf(fp, "Direction: %s ", direction_name[L_rr_node[inode].direction()]);
    fprintf(fp, "\n");

    fprintf(fp, "%d edge(s):", L_rr_node[inode].num_edges());
    for (int iconn = 0; iconn < L_rr_node[inode].num_edges(); ++iconn)
        fprintf(fp, " %d", L_rr_node[inode].edge_sink_node(iconn));
    fprintf(fp, "\n");

    fprintf(fp, "Switch types:");
    for (int iconn = 0; iconn < L_rr_node[inode].num_edges(); ++iconn)
        fprintf(fp, " %d", L_rr_node[inode].edge_switch(iconn));
    fprintf(fp, "\n");

    fprintf(fp, "Capacity: %d\n", L_rr_node[inode].capacity());
    if (rr_type != INTRA_CLUSTER_EDGE) {
        fprintf(fp, "R: %g  C: %g\n", L_rr_node[inode].R(), L_rr_node[inode].C());
    }
    fprintf(fp, "Cost_index: %d\n", L_rr_node[inode].cost_index());
}

/* Prints all the device_ctx.rr_indexed_data of index to file fp.   */
void print_rr_indexed_data(FILE * fp, int index) {
    auto& device_ctx = g_vpr_ctx.device();

    fprintf(fp, "Index: %d\n", index);

    fprintf(fp, "ortho_cost_index: %d  ", device_ctx.rr_indexed_data[index].ortho_cost_index);
    fprintf(fp, "base_cost: %g  ", device_ctx.rr_indexed_data[index].saved_base_cost);
    fprintf(fp, "saved_base_cost: %g\n", device_ctx.rr_indexed_data[index].saved_base_cost);

    fprintf(fp, "Seg_index: %d  ", device_ctx.rr_indexed_data[index].seg_index);
    fprintf(fp, "inv_length: %g\n", device_ctx.rr_indexed_data[index].inv_length);

    fprintf(fp, "T_linear: %g  ", device_ctx.rr_indexed_data[index].T_linear);
    fprintf(fp, "T_quadratic: %g  ", device_ctx.rr_indexed_data[index].T_quadratic);
    fprintf(fp, "C_load: %g\n", device_ctx.rr_indexed_data[index].C_load);
}

static void build_unidir_rr_opins(const int i, const int j,
        const vtr::Matrix<t_grid_tile>& L_grid, const std::vector<vtr::Matrix<int>>&Fc_out, const int max_chan_width,
        const t_chan_details& chan_details_x, const t_chan_details& chan_details_y,
        vtr::NdMatrix<int, 3>& Fc_xofs, vtr::NdMatrix<int, 3>& Fc_yofs,
        bool * L_rr_edge_done,
        bool * Fc_clipped, vtr::t_ivec *** L_rr_node_indices,
        const t_direct_inf *directs, const int num_directs, const t_clb_to_clb_directs *clb_to_clb_directs,
        const int num_seg_types) {

    /* This routine returns a list of the opins rr_nodes on each
     * side/width/height of the block. You must free the result with
     * free_matrix. */
    auto& device_ctx = g_vpr_ctx.device();

    *Fc_clipped = false;

    /* Only the base block of a set should use this function */
    if (L_grid[i][j].width_offset > 0 || L_grid[i][j].height_offset > 0) {
        return;
    }

    t_type_ptr type = L_grid[i][j].type;

    /* Go through each pin and find its fanout. */
    for (int pin_index = 0; pin_index < type->num_pins; ++pin_index) {
        /* Skip global pins and pins that are not of DRIVER type */
        int class_index = type->pin_class[pin_index];
        if (type->class_inf[class_index].type != DRIVER) {
            continue;
        }
        if (type->is_global_pin[pin_index]) {
            continue;
        }

        int num_edges = 0;
        t_linked_edge *edge_list = NULL;

        for (int iseg = 0; iseg < num_seg_types; iseg++) {

            /* get Fc for this segment type */
            int seg_type_Fc = Fc_out[type->index][pin_index][iseg];
            VTR_ASSERT(seg_type_Fc >= 0);
            if (seg_type_Fc == 0) {
                continue;
            }

            for (int width = 0; width < type->width; ++width) {
                for (int height = 0; height < type->height; ++height) {
                    for (e_side side :{TOP, RIGHT, BOTTOM, LEFT}) {

                        /* Can't do anything if pin isn't at this location */
                        if (0 == type->pinloc[width][height][side][pin_index]) {
                            continue;
                        }

                        /* Figure out the chan seg at that side. 
                         * side is the side of the logic or io block. */
                        bool vert = ((side == TOP) || (side == BOTTOM));
                        bool pos_dir = ((side == TOP) || (side == RIGHT));
                        t_rr_type chan_type = (vert ? CHANX : CHANY);
                        int chan = (vert ? (j + height) : (i + width));
                        int seg = (vert ? (i + width) : (j + height));
                        int max_len = (vert ? device_ctx.nx : device_ctx.ny);
                        vtr::NdMatrix<int, 3>& Fc_ofs = (vert ? Fc_xofs : Fc_yofs);
                        if (false == pos_dir) {
                            --chan;
                        }

                        /* Skip the location if there is no channel. */
                        if (chan < 0) {
                            continue;
                        }
                        if (seg < 1) {
                            continue;
                        }
                        if (seg > (vert ? device_ctx.nx : device_ctx.ny)) {
                            continue;
                        }
                        if (chan > (vert ? device_ctx.ny : device_ctx.nx)) {
                            continue;
                        }

                        t_seg_details * seg_details = (chan_type == CHANX ?
                                chan_details_x[seg][chan] : chan_details_y[chan][seg]);
                        if (seg_details[0].length == 0)
                            continue;

                        /* Get the list of opin to mux connections for that chan seg. */
                        bool clipped;
                        num_edges += get_unidir_opin_connections(chan, seg,
                                seg_type_Fc, iseg, chan_type, seg_details, &edge_list,
                                Fc_ofs, L_rr_edge_done, max_len, max_chan_width,
                                L_rr_node_indices, &clipped);
                        if (clipped) {
                            *Fc_clipped = true;
                        }
                    }
                }
            }
        }

        /* Add in direct connections */
        num_edges += get_opin_direct_connecions(i, j, pin_index, &edge_list, L_rr_node_indices,
                directs, num_directs, clb_to_clb_directs);

        /* Add the edges */
        int opin_node_index = get_rr_node_index(i, j, OPIN, pin_index, L_rr_node_indices);
        VTR_ASSERT(opin_node_index >= 0);
        alloc_and_load_edges_and_switches(device_ctx.rr_nodes, opin_node_index, num_edges,
                L_rr_edge_done, edge_list);
        while (edge_list != NULL) {
            t_linked_edge *next_edge = edge_list->next;
            free(edge_list);
            edge_list = next_edge;
        }
    }
}

/**
 * Parse out which CLB pins should connect directly to which other CLB pins then store that in a clb_to_clb_directs data structure
 * This data structure supplements the the info in the "directs" data structure
 * TODO: The function that does this parsing in placement is poorly done because it lacks generality on heterogeniety, should replace with this one
 */
static t_clb_to_clb_directs * alloc_and_load_clb_to_clb_directs(const t_direct_inf *directs, const int num_directs, int delayless_switch) {
    int i, j;
    t_clb_to_clb_directs *clb_to_clb_directs;
    char *pb_type_name, *port_name;
    int start_pin_index, end_pin_index;
    t_pb_type *pb_type;

    auto& device_ctx = g_vpr_ctx.device();

    clb_to_clb_directs = (t_clb_to_clb_directs*) vtr::calloc(num_directs, sizeof (t_clb_to_clb_directs));

    pb_type_name = NULL;
    port_name = NULL;

    for (i = 0; i < num_directs; i++) {
        pb_type_name = (char*) vtr::malloc((strlen(directs[i].from_pin) + strlen(directs[i].to_pin)) * sizeof (char));
        port_name = (char*) vtr::malloc((strlen(directs[i].from_pin) + strlen(directs[i].to_pin)) * sizeof (char));

        // Load from pins
        // Parse out the pb_type name, port name, and pin range
        parse_direct_pin_name(directs[i].from_pin, directs[i].line, &start_pin_index, &end_pin_index, pb_type_name, port_name);

        // Figure out which type, port, and pin is used
        for (j = 0; j < device_ctx.num_block_types; j++) {
            if (strcmp(device_ctx.block_types[j].name, pb_type_name) == 0) {
                break;
            }
        }
        VTR_ASSERT(j < device_ctx.num_block_types);
        clb_to_clb_directs[i].from_clb_type = &device_ctx.block_types[j];
        pb_type = clb_to_clb_directs[i].from_clb_type->pb_type;

        for (j = 0; j < pb_type->num_ports; j++) {
            if (strcmp(pb_type->ports[j].name, port_name) == 0) {
                break;
            }
        }
        VTR_ASSERT(j < pb_type->num_ports);

        if (start_pin_index == OPEN) {
            VTR_ASSERT(start_pin_index == end_pin_index);
            start_pin_index = 0;
            end_pin_index = pb_type->ports[j].num_pins - 1;
        }
        get_blk_pin_from_port_pin(clb_to_clb_directs[i].from_clb_type->index, j, start_pin_index, &clb_to_clb_directs[i].from_clb_pin_start_index);
        get_blk_pin_from_port_pin(clb_to_clb_directs[i].from_clb_type->index, j, end_pin_index, &clb_to_clb_directs[i].from_clb_pin_end_index);

        // Load to pins
        // Parse out the pb_type name, port name, and pin range
        parse_direct_pin_name(directs[i].to_pin, directs[i].line, &start_pin_index, &end_pin_index, pb_type_name, port_name);

        // Figure out which type, port, and pin is used
        for (j = 0; j < device_ctx.num_block_types; j++) {
            if (strcmp(device_ctx.block_types[j].name, pb_type_name) == 0) {
                break;
            }
        }
        VTR_ASSERT(j < device_ctx.num_block_types);
        clb_to_clb_directs[i].to_clb_type = &device_ctx.block_types[j];
        pb_type = clb_to_clb_directs[i].to_clb_type->pb_type;

        for (j = 0; j < pb_type->num_ports; j++) {
            if (strcmp(pb_type->ports[j].name, port_name) == 0) {
                break;
            }
        }
        VTR_ASSERT(j < pb_type->num_ports);

        if (start_pin_index == OPEN) {
            VTR_ASSERT(start_pin_index == end_pin_index);
            start_pin_index = 0;
            end_pin_index = pb_type->ports[j].num_pins - 1;
        }

        get_blk_pin_from_port_pin(clb_to_clb_directs[i].to_clb_type->index, j, start_pin_index, &clb_to_clb_directs[i].to_clb_pin_start_index);
        get_blk_pin_from_port_pin(clb_to_clb_directs[i].to_clb_type->index, j, end_pin_index, &clb_to_clb_directs[i].to_clb_pin_end_index);

        if (abs(clb_to_clb_directs[i].from_clb_pin_start_index - clb_to_clb_directs[i].from_clb_pin_end_index) != abs(clb_to_clb_directs[i].to_clb_pin_start_index - clb_to_clb_directs[i].to_clb_pin_end_index)) {
            vpr_throw(VPR_ERROR_ARCH, get_arch_file_name(), directs[i].line,
                    "Range mismatch from %s to %s.\n", directs[i].from_pin, directs[i].to_pin);
        }

        //Set the switch index
        if (directs[i].switch_type > 0) {
            //Use the specified switch
            clb_to_clb_directs[i].switch_index = directs[i].switch_type;
        } else {
            //Use the delayless switch by default
            clb_to_clb_directs[i].switch_index = delayless_switch;

        }
        free(pb_type_name);
        free(port_name);

        //We must be careful to clean-up anything that we may have incidentally allocated.
        //Specifically, we can be called while generating the dummy architecture
        //for placer delay estimation.  Since the delay estimation occurs on a 
        //'different' architecture it is almost certain that the f_blk_pin_from_port_pin allocated 
        //by calling get_blk_pin_from_port_pin() will later be invalid.
        //We therefore must free it now.
        free_blk_pin_from_port_pin();

    }
    return clb_to_clb_directs;
}

/* Add all direct clb-pin-to-clb-pin edges to given opin */
static int get_opin_direct_connecions(int x, int y, int opin,
        t_linked_edge ** edge_list_ptr, vtr::t_ivec *** L_rr_node_indices,
        const t_direct_inf *directs, const int num_directs,
        const t_clb_to_clb_directs *clb_to_clb_directs) {

    t_type_ptr curr_type, target_type;
    int width_offset, height_offset;
    int i, ipin, inode;
    t_linked_edge *edge_list_head;
    int max_index, min_index, offset, swap;
    int new_edges;

    auto& device_ctx = g_vpr_ctx.device();

    curr_type = device_ctx.grid[x][y].type;
    edge_list_head = *edge_list_ptr;
    new_edges = 0;

    /* Iterate through all direct connections */
    for (i = 0; i < num_directs; i++) {
        /* Find matching direct clb-to-clb connections with the same type as current grid location */
        if (clb_to_clb_directs[i].from_clb_type == curr_type) { //We are at a valid starting point

            //Offset must be in range
            if (x + directs[i].x_offset < device_ctx.nx + 1 &&
                    x + directs[i].x_offset > 0 &&
                    y + directs[i].y_offset < device_ctx.ny + 1 &&
                    y + directs[i].y_offset > 0) {

                //Only add connections if the target clb type matches the type in the direct specification
                target_type = device_ctx.grid[x + directs[i].x_offset][y + directs[i].y_offset].type;
                if (clb_to_clb_directs[i].to_clb_type == target_type) {

                    /* Compute index of opin with regards to given pins */
                    if (clb_to_clb_directs[i].from_clb_pin_start_index > clb_to_clb_directs[i].from_clb_pin_end_index) {
                        swap = true;
                        max_index = clb_to_clb_directs[i].from_clb_pin_start_index;
                        min_index = clb_to_clb_directs[i].from_clb_pin_end_index;
                    } else {
                        swap = false;
                        min_index = clb_to_clb_directs[i].from_clb_pin_start_index;
                        max_index = clb_to_clb_directs[i].from_clb_pin_end_index;
                    }
                    if (max_index >= opin && min_index <= opin) {
                        offset = opin - min_index;
                        /* This opin is specified to connect directly to an ipin, now compute which ipin to connect to */
                        ipin = OPEN;
                        if (clb_to_clb_directs[i].to_clb_pin_start_index > clb_to_clb_directs[i].to_clb_pin_end_index) {
                            if (swap) {
                                ipin = clb_to_clb_directs[i].to_clb_pin_end_index + offset;
                            } else {
                                ipin = clb_to_clb_directs[i].to_clb_pin_start_index - offset;
                            }
                        } else {
                            if (swap) {
                                ipin = clb_to_clb_directs[i].to_clb_pin_end_index - offset;
                            } else {
                                ipin = clb_to_clb_directs[i].to_clb_pin_start_index + offset;
                            }
                        }

                        /* Add new ipin edge to list of edges */
                        width_offset = device_ctx.grid[x + directs[i].x_offset][y + directs[i].y_offset].width_offset;
                        height_offset = device_ctx.grid[x + directs[i].x_offset][y + directs[i].y_offset].height_offset;
                        inode = get_rr_node_index(x + directs[i].x_offset - width_offset, y + directs[i].y_offset - height_offset,
                                IPIN, ipin, L_rr_node_indices);
                        edge_list_head = insert_in_edge_list(edge_list_head, inode, clb_to_clb_directs[i].switch_index);
                        new_edges++;
                    }
                }
            }
        }
    }
    *edge_list_ptr = edge_list_head;
    return new_edges;
}

/* Determines whether the output pins of the specified block type should be perturbed.	*
 *  This is to prevent pathological cases where the output pin connections are		*
 *  spaced such that the connection pattern always skips some types of wire (w.r.t.	*
 *  starting points)									*/
static std::vector<bool> alloc_and_load_perturb_opins(const t_type_ptr type, const vtr::Matrix<int>& Fc_out,
        const int max_chan_width, const int num_seg_types, const t_segment_inf *segment_inf) {

    int i, Fc_max, iclass, num_wire_types;
    int num, max_primes, factor, num_factors;
    int *prime_factors;
    float step_size = 0;
    float n = 0;
    float threshold = 0.07;

    std::vector<bool> perturb_opins(num_seg_types, false);

    i = Fc_max = iclass = 0;
    if (num_seg_types > 1) {
        /* Segments of one length are grouped together in the channel.	*
         *  In the future we can determine if any of these segments will	*
         *  encounter the pathological step size case, and determine if	*
         *  we need to perturb based on the segment's frequency (if 	*
         *  frequency is small we should not perturb - testing has found	*
         *  that perturbing a channel when unnecessary increases needed	*
         *  W to achieve the same delay); but for now we just return.	*/
        return perturb_opins;
    } else {
        /* There are as many wire start points as the value of L */
        num_wire_types = segment_inf[0].length;
    }

    /* get Fc_max */
    for (i = 0; i < type->num_pins; ++i) {
        iclass = type->pin_class[i];
        if (Fc_out[i][0] > Fc_max && type->class_inf[iclass].type == DRIVER) {
            Fc_max = Fc_out[i][0];
        }
    }
    /* Nothing to perturb if Fc=0; no need to perturb if Fc = 1 */
    if (Fc_max == 0 || Fc_max == max_chan_width) {
        return perturb_opins;
    }

    /* Pathological cases occur when the step size, W/Fc, is a multiple of	*
     *  the number of wire starting points, L. Specifically, when the step 	*
     *  size is a multiple of a prime factor of L, the connection pattern	*
     *  will always skip some wires. Thus, we perturb pins if we detect this	*
     *  case.								*/

    /* get an upper bound on the number of prime factors of num_wire_types	*/
    max_primes = (int) floor(log((float) num_wire_types) / log(2.0));
    max_primes = std::max(max_primes, 1); //Minimum of 1 to ensure we allocate space for at least one prime_factor

    prime_factors = (int *) vtr::malloc(max_primes * sizeof (int));
    for (i = 0; i < max_primes; i++) {
        prime_factors[i] = 0;
    }

    /* Find the prime factors of num_wire_types */
    num = num_wire_types;
    factor = 2;
    num_factors = 0;
    while (pow((float) factor, 2) <= num) {
        if (num % factor == 0) {
            num /= factor;
            if (factor != prime_factors[num_factors]) {
                prime_factors[num_factors] = factor;
                num_factors++;
            }
        } else {
            factor++;
        }
    }
    if (num_factors == 0) {
        prime_factors[num_factors++] = num_wire_types; /* covers cases when num_wire_types is prime */
    }

    /* Now see if step size is an approximate multiple of one of the factors. A 	*
     *  threshold is used because step size may not be an integer.			*/
    step_size = (float) max_chan_width / Fc_max;
    for (i = 0; i < num_factors; i++) {
        if (vtr::nint(step_size) < prime_factors[i]) {
            perturb_opins[0] = false;
            break;
        }

        n = step_size / prime_factors[i];
        n = n - (float) vtr::nint(n); /* fractinal part */
        if (fabs(n) < threshold) {
            perturb_opins[0] = true;
            break;
        } else {
            perturb_opins[0] = false;
        }
    }
    free(prime_factors);

    return perturb_opins;
}

<|MERGE_RESOLUTION|>--- conflicted
+++ resolved
@@ -1,2689 +1,2684 @@
-#include <cstdio>
-#include <cstring>
-#include <cmath>
-#include <algorithm>
-#include <vector>
-#include "vtr_assert.h"
-
-using namespace std;
-
-#include "vtr_util.h"
-#include "vtr_memory.h"
-#include "vtr_matrix.h"
-#include "vtr_math.h"
-#include "vtr_log.h"
-
-#include "vpr_types.h"
-#include "vpr_utils.h"
-#include "vpr_error.h"
-
-#include "globals.h"
-#include "rr_graph_util.h"
-#include "rr_graph.h"
-#include "rr_graph2.h"
-#include "rr_graph_sbox.h"
-#include "rr_graph_timing_params.h"
-#include "rr_graph_indexed_data.h"
-#include "check_rr_graph.h"
-#include "read_xml_arch_file.h"
-#include "ReadOptions.h"
-#include "dump_rr_structs.h"
-#include "cb_metrics.h"
-#include "build_switchblocks.h"
-#include "rr_graph_writer.h"
-#include "rr_graph_reader.h"
-#include "router_lookahead_map.h"
-
-#include "rr_types.h"
-
-struct t_mux {
-    int size;
-    t_mux *next;
-};
-
-struct t_mux_size_distribution {
-    int mux_count;
-    int max_index;
-    int *distr;
-    t_mux_size_distribution *next;
-};
-
-struct t_clb_to_clb_directs {
-    t_type_descriptor *from_clb_type;
-    int from_clb_pin_start_index;
-    int from_clb_pin_end_index;
-    t_type_descriptor *to_clb_type;
-    int to_clb_pin_start_index;
-    int to_clb_pin_end_index;
-    int switch_index; //The switch type used by this direct connection
-};
-
-
-/******************* Variables local to this module. ***********************/
-
-
-/* Used to free "chunked" memory.  If NULL, no rr_graph exists right now.  */
-static vtr::t_chunk rr_mem_ch = {NULL, 0, NULL};
-
-/* Status of current chunk being dished out by calls to my_chunk_malloc.   */
-
-/********************* Subroutines local to this module. *******************/
-static vtr::NdMatrix<int, 5> alloc_and_load_pin_to_track_map(const e_pin_type pin_type,
-        const vtr::Matrix<int>& Fc, const t_type_ptr Type, const std::vector<bool>& perturb_switch_pattern,
-        const e_directionality directionality,
-        const int num_seg_types, const int *sets_per_seg_type);
-
-static vtr::NdMatrix<int, 5> alloc_and_load_pin_to_seg_type(
-        const e_pin_type pin_type,
-        const int seg_type_tracks, const int Fc,
-        const t_type_ptr Type, const bool perturb_switch_pattern,
-        const e_directionality directionality);
-
-static vtr::NdMatrix<vtr::t_ivec, 4> alloc_and_load_track_to_pin_lookup(
-        vtr::NdMatrix<int, 5> pin_to_track_map, const vtr::Matrix<int>& Fc,
-        const int width, const int height,
-        const int num_pins, const int max_chan_width,
-        const int num_seg_types);
-
-static void build_bidir_rr_opins(
-        const int i, const int j,
-        t_rr_node * L_rr_node, vtr::t_ivec *** L_rr_node_indices,
-        const t_pin_to_track_lookup& opin_to_track_map, const std::vector<vtr::Matrix<int>>&Fc_out,
-        bool * L_rr_edge_done, const t_seg_details * seg_details,
-        const vtr::Matrix<t_grid_tile>& L_grid,
-        const t_direct_inf *directs, const int num_directs, const t_clb_to_clb_directs *clb_to_clb_directs,
-        const int num_seg_types);
-
-static void build_unidir_rr_opins(
-        const int i, const int j,
-        const vtr::Matrix<t_grid_tile>& L_grid, const std::vector<vtr::Matrix<int>>&Fc_out,
-        const int max_chan_width,
-        const t_chan_details& chan_details_x, const t_chan_details& chan_details_y,
-        vtr::NdMatrix<int, 3>& Fc_xofs, vtr::NdMatrix<int, 3>& Fc_yofs,
-        bool * L_rr_edge_done,
-        bool * Fc_clipped, vtr::t_ivec *** L_rr_node_indices,
-        const t_direct_inf *directs, const int num_directs, const t_clb_to_clb_directs *clb_to_clb_directs,
-        const int num_seg_types);
-
-static int get_opin_direct_connecions(
-        int x, int y, int opin,
-        t_linked_edge ** edge_list_ptr, vtr::t_ivec *** L_rr_node_indices,
-        const t_direct_inf *directs, const int num_directs,
-        const t_clb_to_clb_directs *clb_to_clb_directs);
-
-static void alloc_and_load_rr_graph(
-        const int num_nodes,
-        t_rr_node * L_rr_node, const int num_seg_types,
-        const t_seg_details * seg_details,
-        const t_chan_details& chan_details_x, const t_chan_details& chan_details_y,
-        bool * L_rr_edge_done,
-        const t_track_to_pin_lookup& track_to_pin_lookup,
-        const t_pin_to_track_lookup& opin_to_track_map, const vtr::NdMatrix<vtr::t_ivec, 3>& switch_block_conn,
-        t_sb_connection_map *sb_conn_map,
-        const vtr::Matrix<t_grid_tile>& L_grid, const int L_nx, const int L_ny, const int Fs,
-        short ******sblock_pattern, const std::vector<vtr::Matrix<int>>&Fc_out,
-        vtr::NdMatrix<int, 3>& Fc_xofs, vtr::NdMatrix<int, 3>& Fc_yofs,
-        vtr::t_ivec *** L_rr_node_indices,
-        const int max_chan_width,
-        const int delayless_switch, const enum e_directionality directionality,
-        const int wire_to_ipin_switch, bool * Fc_clipped,
-        const t_direct_inf *directs, const int num_directs, const t_clb_to_clb_directs *clb_to_clb_directs);
-
-static void load_uniform_switch_pattern(
-        vtr::NdMatrix<int, 5>& tracks_connected_to_pin, const int num_phys_pins,
-        const int *pin_num_ordering, const int *side_ordering,
-        const int *width_ordering, const int *height_ordering,
-        const int x_chan_width, const int y_chan_width, const int Fc,
-        const enum e_directionality directionality);
-
-static void load_perturbed_switch_pattern(
-        vtr::NdMatrix<int, 5>& tracks_connected_to_pin, const int num_phys_pins,
-        const int *pin_num_ordering, const int *side_ordering,
-        const int *width_ordering, const int *height_ordering,
-        const int x_chan_width, const int y_chan_width, const int Fc,
-        const enum e_directionality directionality);
-
-static std::vector<bool> alloc_and_load_perturb_opins(const t_type_ptr type, const vtr::Matrix<int>& Fc_out, const int max_chan_width,
-        const int num_seg_types, const t_segment_inf *segment_inf);
-
-#ifdef ENABLE_CHECK_ALL_TRACKS
-static void check_all_tracks_reach_pins(
-        t_type_ptr type,
-        int *****tracks_connected_to_pin,
-        int max_chan_width, int Fc,
-        enum e_pin_type ipin_or_opin);
-#endif
-
-static std::vector<std::vector<bool>> alloc_and_load_perturb_ipins(
-        const int L_num_types,
-        const int num_seg_types,
-        const int *sets_per_seg_type,
-        const std::vector<vtr::Matrix<int>>&Fc_in, const std::vector<vtr::Matrix<int>>&Fc_out,
-        const enum e_directionality directionality);
-
-static void build_rr_sinks_sources(
-        const int i, const int j,
-        t_rr_node * L_rr_node, vtr::t_ivec *** L_rr_node_indices,
-        const int delayless_switch, const vtr::Matrix<t_grid_tile>& L_grid);
-
-static void build_rr_chan(
-        const int i, const int j, const t_rr_type chan_type,
-        const t_track_to_pin_lookup& track_to_pin_lookup,
-        t_sb_connection_map *sb_conn_map,
-        const vtr::NdMatrix<vtr::t_ivec, 3>& switch_block_conn, const int cost_index_offset,
-        const int max_chan_width, const int tracks_per_chan,
-        short ******sblock_pattern, const int Fs_per_side,
-        const t_chan_details& chan_details_x, const t_chan_details& chan_details_y,
-        vtr::t_ivec *** L_rr_node_indices,
-        bool * L_rr_edge_done, t_rr_node * L_rr_node,
-        const int wire_to_ipin_switch, const enum e_directionality directionality);
-
-static int alloc_and_load_rr_switch_inf(const int num_arch_switches, const int wire_to_arch_ipin_switch, int *wire_to_rr_ipin_switch);
-
-static void remap_rr_node_switch_indices(map<int, int> *switch_fanin);
-
-static void load_rr_switch_inf(const int num_arch_switches, map<int, int> *switch_fanin);
-
-static int alloc_rr_switch_inf(map<int, int> *switch_fanin);
-
-static void rr_graph_externals(
-        const t_segment_inf * segment_inf, int num_seg_types, int max_chan_width,
-        int wire_to_rr_ipin_switch, enum e_base_cost_type base_cost_type);
-
-void alloc_and_load_edges_and_switches(
-        t_rr_node * L_rr_node, const int inode,
-        const int num_edges, bool * L_rr_edge_done,
-        t_linked_edge * edge_list_head);
-
-//static void alloc_net_rr_terminals(void);
-
-//static void alloc_and_load_rr_clb_source(vtr::t_ivec *** L_rr_node_indices);
-
-static t_clb_to_clb_directs *alloc_and_load_clb_to_clb_directs(const t_direct_inf *directs, const int num_directs,
-        const int delayless_switch);
-
-void watch_edges(int inode, t_linked_edge * edge_list_head);
-
-static void free_type_track_to_pin_map(
-        t_track_to_pin_lookup& track_to_pin_map,
-        t_type_ptr types, int max_chan_width);
-
-static t_seg_details *alloc_and_load_global_route_seg_details(
-        const int global_route_switch,
-        int * num_seg_details = 0);
-
-static std::vector<vtr::Matrix<int>> alloc_and_load_actual_fc(const int L_num_types, const t_type_ptr types, const int max_pins,
-        const int num_seg_types, const int *sets_per_seg_type,
-        const int max_chan_width, const e_fc_type fc_type,
-        const enum e_directionality directionality,
-        bool *Fc_clipped, const bool ignore_Fc_0);
-
-/******************* Subroutine definitions *******************************/
-
-void build_rr_graph(
-        const t_graph_type graph_type, const int L_num_types,
-        const t_type_ptr types, const int L_nx, const int L_ny,
-        const vtr::Matrix<t_grid_tile>& L_grid,
-        t_chan_width *nodes_per_chan,
-        const enum e_switch_block_type sb_type, const int Fs,
-        const vector<t_switchblock_inf> switchblocks,
-        const int num_seg_types, const int num_arch_switches,
-        const t_segment_inf * segment_inf,
-        const int global_route_switch, const int delayless_switch,
-        const int wire_to_arch_ipin_switch,
-        const enum e_base_cost_type base_cost_type,
-        const bool trim_empty_channels,
-        const bool trim_obs_channels,
-        const t_direct_inf *directs, const int num_directs,
-        const bool ignore_Fc_0, const char *dump_rr_structs_file,
-        int *wire_to_rr_ipin_switch,
-        int *num_rr_switches,
-        int *Warnings,
-        const char* write_rr_graph_name,
-        const char* read_rr_graph_name, bool for_placement) {
-
-    if (read_rr_graph_name && !for_placement) {
-        load_rr_file(graph_type, L_nx, L_ny,
-                nodes_per_chan, num_seg_types, segment_inf, base_cost_type,
-                wire_to_rr_ipin_switch, num_rr_switches, write_rr_graph_name,
-                read_rr_graph_name);
-        return;
-    }
-
-    vtr::printf_info("Starting build routing resource graph...\n");
-    clock_t begin = clock();
-
-    /* Reset warning flag */
-    *Warnings = RR_GRAPH_NO_WARN;
-
-    /* Decode the graph_type */
-    bool is_global_graph = (GRAPH_GLOBAL == graph_type ? true : false);
-    bool use_full_seg_groups = (GRAPH_UNIDIR_TILEABLE == graph_type ? true : false);
-    enum e_directionality directionality = (GRAPH_BIDIR == graph_type ? BI_DIRECTIONAL : UNI_DIRECTIONAL);
-    if (is_global_graph) {
-        directionality = BI_DIRECTIONAL;
-    }
-
-    /* Global routing uses a single longwire track */
-    int max_chan_width = (is_global_graph ? 1 : nodes_per_chan->max);
-    VTR_ASSERT(max_chan_width > 0);
-
-    auto& device_ctx = g_vpr_ctx.mutable_device();
-
-    t_clb_to_clb_directs *clb_to_clb_directs = NULL;
-    if (num_directs > 0) {
-        clb_to_clb_directs = alloc_and_load_clb_to_clb_directs(directs, num_directs, delayless_switch);
-    }
-
-    /* START SEG_DETAILS */
-    int num_seg_details = 0;
-    t_seg_details *seg_details = NULL;
-
-    if (is_global_graph) {
-        /* Sets up a single unit length segment type for global routing. */
-        seg_details = alloc_and_load_global_route_seg_details(
-                global_route_switch, &num_seg_details);
-    } else {
-        /* Setup segments including distrubuting tracks and staggering.
-         * If use_full_seg_groups is specified, max_chan_width may be 
-         * changed. Warning should be singled to caller if this happens. */
-        seg_details = alloc_and_load_seg_details(&max_chan_width,
-                max(L_nx, L_ny), num_seg_types, segment_inf,
-                use_full_seg_groups, is_global_graph, directionality,
-                &num_seg_details);
-        if ((is_global_graph ? 1 : nodes_per_chan->max) != max_chan_width) {
-            nodes_per_chan->max = max_chan_width;
-            *Warnings |= RR_GRAPH_WARN_CHAN_WIDTH_CHANGED;
-        }
-
-        if (getEchoEnabled() && isEchoFileEnabled(E_ECHO_SEG_DETAILS)) {
-            dump_seg_details(seg_details, max_chan_width,
-                    getEchoFileName(E_ECHO_SEG_DETAILS));
-        }
-    }
-    /* END SEG_DETAILS */
-
-    /* START CHAN_DETAILS */
-    t_chan_details chan_details_x;
-    t_chan_details chan_details_y;
-
-    alloc_and_load_chan_details(L_nx, L_ny, nodes_per_chan,
-            trim_empty_channels, trim_obs_channels,
-            num_seg_details, seg_details,
-            chan_details_x, chan_details_y);
-
-    if (getEchoEnabled() && isEchoFileEnabled(E_ECHO_CHAN_DETAILS)) {
-        dump_chan_details(chan_details_x, chan_details_y, max_chan_width, device_ctx.nx, device_ctx.ny,
-                getEchoFileName(E_ECHO_CHAN_DETAILS));
-    }
-    /* END CHAN_DETAILS */
-
-    /* START FC */
-    /* Determine the actual value of Fc */
-    std::vector<vtr::Matrix<int>> Fc_in; /* [0..device_ctx.num_block_types-1][0..num_pins-1][0..num_segments-1] */
-    std::vector<vtr::Matrix<int>> Fc_out; /* [0..device_ctx.num_block_types-1][0..num_pins-1][0..num_segments-1] */
-
-    /* get maximum number of pins across all blocks */
-    int max_pins = types[0].num_pins;
-    for (int i = 1; i < L_num_types; ++i) {
-        if (types[i].num_pins > max_pins) {
-            max_pins = types[i].num_pins;
-        }
-    }
-
-    /* get the number of 'sets' for each segment type -- unidirectial architectures have two tracks in a set, bidirectional have one */
-    int total_sets = max_chan_width;
-    if (directionality == UNI_DIRECTIONAL) {
-        VTR_ASSERT(max_chan_width % 2 == 0);
-        total_sets /= 2;
-    }
-    int *sets_per_seg_type = get_seg_track_counts(total_sets, num_seg_types, segment_inf, use_full_seg_groups);
-
-    if (is_global_graph) {
-        //All pins can connect during global routing
-        auto ones = vtr::Matrix<int>({size_t(max_pins), size_t(num_seg_types)}, 1);
-        Fc_in = std::vector<vtr::Matrix<int>>(L_num_types, ones);
-        Fc_out = std::vector<vtr::Matrix<int>>(L_num_types, ones);
-    } else {
-        bool Fc_clipped = false;
-        Fc_in = alloc_and_load_actual_fc(L_num_types, types, max_pins, num_seg_types, sets_per_seg_type, max_chan_width,
-                e_fc_type::IN, directionality, &Fc_clipped, ignore_Fc_0);
-        if (Fc_clipped) {
-            *Warnings |= RR_GRAPH_WARN_FC_CLIPPED;
-        }
-        Fc_clipped = false;
-        Fc_out = alloc_and_load_actual_fc(L_num_types, types, max_pins, num_seg_types, sets_per_seg_type, max_chan_width,
-                e_fc_type::OUT, directionality, &Fc_clipped, ignore_Fc_0);
-        if (Fc_clipped) {
-            *Warnings |= RR_GRAPH_WARN_FC_CLIPPED;
-        }
-
-        for (int i = 1; i < L_num_types; ++i) { /* Skip "<EMPTY>" */
-            for (int j = 0; j < device_ctx.block_types[i].num_pins; ++j) {
-                for (int k = 0; k < num_seg_types; k++) {
-#ifdef VERBOSE
-                    vtr::printf_info("Fc Actual Values: type = %s, pin = %d, seg = %d (%s), Fc_out = %d, Fc_in = %d.\n",
-                            device_ctx.block_types[i].name, j, k, segment_inf[k].name, Fc_out[i][j][k], Fc_in[i][j][k]);
-#endif /* VERBOSE */
-                    VTR_ASSERT_MSG(Fc_out[i][j][k] == 0 || Fc_in[i][j][k] == 0,
-                            "Pins must be inputs or outputs (i.e. can not have both non-zero Fc_out and Fc_in)");
-                }
-            }
-        }
-    }
-
-    auto perturb_ipins = alloc_and_load_perturb_ipins(L_num_types, num_seg_types,
-            sets_per_seg_type, Fc_in, Fc_out, directionality);
-    /* END FC */
-
-    /* Alloc node lookups, count nodes, alloc rr nodes */
-    device_ctx.num_rr_nodes = 0;
-
-    device_ctx.rr_node_indices = alloc_and_load_rr_node_indices(max_chan_width, L_nx, L_ny,
-            &device_ctx.num_rr_nodes, chan_details_x, chan_details_y);
-    device_ctx.rr_nodes = new t_rr_node[device_ctx.num_rr_nodes];
-    bool *L_rr_edge_done = (bool *) vtr::malloc(sizeof (bool) * device_ctx.num_rr_nodes);
-    memset(L_rr_edge_done, 0, sizeof (bool) * device_ctx.num_rr_nodes);
-
-    /* These are data structures used by the the unidir opin mapping. They are used 
-       to spread connections evenly for each segment type among the available
-       wire start points */
-    vtr::NdMatrix<int, 3> Fc_xofs({size_t(L_ny + 1), size_t(L_nx + 1), size_t(num_seg_types)}, 0); //[0..L_ny][0..L_nx][0..num_seg_types-1]
-    vtr::NdMatrix<int, 3> Fc_yofs({size_t(L_nx + 1), size_t(L_ny + 1), size_t(num_seg_types)}, 0); //[0..L_nx][0..L_ny][0..num_seg_types-1]
-
-    /* START SB LOOKUP */
-    /* Alloc and load the switch block lookup */
-    vtr::NdMatrix<vtr::t_ivec, 3> switch_block_conn;
-    short ******unidir_sb_pattern = NULL;
-    t_sb_connection_map *sb_conn_map = NULL; //for custom switch blocks
-
-    if (is_global_graph) {
-        switch_block_conn = alloc_and_load_switch_block_conn(1, SUBSET, 3);
-    } else if (BI_DIRECTIONAL == directionality) {
-        if (sb_type == CUSTOM) {
-            sb_conn_map = alloc_and_load_switchblock_permutations(chan_details_x, chan_details_y,
-                    L_nx, L_ny,
-                    switchblocks, nodes_per_chan, directionality);
-        } else {
-            switch_block_conn = alloc_and_load_switch_block_conn(max_chan_width, sb_type, Fs);
-        }
-    } else {
-        VTR_ASSERT(UNI_DIRECTIONAL == directionality);
-
-        if (sb_type == CUSTOM) {
-            sb_conn_map = alloc_and_load_switchblock_permutations(chan_details_x, chan_details_y,
-                    L_nx, L_ny,
-                    switchblocks, nodes_per_chan, directionality);
-        } else {
-            /* it looks like we get unbalanced muxing from this switch block code with Fs > 3 */
-            VTR_ASSERT(Fs == 3);
-
-            unidir_sb_pattern = alloc_sblock_pattern_lookup(L_nx, L_ny, max_chan_width);
-            for (int i = 0; i <= L_nx; i++) {
-                for (int j = 0; j <= L_ny; j++) {
-                    load_sblock_pattern_lookup(i, j, nodes_per_chan,
-                            chan_details_x, chan_details_y,
-                            Fs, sb_type, unidir_sb_pattern);
-
-                }
-            }
-
-            if (getEchoEnabled() && isEchoFileEnabled(E_ECHO_SBLOCK_PATTERN)) {
-                dump_sblock_pattern(unidir_sb_pattern, max_chan_width, L_nx, L_ny,
-                        getEchoFileName(E_ECHO_SBLOCK_PATTERN));
-            }
-        }
-    }
-    /* END SB LOOKUP */
-
-    /* START IPconst MAP */
-    /* Create ipin map lookups */
-
-    t_pin_to_track_lookup ipin_to_track_map(L_num_types); /* [0..device_ctx.num_block_types-1][0..num_pins-1][0..width][0..height][0..3][0..Fc-1] */
-    t_track_to_pin_lookup track_to_pin_lookup(L_num_types); /* [0..device_ctx.num_block_types-1][0..max_chan_width-1][0..width][0..height][0..3] */
-
-    for (int itype = 0; itype < L_num_types; ++itype) {
-
-        ipin_to_track_map[itype] = alloc_and_load_pin_to_track_map(RECEIVER,
-                Fc_in[itype], &types[itype], perturb_ipins[itype], directionality,
-                num_seg_types, sets_per_seg_type);
-
-
-        track_to_pin_lookup[itype] = alloc_and_load_track_to_pin_lookup(
-                ipin_to_track_map[itype], Fc_in[itype], types[itype].width, types[itype].height,
-                types[itype].num_pins, max_chan_width, num_seg_types);
-    }
-    /* END IPconst MAP */
-
-    /* START OPconst MAP */
-    /* Create opin map lookups */
-    t_pin_to_track_lookup opin_to_track_map(L_num_types); /* [0..device_ctx.num_block_types-1][0..num_pins-1][0..width][0..height][0..3][0..Fc-1] */
-
-    if (BI_DIRECTIONAL == directionality) {
-        for (int i = 0; i < L_num_types; ++i) {
-            auto perturb_opins = alloc_and_load_perturb_opins(&types[i], Fc_out[i],
-                    max_chan_width, num_seg_types, segment_inf);
-            opin_to_track_map[i] = alloc_and_load_pin_to_track_map(DRIVER,
-                    Fc_out[i], &types[i], perturb_opins, directionality,
-                    num_seg_types, sets_per_seg_type);
-        }
-    }
-    /* END OPconst MAP */
-
-    bool Fc_clipped = false;
-    alloc_and_load_rr_graph(device_ctx.num_rr_nodes, device_ctx.rr_nodes, num_seg_types,
-            seg_details, chan_details_x, chan_details_y,
-            L_rr_edge_done, track_to_pin_lookup, opin_to_track_map,
-            switch_block_conn, sb_conn_map, L_grid, L_nx, L_ny, Fs, unidir_sb_pattern,
-            Fc_out, Fc_xofs, Fc_yofs, device_ctx.rr_node_indices, max_chan_width,
-            delayless_switch, directionality, wire_to_arch_ipin_switch, &Fc_clipped,
-            directs, num_directs, clb_to_clb_directs);
-
-    /* Update rr_nodes capacities if global routing */
-    if (graph_type == GRAPH_GLOBAL) {
-        for (int i = 0; i < device_ctx.num_rr_nodes; i++) {
-            if (device_ctx.rr_nodes[i].type() == CHANX) {
-                int ylow = device_ctx.rr_nodes[i].ylow();
-                device_ctx.rr_nodes[i].set_capacity(device_ctx.chan_width.x_list[ylow]);
-            }
-            if (device_ctx.rr_nodes[i].type() == CHANY) {
-                int xlow = device_ctx.rr_nodes[i].xlow();
-                device_ctx.rr_nodes[i].set_capacity(device_ctx.chan_width.y_list[xlow]);
-            }
-        }
-    }
-
-    /* Allocate and load routing resource switches, which are derived from the switches from the architecture file,
-       based on their fanin in the rr graph. This routine also adjusts the rr nodes to point to these new rr switches */
-    (*num_rr_switches) = alloc_and_load_rr_switch_inf(num_arch_switches, wire_to_arch_ipin_switch, wire_to_rr_ipin_switch);
-
-    rr_graph_externals(segment_inf, num_seg_types, max_chan_width,
-            *wire_to_rr_ipin_switch, base_cost_type);
-    if (getEchoEnabled() && isEchoFileEnabled(E_ECHO_RR_GRAPH)) {
-        dump_rr_graph(getEchoFileName(E_ECHO_RR_GRAPH));
-    }
-
-
-    check_rr_graph(graph_type, L_nx, L_ny, *num_rr_switches, Fc_in, segment_inf);
-
-    /* dump out rr structs if requested */
-    if (dump_rr_structs_file) {
-        dump_rr_structs(dump_rr_structs_file);
-    }
-
-    if (write_rr_graph_name) {
-        write_rr_graph(write_rr_graph_name, segment_inf, num_seg_types);
-    }
-
-#ifdef USE_MAP_LOOKAHEAD
-    compute_router_lookahead(num_seg_types);
-#endif
-
-    auto& route_ctx = g_vpr_ctx.mutable_routing();
-
-    route_ctx.rr_node_state = new t_rr_node_state[device_ctx.num_rr_nodes];
-
-    /* Free all temp structs */
-    if (seg_details) {
-        free_seg_details(seg_details, max_chan_width);
-        seg_details = NULL;
-    }
-    if (!chan_details_x.empty() || !chan_details_y.empty()) {
-        free_chan_details(chan_details_x, chan_details_y, max_chan_width, L_nx, L_ny);
-    }
-    if (sb_conn_map) {
-        free_switchblock_permutations(sb_conn_map);
-        sb_conn_map = NULL;
-    }
-    if (L_rr_edge_done) {
-        free(L_rr_edge_done);
-        L_rr_edge_done = NULL;
-    }
-    if (unidir_sb_pattern) {
-        free_sblock_pattern_lookup(unidir_sb_pattern);
-        unidir_sb_pattern = NULL;
-    }
-    if (sets_per_seg_type) {
-        free(sets_per_seg_type);
-        sets_per_seg_type = NULL;
-    }
-
-    free_type_track_to_pin_map(track_to_pin_lookup, types, max_chan_width);
-    if (clb_to_clb_directs != NULL) {
-        free(clb_to_clb_directs);
-    }
-
-    float elapsed_time = (float) (clock() - begin) / CLOCKS_PER_SEC;
-    vtr::printf_info("Build routing resource graph took %g seconds\n", elapsed_time);
-}
-
-/* Allocates and loads the global rr_switch_inf array based on the global
-   arch_switch_inf array and the fan-ins used by the rr nodes. 
-   Also changes switch indices of rr_nodes to index into rr_switch_inf 
-   instead of arch_switch_inf.
-
-   Returns the number of rr switches created.
-   Also returns, through a pointer, the index of a representative ipin cblock switch.
-        - Currently we're not allowing a designer to specify an ipin cblock switch with
-          multiple fan-ins, so there's just one of these switches in the device_ctx.rr_switch_inf array.
-          But in the future if we allow this, we can return an index to a representative switch
-
-   The rr_switch_inf switches are derived from the arch_switch_inf switches 
-   (which were read-in from the architecture file) based on fan-in. The delays of 
-   the rr switches depend on their fan-in, so we first go through the rr_nodes
-   and count how many different fan-ins exist for each arch switch.
-   Then we create these rr switches and update the switch indices
-   of rr_nodes to index into the rr_switch_inf array. */
-static int alloc_and_load_rr_switch_inf(const int num_arch_switches, const int wire_to_arch_ipin_switch, int *wire_to_rr_ipin_switch) {
-    /* we will potentially be creating a couple of versions of each arch switch where
-       each version corresponds to a different fan-in. We will need to fill device_ctx.rr_switch_inf
-       with this expanded list of switches. 
-       To do this we will use an array of maps where each map corresponds to a different arch switch.
-       So for each arch switch we will use this map to keep track of the different fan-ins that it uses (map key)
-       and which index in the device_ctx.rr_switch_inf array this arch switch / fanin combination will be placed in */
-    map< int, int > *switch_fanin;
-    switch_fanin = new map<int, int>[num_arch_switches];
-
-    /* Determine what the different fan-ins are for each arch switch, and also
-       how many entries the rr_switch_inf array should have */
-    int num_rr_switches = alloc_rr_switch_inf(switch_fanin);
-
-    /* create the rr switches. also keep track of, for each arch switch, what index of the rr_switch_inf 
-       array each version of its fanin has been mapped to */
-    load_rr_switch_inf(num_arch_switches, switch_fanin);
-
-    /* next, walk through rr nodes again and remap their switch indices to rr_switch_inf */
-    remap_rr_node_switch_indices(switch_fanin);
-
-    /* now we need to set the wire_to_rr_ipin_switch variable which points the detailed routing architecture
-       to the representative ipin cblock switch. currently we're not allowing the specification of an ipin cblock switch
-       with multiple fan-ins, so right now there's just one. May change in the future, in which case we'd need to 
-       return a representative switch */
-    if (switch_fanin[wire_to_arch_ipin_switch].count(UNDEFINED)) {
-        /* only have one ipin cblock switch. OK. */
-        (*wire_to_rr_ipin_switch) = switch_fanin[wire_to_arch_ipin_switch][UNDEFINED];
-    } else if (switch_fanin[wire_to_arch_ipin_switch].size() != 0) {
-        vpr_throw(VPR_ERROR_ARCH, __FILE__, __LINE__,
-                "Not currently allowing an ipin cblock switch to have multiple fan-ins");
-    } else {
-        vpr_throw(VPR_ERROR_ARCH, __FILE__, __LINE__,
-                "No switch is specified for the ipin cblock, check if there is an error in arch file");
-    }
-
-    delete[] switch_fanin;
-
-    return num_rr_switches;
-}
-
-/* Allocates space for the global device_ctx.rr_switch_inf variable and returns the 
-   number of rr switches that were allocated */
-static int alloc_rr_switch_inf(map<int, int> *switch_fanin) {
-    auto& device_ctx = g_vpr_ctx.mutable_device();
-
-    int num_rr_switches = 0;
-    // map key: switch index specified in arch; map value: fanin for that index
-    map<int, int> *inward_switch_inf = new map<int, int>[device_ctx.num_rr_nodes];
-    for (int inode = 0; inode < device_ctx.num_rr_nodes; inode++) {
-        const t_rr_node& from_node = device_ctx.rr_nodes[inode];
-        int num_edges = from_node.num_edges();
-        for (int iedge = 0; iedge < num_edges; iedge++) {
-            int switch_index = from_node.edge_switch(iedge);
-            int to_node_index = from_node.edge_sink_node(iedge);
-            if (inward_switch_inf[to_node_index].count(switch_index) == 0)
-                inward_switch_inf[to_node_index][switch_index] = 0;
-            inward_switch_inf[to_node_index][switch_index]++;
-        }
-    }
-
-    // get unique index / fanin combination based on inward_switch_inf
-    for (int inode = 0; inode < device_ctx.num_rr_nodes; inode++) {
-        map<int, int>::iterator itr;
-        for (itr = inward_switch_inf[inode].begin(); itr != inward_switch_inf[inode].end(); itr++) {
-            int switch_index = itr->first;
-            int fanin = itr->second;
-            if (device_ctx.arch_switch_inf[switch_index].Tdel_map.count(UNDEFINED) == 1) {
-                fanin = UNDEFINED;
-            }
-            if (switch_fanin[switch_index].count(fanin) == 0) {
-                switch_fanin[switch_index][fanin] = 0;
-                num_rr_switches++;
-            }
-        }
-    }
-    delete[] inward_switch_inf;
-
-<<<<<<< HEAD
-    /* allocate space for the rr_switch_inf array (it's freed later in vpr_api.c-->free_arch) */
-    device_ctx.rr_switch_inf = new s_rr_switch_inf[num_rr_switches];
-=======
-	/* allocate space for the rr_switch_inf array (it's freed later in vpr_api.c-->free_arch) */
-	device_ctx.rr_switch_inf = new t_rr_switch_inf[num_rr_switches];
->>>>>>> 1a931232
-
-    return num_rr_switches;
-}
-
-/* load the global device_ctx.rr_switch_inf variable. also keep track of, for each arch switch, what 
-   index of the rr_switch_inf array each version of its fanin has been mapped to (through switch_fanin map) */
-static void load_rr_switch_inf(const int num_arch_switches, map<int, int> *switch_fanin) {
-    auto& device_ctx = g_vpr_ctx.mutable_device();
-
-    int i_rr_switch = 0;
-    if (device_ctx.switch_fanin_remap != NULL) {
-        // at this stage, we rebuild the rr_graph (probably in binary search)
-        // so old device_ctx.switch_fanin_remap is obsolete
-        delete [] device_ctx.switch_fanin_remap;
-    }
-    device_ctx.switch_fanin_remap = new map<int, int>[num_arch_switches];
-    for (int i_arch_switch = 0; i_arch_switch < num_arch_switches; i_arch_switch++) {
-        map<int, int>::iterator it;
-        for (it = switch_fanin[i_arch_switch].begin(); it != switch_fanin[i_arch_switch].end(); it++) {
-            /* the fanin value is in it->first, and we'll need to set what index this i_arch_switch/fanin
-               combination maps to (within rr_switch_inf) in it->second) */
-            int fanin = it->first;
-            it->second = i_rr_switch;
-            // setup device_ctx.switch_fanin_remap, for future swich usage analysis
-            device_ctx.switch_fanin_remap[i_arch_switch][fanin] = i_rr_switch;
-
-            /* figure out, by looking at the arch switch's Tdel map, what the delay of the new
-               rr switch should be */
-            map<int, double> &Tdel_map = device_ctx.arch_switch_inf[i_arch_switch].Tdel_map;
-            double rr_switch_Tdel;
-            if (Tdel_map.count(UNDEFINED) == 1) {
-                /* the switch specified a single constant delay. i.e., it did not
-                   specify fanin/delay pairs */
-                rr_switch_Tdel = Tdel_map[UNDEFINED];
-            } else {
-                /* interpolate/extrapolate based on the available (fanin,delay) pairs in the 
-                   Tdel_map to get the rr_switch_Tdel at 'fanin' */
-                rr_switch_Tdel = vtr::linear_interpolate_or_extrapolate(&Tdel_map, fanin);
-            }
-
-            /* copy over the arch switch to rr_switch_inf[i_rr_switch], but with the changed Tdel value */
-            device_ctx.rr_switch_inf[i_rr_switch].buffered = device_ctx.arch_switch_inf[i_arch_switch].buffered;
-            device_ctx.rr_switch_inf[i_rr_switch].R = device_ctx.arch_switch_inf[i_arch_switch].R;
-            device_ctx.rr_switch_inf[i_rr_switch].Cin = device_ctx.arch_switch_inf[i_arch_switch].Cin;
-            device_ctx.rr_switch_inf[i_rr_switch].Cout = device_ctx.arch_switch_inf[i_arch_switch].Cout;
-            device_ctx.rr_switch_inf[i_rr_switch].Tdel = rr_switch_Tdel;
-            device_ctx.rr_switch_inf[i_rr_switch].mux_trans_size = device_ctx.arch_switch_inf[i_arch_switch].mux_trans_size;
-            device_ctx.rr_switch_inf[i_rr_switch].buf_size = device_ctx.arch_switch_inf[i_arch_switch].buf_size;
-            device_ctx.rr_switch_inf[i_rr_switch].name = device_ctx.arch_switch_inf[i_arch_switch].name;
-            device_ctx.rr_switch_inf[i_rr_switch].power_buffer_type = device_ctx.arch_switch_inf[i_arch_switch].power_buffer_type;
-            device_ctx.rr_switch_inf[i_rr_switch].power_buffer_size = device_ctx.arch_switch_inf[i_arch_switch].power_buffer_size;
-
-            /* have created a switch in the rr_switch_inf array */
-            i_rr_switch++;
-        }
-    }
-}
-
-/* switch indices of each rr_node original point into the global device_ctx.arch_switch_inf array.
-   now we want to remap these indices to point into the global device_ctx.rr_switch_inf array 
-   which contains switch info at different fan-in values */
-static void remap_rr_node_switch_indices(map<int, int> *switch_fanin) {
-    auto& device_ctx = g_vpr_ctx.device();
-
-    for (int inode = 0; inode < device_ctx.num_rr_nodes; inode++) {
-        t_rr_node& from_node = device_ctx.rr_nodes[inode];
-        int num_edges = from_node.num_edges();
-        for (int iedge = 0; iedge < num_edges; iedge++) {
-            const t_rr_node& to_node = device_ctx.rr_nodes[ from_node.edge_sink_node(iedge) ];
-            /* get the switch which this edge uses and its fanin */
-            int switch_index = from_node.edge_switch(iedge);
-            int fanin = to_node.fan_in();
-
-            if (switch_fanin[switch_index].count(UNDEFINED) == 1) {
-                fanin = UNDEFINED;
-            }
-
-            int rr_switch_index = switch_fanin[switch_index][fanin];
-
-            from_node.set_edge_switch(iedge, rr_switch_index);
-        }
-    }
-}
-
-static void rr_graph_externals(
-        const t_segment_inf * segment_inf, int num_seg_types, int max_chan_width,
-        int wire_to_rr_ipin_switch, enum e_base_cost_type base_cost_type) {
-    auto& device_ctx = g_vpr_ctx.device();
-
-    add_rr_graph_C_from_switches(device_ctx.rr_switch_inf[wire_to_rr_ipin_switch].Cin);
-    alloc_and_load_rr_indexed_data(segment_inf, num_seg_types, device_ctx.rr_node_indices,
-            max_chan_width, wire_to_rr_ipin_switch, base_cost_type);
-    load_rr_index_segments(num_seg_types);
-
-    alloc_net_rr_terminals();
-    load_net_rr_terminals(device_ctx.rr_node_indices);
-    alloc_and_load_rr_clb_source(device_ctx.rr_node_indices);
-}
-
-static std::vector<std::vector<bool>> alloc_and_load_perturb_ipins(const int L_num_types,
-        const int num_seg_types,
-        const int *sets_per_seg_type,
-        const std::vector<vtr::Matrix<int>>&Fc_in, const std::vector<vtr::Matrix<int>>&Fc_out,
-        const enum e_directionality directionality) {
-
-    std::vector < std::vector<bool>> result(L_num_types);
-    for (auto& seg_type_bools : result) {
-        seg_type_bools.resize(num_seg_types, false);
-    }
-
-    /* factor to account for unidir vs bidir */
-    int fac = 1;
-    if (directionality == UNI_DIRECTIONAL) {
-        fac = 2;
-    }
-
-    if (BI_DIRECTIONAL == directionality) {
-        for (int iseg = 0; iseg < num_seg_types; ++iseg) {
-            result[0][iseg] = false;
-
-            int tracks_in_seg_type = sets_per_seg_type[iseg] * fac;
-
-            for (int itype = 1; itype < L_num_types; ++itype) {
-                result[itype][iseg] = false;
-
-                float Fc_ratio;
-                if (Fc_in[itype][0][iseg] > Fc_out[itype][0][iseg]) {
-                    Fc_ratio = (float) Fc_in[itype][0][iseg] / (float) Fc_out[itype][0][iseg];
-                } else {
-                    Fc_ratio = (float) Fc_out[itype][0][iseg] / (float) Fc_in[itype][0][iseg];
-                }
-
-                if ((Fc_in[itype][0][iseg] <= tracks_in_seg_type - 2)
-                        && (fabs(Fc_ratio - vtr::nint(Fc_ratio))
-                        < (0.5 / (float) tracks_in_seg_type))) {
-                    result[itype][iseg] = true;
-                }
-            }
-        }
-    } else {
-        /* Unidirectional routing uses mux balancing patterns and 
-         * thus shouldn't need perturbation. */
-        VTR_ASSERT(UNI_DIRECTIONAL == directionality);
-        for (int itype = 0; itype < L_num_types; ++itype) {
-            for (int iseg = 0; iseg < num_seg_types; ++iseg) {
-                result[itype][iseg] = false;
-            }
-        }
-    }
-    return result;
-}
-
-static t_seg_details *alloc_and_load_global_route_seg_details(
-        const int global_route_switch,
-        int * num_seg_details) {
-
-    t_seg_details *seg_details = (t_seg_details *) vtr::malloc(sizeof (t_seg_details));
-
-    seg_details->index = 0;
-    seg_details->length = 1;
-    seg_details->arch_wire_switch = global_route_switch;
-    seg_details->arch_opin_switch = global_route_switch;
-    seg_details->longline = false;
-    seg_details->direction = BI_DIRECTION;
-    seg_details->Cmetal = 0.0;
-    seg_details->Rmetal = 0.0;
-    seg_details->start = 1;
-    seg_details->cb = (bool *) vtr::malloc(sizeof (bool) * 1);
-    seg_details->cb[0] = true;
-    seg_details->sb = (bool *) vtr::malloc(sizeof (bool) * 2);
-    seg_details->sb[0] = true;
-    seg_details->sb[1] = true;
-    seg_details->group_size = 1;
-    seg_details->group_start = 0;
-    seg_details->seg_start = -1;
-    seg_details->seg_end = -1;
-
-    if (num_seg_details) {
-        *num_seg_details = 1;
-    }
-    return seg_details;
-}
-
-/* Calculates the number of track connections from each block pin to each segment type */
-static std::vector<vtr::Matrix<int>> alloc_and_load_actual_fc(const int L_num_types, const t_type_ptr types, const int max_pins,
-        const int num_seg_types, const int *sets_per_seg_type,
-        const int max_chan_width, const e_fc_type fc_type,
-        const enum e_directionality directionality,
-        bool *Fc_clipped, const bool ignore_Fc_0) {
-
-    //Initialize Fc of all blocks to zero
-    auto zeros = vtr::Matrix<int>({size_t(max_pins), size_t(num_seg_types)}, 0);
-    std::vector<vtr::Matrix<int>> Fc(L_num_types, zeros);
-
-    *Fc_clipped = false;
-
-    /* Unidir tracks formed in pairs, otherwise no effect. */
-    int fac = 1;
-    if (UNI_DIRECTIONAL == directionality) {
-        fac = 2;
-    }
-
-    VTR_ASSERT((max_chan_width % fac) == 0);
-
-    for (int itype = 1; itype < L_num_types; ++itype) { //Skip <EMPTY>
-        for (const t_fc_specification fc_spec : types[itype].fc_specs) {
-
-            if (fc_type != fc_spec.fc_type) continue;
-
-            int iseg = fc_spec.seg_index;
-
-            if (fc_spec.fc_value == 0 && ignore_Fc_0 == false) {
-                /* Special case indicating that this pin does not connect to general-purpose routing */
-                for (int ipin : fc_spec.pins) {
-                    Fc[itype][ipin][iseg] = 0;
-                }
-            } else {
-                /* General case indicating that this pin connects to general-purpose routing */
-
-                //Calculate how many connections there should be accross all the pins in this fc_spec
-                float flt_total_connections;
-                if (fc_spec.fc_value_type == e_fc_value_type::FRACTIONAL) {
-                    float conns_per_pin = fac * sets_per_seg_type[iseg] * fc_spec.fc_value;
-                    flt_total_connections = conns_per_pin * fc_spec.pins.size();
-                } else {
-                    VTR_ASSERT(fc_spec.fc_value_type == e_fc_value_type::ABSOLUTE);
-                    flt_total_connections = fc_spec.fc_value * fc_spec.pins.size();
-                }
-
-                //Round to integer
-                int total_connections = vtr::nint(flt_total_connections);
-
-                //Ensure that there are at least fac connections, this ensures that low Fc ports
-                //targeting small sets of segs get connection(s), even if flt_total_connections < fac.
-                total_connections = std::max(total_connections, fac);
-
-                //Ensure total evenly divides fac by adding the remainder
-                total_connections += (total_connections % fac);
-
-                VTR_ASSERT(total_connections > 0);
-                VTR_ASSERT(total_connections % fac == 0);
-
-                //We walk through all the pins this fc_spec applies to, adding fac connections
-                //to each pin, until we run out of connections. This should distribute the connections 
-                //as evenly as possible (if total_connections % pins.size() != 0, there will be 
-                //some inevitable imbalance).
-                int connections_remaining = total_connections;
-                while (connections_remaining != 0) {
-
-                    //Add one set of connections to each pin
-                    for (int ipin : fc_spec.pins) {
-                        if (connections_remaining >= fac) {
-                            Fc[itype][ipin][iseg] += fac;
-                            connections_remaining -= fac;
-                        } else {
-                            VTR_ASSERT(connections_remaining == 0);
-                            break;
-                        }
-                    }
-                }
-
-                for (int ipin : fc_spec.pins) {
-                    //It is possible that we may want more connections that wires of this type exist;
-                    //clip to the maximum number of wires
-                    if (Fc[itype][ipin][iseg] > sets_per_seg_type[iseg] * fac) {
-                        *Fc_clipped = true;
-                        Fc[itype][ipin][iseg] = sets_per_seg_type[iseg] * fac;
-                    }
-
-                    VTR_ASSERT_MSG(Fc[itype][ipin][iseg] >= 0, "Calculated absolute Fc must be positive");
-                    VTR_ASSERT_MSG(Fc[itype][ipin][iseg] % fac == 0, "Calculated absolute Fc must be divisible by 1 (bidir architecture) or 2 (unidir architecture)");
-                }
-            }
-        }
-    }
-
-    return Fc;
-}
-
-/* frees the track to ipin mapping for each physical grid type */
-static void free_type_track_to_pin_map(t_track_to_pin_lookup& track_to_pin_map,
-        t_type_ptr types, int max_chan_width) {
-    auto& device_ctx = g_vpr_ctx.device();
-
-    for (int i = 0; i < device_ctx.num_block_types; i++) {
-        if (!track_to_pin_map[i].empty()) {
-            for (int track = 0; track < max_chan_width; ++track) {
-                for (int width = 0; width < types[i].width; ++width) {
-                    for (int height = 0; height < types[i].height; ++height) {
-                        for (int side = 0; side < 4; ++side) {
-                            if (track_to_pin_map[i][track][width][height][side].list != NULL) {
-                                free(track_to_pin_map[i][track][width][height][side].list);
-                            }
-                        }
-                    }
-                }
-            }
-        }
-    }
-}
-
-/* Does the actual work of allocating the rr_graph and filling all the *
- * appropriate values.  Everything up to this was just a prelude!      */
-static void alloc_and_load_rr_graph(const int num_nodes,
-        t_rr_node * L_rr_node, const int num_seg_types,
-        const t_seg_details * seg_details,
-        const t_chan_details& chan_details_x, const t_chan_details& chan_details_y,
-        bool * L_rr_edge_done,
-        const t_track_to_pin_lookup& track_to_pin_lookup,
-        const t_pin_to_track_lookup& opin_to_track_map, const vtr::NdMatrix<vtr::t_ivec, 3>& switch_block_conn,
-        t_sb_connection_map *sb_conn_map,
-        const vtr::Matrix<t_grid_tile>& L_grid, const int L_nx, const int L_ny, const int Fs,
-        short ******sblock_pattern, const std::vector<vtr::Matrix<int>>&Fc_out,
-        vtr::NdMatrix<int, 3>& Fc_xofs, vtr::NdMatrix<int, 3>& Fc_yofs,
-        vtr::t_ivec *** L_rr_node_indices,
-        const int max_chan_width,
-        const int delayless_switch, const enum e_directionality directionality,
-        const int wire_to_ipin_switch, bool * Fc_clipped,
-        const t_direct_inf *directs, const int num_directs,
-        const t_clb_to_clb_directs *clb_to_clb_directs) {
-
-    /* If Fc gets clipped, this will be flagged to true */
-    *Fc_clipped = false;
-
-    /* Connection SINKS and SOURCES to their pins. */
-    for (int i = 0; i <= (L_nx + 1); ++i) {
-        for (int j = 0; j <= (L_ny + 1); ++j) {
-            build_rr_sinks_sources(i, j, L_rr_node, L_rr_node_indices,
-                    delayless_switch, L_grid);
-        }
-    }
-
-    /* Build opins */
-    for (int i = 0; i <= (L_nx + 1); ++i) {
-        for (int j = 0; j <= (L_ny + 1); ++j) {
-            if (BI_DIRECTIONAL == directionality) {
-                build_bidir_rr_opins(i, j, L_rr_node, L_rr_node_indices,
-                        opin_to_track_map, Fc_out, L_rr_edge_done, seg_details,
-                        L_grid,
-                        directs, num_directs, clb_to_clb_directs, num_seg_types);
-            } else {
-                VTR_ASSERT(UNI_DIRECTIONAL == directionality);
-                bool clipped;
-                build_unidir_rr_opins(i, j, L_grid, Fc_out, max_chan_width,
-                        chan_details_x, chan_details_y, Fc_xofs, Fc_yofs,
-                        L_rr_edge_done, &clipped, L_rr_node_indices,
-                        directs, num_directs, clb_to_clb_directs, num_seg_types);
-                if (clipped) {
-                    *Fc_clipped = true;
-                }
-            }
-        }
-    }
-
-    /* We make a copy of the current fanin values for the nodes to 
-     * know the number of OPINs driving each mux presently */
-    int *opin_mux_size = (int *) vtr::malloc(sizeof (int) * num_nodes);
-    for (int i = 0; i < num_nodes; ++i) {
-        opin_mux_size[i] = L_rr_node[i].fan_in();
-    }
-
-    /* Build channels */
-    auto& device_ctx = g_vpr_ctx.device();
-    VTR_ASSERT(Fs % 3 == 0);
-    for (int i = 0; i <= L_nx; ++i) {
-        for (int j = 0; j <= L_ny; ++j) {
-            if (i > 0) {
-                build_rr_chan(i, j, CHANX, track_to_pin_lookup, sb_conn_map, switch_block_conn,
-                        CHANX_COST_INDEX_START,
-                        max_chan_width, device_ctx.chan_width.x_list[j],
-                        sblock_pattern, Fs / 3, chan_details_x, chan_details_y,
-                        L_rr_node_indices, L_rr_edge_done, L_rr_node,
-                        wire_to_ipin_switch, directionality);
-            }
-            if (j > 0) {
-                build_rr_chan(i, j, CHANY, track_to_pin_lookup, sb_conn_map, switch_block_conn,
-                        CHANX_COST_INDEX_START + num_seg_types,
-                        max_chan_width, device_ctx.chan_width.y_list[i],
-                        sblock_pattern, Fs / 3, chan_details_x, chan_details_y,
-                        L_rr_node_indices, L_rr_edge_done, L_rr_node,
-                        wire_to_ipin_switch, directionality);
-            }
-        }
-    }
-
-    init_fan_in(L_nx, L_ny, L_rr_node, L_rr_node_indices, L_grid, num_nodes);
-
-    free(opin_mux_size);
-}
-
-static void build_bidir_rr_opins(const int i, const int j,
-        t_rr_node * L_rr_node, vtr::t_ivec *** L_rr_node_indices,
-        const t_pin_to_track_lookup& opin_to_track_map, const std::vector<vtr::Matrix<int>>&Fc_out,
-        bool * L_rr_edge_done, const t_seg_details * seg_details,
-        const vtr::Matrix<t_grid_tile>& L_grid,
-        const t_direct_inf *directs, const int num_directs, const t_clb_to_clb_directs *clb_to_clb_directs,
-        const int num_seg_types) {
-
-    /* OPconst edges need to be done at once so let the offset 0
-     * block do the work. */
-    if (L_grid[i][j].width_offset > 0 || L_grid[i][j].height_offset > 0) {
-        return;
-    }
-
-    t_type_ptr type = L_grid[i][j].type;
-    const vtr::Matrix<int>& Fc = Fc_out[type->index];
-
-    for (int pin_index = 0; pin_index < type->num_pins; ++pin_index) {
-        /* We only are working with opins so skip non-drivers */
-        if (type->class_inf[type->pin_class[pin_index]].type != DRIVER) {
-            continue;
-        }
-
-        /* get number of tracks that this pin connects to */
-        int total_pin_Fc = 0;
-        for (int iseg = 0; iseg < num_seg_types; iseg++) {
-            total_pin_Fc += Fc[pin_index][iseg];
-        }
-
-        int num_edges = 0;
-        t_linked_edge *edge_list = NULL;
-        if (total_pin_Fc > 0) {
-            for (int width = 0; width < type->width; ++width) {
-                for (int height = 0; height < type->height; ++height) {
-                    num_edges += get_bidir_opin_connections(i + width, j + height, pin_index,
-                            &edge_list, opin_to_track_map, total_pin_Fc, L_rr_edge_done,
-                            L_rr_node_indices, seg_details);
-                }
-            }
-        }
-
-        /* Add in direct connections */
-        num_edges += get_opin_direct_connecions(i, j, pin_index, &edge_list, L_rr_node_indices,
-                directs, num_directs, clb_to_clb_directs);
-
-        int node_index = get_rr_node_index(i, j, OPIN, pin_index, L_rr_node_indices);
-        VTR_ASSERT(node_index >= 0);
-        alloc_and_load_edges_and_switches(L_rr_node, node_index, num_edges,
-                L_rr_edge_done, edge_list);
-        while (edge_list != NULL) {
-            t_linked_edge *next_edge = edge_list->next;
-            free(edge_list);
-            edge_list = next_edge;
-        }
-    }
-}
-
-void free_rr_graph(void) {
-    int i;
-
-    /* Frees all the routing graph data structures, if they have been       *
-     * allocated.  I use rr_mem_chunk_list_head as a flag to indicate       *
-     * whether or not the graph has been allocated -- if it is not NULL,    *
-     * a routing graph exists and can be freed.  Hence, you can call this   *
-     * routine even if you're not sure of whether a rr_graph exists or not. */
-
-    if (rr_mem_ch.chunk_ptr_head == NULL) /* Nothing to free. */
-        return;
-
-    free_chunk_memory(&rr_mem_ch); /* Frees ALL "chunked" data */
-
-    /* Before adding any more free calls here, be sure the data is NOT chunk *
-     * allocated, as ALL the chunk allocated data is already free!           */
-    auto& route_ctx = g_vpr_ctx.mutable_routing();
-    auto& device_ctx = g_vpr_ctx.mutable_device();
-    auto& cluster_ctx = g_vpr_ctx.clustering();
-
-    if (route_ctx.net_rr_terminals != NULL) {
-        free(route_ctx.net_rr_terminals);
-    }
-
-    VTR_ASSERT(device_ctx.rr_node_indices);
-    free_rr_node_indices(device_ctx.rr_node_indices);
-
-    free(device_ctx.rr_indexed_data);
-    for (i = 0; i < cluster_ctx.num_blocks; i++) {
-        free(route_ctx.rr_blk_source[i]);
-    }
-    free(route_ctx.rr_blk_source);
-    route_ctx.rr_blk_source = NULL;
-    route_ctx.net_rr_terminals = NULL;
-    device_ctx.rr_node_indices = NULL;
-    device_ctx.rr_indexed_data = NULL;
-    device_ctx.num_rr_nodes = 0;
-
-    delete[] device_ctx.rr_switch_inf;
-    device_ctx.rr_switch_inf = NULL;
-
-    delete[] device_ctx.rr_nodes;
-    device_ctx.rr_nodes = NULL;
-
-    delete[] route_ctx.rr_node_state;
-    route_ctx.rr_node_state = NULL;
-}
-
-void alloc_net_rr_terminals(void) {
-    unsigned int inet;
-    auto& route_ctx = g_vpr_ctx.mutable_routing();
-    auto& cluster_ctx = g_vpr_ctx.clustering();
-
-    route_ctx.net_rr_terminals = (int **) vtr::malloc(cluster_ctx.clbs_nlist.net.size() * sizeof (int *));
-
-    for (inet = 0; inet < cluster_ctx.clbs_nlist.net.size(); inet++) {
-        route_ctx.net_rr_terminals[inet] = (int *) vtr::chunk_malloc(
-                cluster_ctx.clbs_nlist.net[inet].pins.size() * sizeof (int),
-                &rr_mem_ch);
-    }
-}
-
-void load_net_rr_terminals(vtr::t_ivec *** L_rr_node_indices) {
-
-    /* Allocates and loads the route_ctx.net_rr_terminals data structure.  For each net   *
-     * it stores the rr_node index of the SOURCE of the net and all the SINKs   *
-     * of the net.  [0..cluster_ctx.clbs_nlist.net.size()-1][0..num_pins-1].  Entry [inet][pnum] stores  *
-     * the rr index corresponding to the SOURCE (opin) or SINK (ipin) of pnum.  */
-
-    int inode, iblk, i, j, node_block_pin, iclass;
-    unsigned int ipin, inet;
-    t_type_ptr type;
-
-    auto& cluster_ctx = g_vpr_ctx.clustering();
-    auto& place_ctx = g_vpr_ctx.placement();
-    auto& route_ctx = g_vpr_ctx.mutable_routing();
-
-    for (inet = 0; inet < cluster_ctx.clbs_nlist.net.size(); inet++) {
-        for (ipin = 0; ipin < cluster_ctx.clbs_nlist.net[inet].pins.size(); ipin++) {
-            iblk = cluster_ctx.clbs_nlist.net[inet].pins[ipin].block;
-            i = place_ctx.block_locs[iblk].x;
-            j = place_ctx.block_locs[iblk].y;
-            type = cluster_ctx.blocks[iblk].type;
-
-            /* In the routing graph, each (x, y) location has unique pins on it
-             * so when there is capacity, blocks are packed and their pin numbers
-             * are offset to get their actual rr_node */
-            node_block_pin = cluster_ctx.clbs_nlist.net[inet].pins[ipin].block_pin;
-
-            iclass = type->pin_class[node_block_pin];
-
-            inode = get_rr_node_index(i, j, (ipin == 0 ? SOURCE : SINK), /* First pin is driver */
-                    iclass, L_rr_node_indices);
-            route_ctx.net_rr_terminals[inet][ipin] = inode;
-        }
-    }
-}
-
-void alloc_and_load_rr_clb_source(vtr::t_ivec *** L_rr_node_indices) {
-
-    /* Saves the rr_node corresponding to each SOURCE and SINK in each CLB      *
-     * in the FPGA.  Currently only the SOURCE rr_node values are used, and     *
-     * they are used only to reserve pins for locally used OPINs in the router. *
-     * [0..cluster_ctx.num_blocks-1][0..num_class-1].  The values for blocks that are pads  *
-     * are NOT valid.                                                           */
-
-    int iblk, i, j, iclass, inode;
-    int class_low, class_high;
-    t_rr_type rr_type;
-    t_type_ptr type;
-
-    auto& cluster_ctx = g_vpr_ctx.clustering();
-    auto& place_ctx = g_vpr_ctx.placement();
-    auto& route_ctx = g_vpr_ctx.mutable_routing();
-
-    route_ctx.rr_blk_source = (int **) vtr::malloc(cluster_ctx.num_blocks * sizeof (int *));
-
-    for (iblk = 0; iblk < cluster_ctx.num_blocks; iblk++) {
-        type = cluster_ctx.blocks[iblk].type;
-        get_class_range_for_block(iblk, &class_low, &class_high);
-        route_ctx.rr_blk_source[iblk] = (int *) vtr::malloc(type->num_class * sizeof (int));
-        for (iclass = 0; iclass < type->num_class; iclass++) {
-            if (iclass >= class_low && iclass <= class_high) {
-                i = place_ctx.block_locs[iblk].x;
-                j = place_ctx.block_locs[iblk].y;
-
-                if (type->class_inf[iclass].type == DRIVER)
-                    rr_type = SOURCE;
-                else
-                    rr_type = SINK;
-
-                inode = get_rr_node_index(i, j, rr_type, iclass,
-                        L_rr_node_indices);
-                route_ctx.rr_blk_source[iblk][iclass] = inode;
-            } else {
-                route_ctx.rr_blk_source[iblk][iclass] = OPEN;
-            }
-        }
-    }
-}
-
-static void build_rr_sinks_sources(const int i, const int j,
-        t_rr_node * L_rr_node, vtr::t_ivec *** L_rr_node_indices,
-        const int delayless_switch, const vtr::Matrix<t_grid_tile>& L_grid) {
-
-    /* Loads IPIN, SINK, SOURCE, and OPIN. 
-     * Loads IPconst to SINK edges, and SOURCE to OPconst edges */
-
-    /* Since we share nodes within a large block, only 
-     * start tile can initialize sinks, sources, and pins */
-    if (L_grid[i][j].width_offset > 0 || L_grid[i][j].height_offset > 0)
-        return;
-
-    t_type_ptr type = L_grid[i][j].type;
-    int num_class = type->num_class;
-    t_class *class_inf = type->class_inf;
-    int num_pins = type->num_pins;
-    int *pin_class = type->pin_class;
-
-    /* SINKS and SOURCE to OPIN edges */
-    for (int iclass = 0; iclass < num_class; ++iclass) {
-        int inode = 0;
-        if (class_inf[iclass].type == DRIVER) { /* SOURCE */
-            inode = get_rr_node_index(i, j, SOURCE, iclass, L_rr_node_indices);
-
-            int num_edges = class_inf[iclass].num_pins;
-            L_rr_node[inode].set_num_edges(num_edges);
-
-            for (int ipin = 0; ipin < class_inf[iclass].num_pins; ++ipin) {
-                int pin_num = class_inf[iclass].pinlist[ipin];
-                int to_node = get_rr_node_index(i, j, OPIN, pin_num, L_rr_node_indices);
-                L_rr_node[inode].set_edge_sink_node(ipin, to_node);
-                L_rr_node[inode].set_edge_switch(ipin, delayless_switch);
-
-            }
-
-            L_rr_node[inode].set_cost_index(SOURCE_COST_INDEX);
-            L_rr_node[inode].set_type(SOURCE);
-        } else { /* SINK */
-            VTR_ASSERT(class_inf[iclass].type == RECEIVER);
-            inode = get_rr_node_index(i, j, SINK, iclass, L_rr_node_indices);
-
-            /* NOTE:  To allow route throughs through clbs, change the lines below to  *
-             * make an edge from the input SINK to the output SOURCE.  Do for just the *
-             * special case of INPUTS = class 0 and OUTPUTS = class 1 and see what it  *
-             * leads to.  If route throughs are allowed, you may want to increase the  *
-             * base cost of OPINs and/or SOURCES so they aren't used excessively.      */
-
-            /* Initialize to unconnected to fix values */
-            L_rr_node[inode].set_num_edges(0);
-
-            L_rr_node[inode].set_cost_index(SINK_COST_INDEX);
-            L_rr_node[inode].set_type(SINK);
-        }
-
-        /* Things common to both SOURCEs and SINKs.   */
-        L_rr_node[inode].set_capacity(class_inf[iclass].num_pins);
-        //assuming that type->width is always 1.
-        //if this needs to change, device_ctx.rr_nodes.{h,c} need to be modified accordingly
-        VTR_ASSERT(type->width == 1);
-        L_rr_node[inode].set_coordinates(i, j, i + type->width - 1, j + type->height - 1);
-        L_rr_node[inode].set_R(0);
-        L_rr_node[inode].set_C(0);
-        L_rr_node[inode].set_ptc_num(iclass);
-        L_rr_node[inode].set_direction(e_direction::NONE);
-    }
-
-    /* Connect IPINS to SINKS and dummy for OPINS */
-    for (int ipin = 0; ipin < num_pins; ++ipin) {
-        int inode = 0;
-        ;
-        int iclass = pin_class[ipin];
-
-        if (class_inf[iclass].type == RECEIVER) {
-            inode = get_rr_node_index(i, j, IPIN, ipin, L_rr_node_indices);
-            int to_node = get_rr_node_index(i, j, SINK, iclass, L_rr_node_indices);
-
-            L_rr_node[inode].set_num_edges(1);
-
-            L_rr_node[inode].set_edge_sink_node(0, to_node);
-            L_rr_node[inode].set_edge_switch(0, delayless_switch);
-
-            L_rr_node[inode].set_cost_index(IPIN_COST_INDEX);
-            L_rr_node[inode].set_type(IPIN);
-
-        } else {
-            VTR_ASSERT(class_inf[iclass].type == DRIVER);
-            inode = get_rr_node_index(i, j, OPIN, ipin, L_rr_node_indices);
-
-            L_rr_node[inode].set_num_edges(0);
-            L_rr_node[inode].set_cost_index(OPIN_COST_INDEX);
-            L_rr_node[inode].set_type(OPIN);
-        }
-        //init_fan_in(i, j, L_rr_node, L_rr_node_indices, L_grid);
-        /* Common to both DRIVERs and RECEIVERs */
-        L_rr_node[inode].set_capacity(1);
-        L_rr_node[inode].set_coordinates(i, j, i + type->width - 1, j + type->height - 1);
-        L_rr_node[inode].set_C(0);
-        L_rr_node[inode].set_R(0);
-        L_rr_node[inode].set_ptc_num(ipin);
-        L_rr_node[inode].set_direction(e_direction::NONE);
-    }
-}
-
-void init_fan_in(const int L_nx, const int L_ny,
-        t_rr_node * L_rr_node, vtr::t_ivec *** L_rr_node_indices,
-        const vtr::Matrix<t_grid_tile>& L_grid, const int num_rr_nodes) {
-    int i;
-    /* Loads IPIN, SINK, SOURCE, and OPIN. 
-     * Loads IPconst to SINK edges, and SOURCE to OPconst edges */
-    for (i = 0; i < num_rr_nodes; i++) {
-        L_rr_node[i].set_fan_in(0);
-    }
-
-    for (i = 0; i <= (L_nx + 1); ++i) {
-        for (int j = 0; j <= (L_ny + 1); ++j) {
-            t_type_ptr type = L_grid[i][j].type;
-            int num_class = type->num_class;
-            t_class *class_inf = type->class_inf;
-            int num_pins = type->num_pins;
-            int *pin_class = type->pin_class;
-
-            /* SINKS and SOURCE to OPIN edges */
-            for (int iclass = 0; iclass < num_class; ++iclass) {
-                if (class_inf[iclass].type == DRIVER) { /* SOURCE */
-                    for (int ipin = 0; ipin < class_inf[iclass].num_pins; ++ipin) {
-                        int pin_num = class_inf[iclass].pinlist[ipin];
-                        int to_node = get_rr_node_index(i, j, OPIN, pin_num, L_rr_node_indices);
-                        if (to_node != -1) {
-                            L_rr_node[to_node].set_fan_in((L_rr_node[to_node].fan_in() + 1));
-                        }
-                    }
-                }
-            }
-
-            /* Connect IPINS to SINKS and dummy for OPINS */
-            for (int ipin = 0; ipin < num_pins; ++ipin) {
-                int iclass = pin_class[ipin];
-                if (class_inf[iclass].type == RECEIVER) {
-                    int to_node = get_rr_node_index(i, j, SINK, iclass, L_rr_node_indices);
-                    if (to_node != -1) {
-                        L_rr_node[to_node].set_fan_in(L_rr_node[to_node].fan_in() + 1);
-                    }
-                }
-            }
-        }
-    }
-
-    for (i = 0; i < num_rr_nodes; i++) {
-        for (int iedge = 0; iedge < L_rr_node[i].num_edges(); iedge++) {
-            L_rr_node[L_rr_node[i].edge_sink_node(iedge)].set_fan_in(L_rr_node[L_rr_node[i].edge_sink_node(iedge)].fan_in() + 1);
-        }
-
-    }
-}
-
-/* Allocates/loads edges for nodes belonging to specified channel segment and initializes
-   node properties such as cost, occupancy and capacity */
-static void build_rr_chan(const int x_coord, const int y_coord, const t_rr_type chan_type,
-        const t_track_to_pin_lookup& track_to_pin_lookup,
-        t_sb_connection_map *sb_conn_map,
-        const vtr::NdMatrix<vtr::t_ivec, 3>& switch_block_conn, const int cost_index_offset,
-        const int max_chan_width, const int tracks_per_chan,
-        short ******sblock_pattern, const int Fs_per_side,
-        const t_chan_details& chan_details_x, const t_chan_details& chan_details_y,
-        vtr::t_ivec *** L_rr_node_indices,
-        bool * L_rr_edge_done, t_rr_node * L_rr_node,
-        const int wire_to_ipin_switch, const enum e_directionality directionality) {
-
-    /* this function builds both x and y-directed channel segments, so set up our 
-       coordinates based on channel type */
-
-    auto& device_ctx = g_vpr_ctx.device();
-
-    int seg_coord = x_coord;
-    int chan_coord = y_coord;
-    int seg_dimension = device_ctx.nx;
-    int chan_dimension = device_ctx.ny;
-    const t_chan_details& from_chan_details = (chan_type == CHANX) ? chan_details_x : chan_details_y;
-    const t_chan_details& opposite_chan_details = (chan_type == CHANX) ? chan_details_y : chan_details_x;
-    ;
-    t_rr_type opposite_chan_type = CHANY;
-    if (chan_type == CHANY) {
-        seg_coord = y_coord;
-        chan_coord = x_coord;
-        seg_dimension = device_ctx.ny;
-        chan_dimension = device_ctx.nx;
-        opposite_chan_type = CHANX;
-    }
-
-    t_seg_details * seg_details = from_chan_details[x_coord][y_coord];
-
-    /* figure out if we're generating switch block edges based on a custom switch block
-       description */
-    bool custom_switch_block = false;
-    if (sb_conn_map != NULL) {
-        VTR_ASSERT(sblock_pattern == NULL && switch_block_conn.empty());
-        custom_switch_block = true;
-    }
-
-    /* Loads up all the routing resource nodes in the current channel segment */
-    for (int track = 0; track < tracks_per_chan; ++track) {
-
-        if (seg_details[track].length == 0)
-            continue;
-
-        int start = get_seg_start(seg_details, track, chan_coord, seg_coord);
-        int end = get_seg_end(seg_details, track, start, chan_coord, seg_dimension);
-
-        if (seg_coord > start)
-            continue; /* Not the start of this segment. */
-
-        t_linked_edge *edge_list = NULL;
-
-        t_seg_details * from_seg_details = chan_details_x[start][y_coord];
-        if (chan_type == CHANY) {
-            from_seg_details = chan_details_y[x_coord][start];
-        }
-
-        /* First count number of edges and put the edges in a linked list. */
-        int num_edges = 0;
-        num_edges += get_track_to_pins(start, chan_coord, track, tracks_per_chan, &edge_list,
-                L_rr_node_indices, track_to_pin_lookup, seg_details, chan_type, seg_dimension,
-                wire_to_ipin_switch, directionality);
-
-        /* get edges going from the current track into channel segments which are perpendicular to it */
-        if (chan_coord > 0) {
-            t_seg_details *to_seg_details;
-            if (chan_type == CHANX) {
-                to_seg_details = chan_details_y[start][y_coord];
-            } else {
-                VTR_ASSERT(chan_type == CHANY);
-                to_seg_details = chan_details_x[x_coord][start];
-            }
-            if (to_seg_details->length > 0) {
-                num_edges += get_track_to_tracks(chan_coord, start, track, chan_type, chan_coord,
-                        opposite_chan_type, seg_dimension, max_chan_width,
-                        Fs_per_side, sblock_pattern, &edge_list,
-                        from_seg_details, to_seg_details, opposite_chan_details,
-                        directionality, L_rr_node_indices, L_rr_edge_done,
-                        switch_block_conn, sb_conn_map);
-            }
-        }
-        if (chan_coord < chan_dimension) {
-            t_seg_details *to_seg_details;
-            if (chan_type == CHANX) {
-                to_seg_details = chan_details_y[start][y_coord + 1];
-            } else {
-                VTR_ASSERT(chan_type == CHANY);
-                to_seg_details = chan_details_x[x_coord + 1][start];
-            }
-            if (to_seg_details->length > 0) {
-                num_edges += get_track_to_tracks(chan_coord, start, track, chan_type, chan_coord + 1,
-                        opposite_chan_type, seg_dimension, max_chan_width,
-                        Fs_per_side, sblock_pattern, &edge_list,
-                        from_seg_details, to_seg_details, opposite_chan_details,
-                        directionality, L_rr_node_indices, L_rr_edge_done,
-                        switch_block_conn, sb_conn_map);
-            }
-        }
-
-
-        /* walk over the switch blocks along the source track and implement edges from this track to other tracks 
-           in the same channel (i.e. straight-through connections) */
-        for (int target_seg = start - 1; target_seg <= end + 1; target_seg++) {
-            if (target_seg != start - 1 && target_seg != end + 1) {
-                /* skip straight-through connections from midpoint if non-custom switch block.
-                   currently non-custom switch blocks don't properly describe connections from the mid-point of a wire segment
-                   to other segments in the same channel (i.e. straight-through connections) */
-                if (!custom_switch_block) {
-                    continue;
-                }
-            }
-            if (target_seg > 0 && target_seg < seg_dimension + 1) {
-                t_seg_details *to_seg_details;
-                if (chan_type == CHANX) {
-                    to_seg_details = chan_details_x[target_seg][y_coord];
-                } else {
-                    VTR_ASSERT(chan_type == CHANY);
-                    to_seg_details = chan_details_y[x_coord][target_seg];
-                }
-                if (to_seg_details->length > 0) {
-                    num_edges += get_track_to_tracks(chan_coord, start, track, chan_type, target_seg,
-                            chan_type, seg_dimension, max_chan_width,
-                            Fs_per_side, sblock_pattern, &edge_list,
-                            from_seg_details, to_seg_details, from_chan_details,
-                            directionality, L_rr_node_indices, L_rr_edge_done,
-                            switch_block_conn, sb_conn_map);
-                }
-            }
-        }
-
-
-        int node = get_rr_node_index(x_coord, y_coord, chan_type, track, L_rr_node_indices);
-        VTR_ASSERT(node >= 0);
-        alloc_and_load_edges_and_switches(L_rr_node, node, num_edges,
-                L_rr_edge_done, edge_list);
-
-        while (edge_list != NULL) {
-            t_linked_edge *next_edge = edge_list->next;
-            free(edge_list);
-            edge_list = next_edge;
-        }
-
-        /* Edge arrays have now been built up.  Do everything else.  */
-        L_rr_node[node].set_cost_index(cost_index_offset + seg_details[track].index);
-        L_rr_node[node].set_capacity(1); /* GLOBAL routing handled elsewhere */
-
-        if (chan_type == CHANX) {
-            L_rr_node[node].set_coordinates(start, y_coord, end, y_coord);
-        } else {
-            VTR_ASSERT(chan_type == CHANY);
-            L_rr_node[node].set_coordinates(x_coord, start, x_coord, end);
-        }
-
-        int length = end - start + 1;
-        L_rr_node[node].set_R(length * seg_details[track].Rmetal);
-        L_rr_node[node].set_C(length * seg_details[track].Cmetal);
-
-        L_rr_node[node].set_ptc_num(track);
-        L_rr_node[node].set_type(chan_type);
-        L_rr_node[node].set_direction(seg_details[track].direction);
-    }
-}
-
-void watch_edges(int inode, t_linked_edge * edge_list_head) {
-    t_linked_edge *list_ptr;
-    int i, to_node;
-
-    auto& device_ctx = g_vpr_ctx.device();
-
-    list_ptr = edge_list_head;
-    i = 0;
-
-    print_rr_node(stdout, device_ctx.rr_nodes, inode);
-    while (list_ptr != NULL) {
-        to_node = list_ptr->edge;
-        print_rr_node(stdout, device_ctx.rr_nodes, to_node);
-        list_ptr = list_ptr->next;
-        i++;
-    }
-}
-
-void alloc_and_load_edges_and_switches(t_rr_node * L_rr_node, const int inode,
-        const int num_edges, bool * L_rr_edge_done,
-        t_linked_edge * edge_list_head) {
-
-    /* Sets up all the edge related information for rr_node inode (num_edges,  * 
-     * the edges array and the switches array).  The edge_list_head points to  *
-     * a list of the num_edges edges and switches to put in the arrays.  This  *
-     * linked list is freed by this routine. This routine also resets the      *
-     * rr_edge_done array for the next rr_node (i.e. set it so that no edges   *
-     * are marked as having been seen before).                                 */
-
-    t_linked_edge *list_ptr;
-    int i;
-
-    /* Check we aren't overwriting edges */
-    VTR_ASSERT(L_rr_node[inode].num_edges() == 0);
-
-    L_rr_node[inode].set_num_edges(num_edges);
-
-    i = 0;
-    list_ptr = edge_list_head;
-    while (list_ptr && (i < num_edges)) {
-        L_rr_node[inode].set_edge_sink_node(i, list_ptr->edge);
-        L_rr_node[inode].set_edge_switch(i, list_ptr->iswitch);
-
-        /* Unmark the edge since we are done considering fanout from node. */
-        L_rr_edge_done[list_ptr->edge] = false;
-
-        list_ptr = list_ptr->next;
-        ++i;
-    }
-    VTR_ASSERT(list_ptr == NULL);
-    VTR_ASSERT(i == num_edges);
-}
-
-/* allocate pin to track map for each segment type individually and then combine into a single
-   vector */
-static vtr::NdMatrix<int, 5> alloc_and_load_pin_to_track_map(const e_pin_type pin_type,
-        const vtr::Matrix<int>& Fc, const t_type_ptr Type, const std::vector<bool>& perturb_switch_pattern,
-        const e_directionality directionality,
-        const int num_seg_types, const int *sets_per_seg_type) {
-
-    /* get the maximum number of tracks that any pin can connect to */
-    size_t max_pin_tracks = 0;
-    for (int iseg = 0; iseg < num_seg_types; iseg++) {
-        /* determine the maximum Fc to this segment type across all pins */
-        int max_Fc = 0;
-        for (int pin_index = 0; pin_index < Type->num_pins; ++pin_index) {
-            int pin_class = Type->pin_class[pin_index];
-            if (Fc[pin_index][iseg] > max_Fc && Type->class_inf[pin_class].type == pin_type) {
-                max_Fc = Fc[pin_index][iseg];
-            }
-        }
-
-        max_pin_tracks += max_Fc;
-    }
-
-    /* allocate 'result' matrix and initialize entries to OPEN. also allocate and intialize matrix which will be
-       used to index into the correct entries when loading up 'result' */
-
-    auto result = vtr::NdMatrix<int, 5>({
-        size_t(Type->num_pins), //[0..num_pins-1]
-        size_t(Type->width), //[0..width-1]
-        size_t(Type->height), //[0..height-1]
-        4, //[0..sides-1]
-        max_pin_tracks //[0..Fc-1]
-    },
-    OPEN);
-
-    auto next_result_index = vtr::NdMatrix<int, 4>({
-        size_t(Type->num_pins), //[0..num_pins-1]
-        size_t(Type->width), //[0..width-1]
-        size_t(Type->height), //[0..height-1]
-        4 //[0..sides-1]
-    },
-    0);
-
-    /* multiplier for unidirectional vs bidirectional architectures */
-    int fac = 1;
-    if (directionality == UNI_DIRECTIONAL) {
-        fac = 2;
-    }
-
-    /* load the pin to track matrix by looking at each segment type in turn */
-    int seg_type_start_track = 0;
-    for (int iseg = 0; iseg < num_seg_types; iseg++) {
-        int seg_type_tracks = fac * sets_per_seg_type[iseg];
-
-        /* determine the maximum Fc to this segment type across all pins */
-        int max_Fc = 0;
-        for (int pin_index = 0; pin_index < Type->num_pins; ++pin_index) {
-            int pin_class = Type->pin_class[pin_index];
-            if (Fc[pin_index][iseg] > max_Fc && Type->class_inf[pin_class].type == pin_type) {
-                max_Fc = Fc[pin_index][iseg];
-            }
-        }
-
-        /* get pin connections to tracks of the current segment type */
-        auto pin_to_seg_type_map = alloc_and_load_pin_to_seg_type(pin_type,
-                seg_type_tracks, max_Fc, Type, perturb_switch_pattern[iseg], directionality);
-
-        /* connections in pin_to_seg_type_map are within that seg type -- i.e. in the [0,seg_type_tracks-1] range.
-           now load up 'result' array with these connections, but offset them so they are relative to the channel
-           as a whole */
-        for (int ipin = 0; ipin < Type->num_pins; ipin++) {
-            for (int iwidth = 0; iwidth < Type->width; iwidth++) {
-                for (int iheight = 0; iheight < Type->height; iheight++) {
-                    for (int iside = 0; iside < 4; iside++) {
-                        for (int iconn = 0; iconn < max_Fc; iconn++) {
-                            int relative_track_ind = pin_to_seg_type_map[ipin][iwidth][iheight][iside][iconn];
-                            int absolute_track_ind = relative_track_ind + seg_type_start_track;
-
-                            int result_index = next_result_index[ipin][iwidth][iheight][iside];
-                            next_result_index[ipin][iwidth][iheight][iside]++;
-
-                            result[ipin][iwidth][iheight][iside][result_index] = absolute_track_ind;
-                        }
-                    }
-                }
-            }
-        }
-
-        /* next seg type will start at this track index */
-        seg_type_start_track += seg_type_tracks;
-    }
-
-    return result;
-}
-
-static vtr::NdMatrix<int, 5> alloc_and_load_pin_to_seg_type(const e_pin_type pin_type,
-        const int seg_type_tracks, const int Fc,
-        const t_type_ptr Type, const bool perturb_switch_pattern,
-        const e_directionality directionality) {
-
-    /* Note: currently a single value of Fc is used across each pin. In the future
-       the looping below will have to be modified if we want to account for pin-based
-       Fc values */
-
-
-    /* NB:  This wastes some space.  Could set tracks_..._pin[ipin][ioff][iside] = 
-     * NULL if there is no pin on that side, or that pin is of the wrong type. 
-     * Probably not enough memory to worry about, esp. as it's temporary.      
-     * If pin ipin on side iside does not exist or is of the wrong type,       
-     * tracks_connected_to_pin[ipin][iside][0] = OPEN.                               */
-
-    if (Type->num_pins < 1) {
-        return vtr::NdMatrix<int, 5>();
-    }
-
-
-    auto tracks_connected_to_pin = vtr::NdMatrix<int, 5>({
-        size_t(Type->num_pins), //[0..num_pins-1]
-        size_t(Type->width), //[0..width-1]
-        size_t(Type->height), //[0..height-1]
-        4, //[0..sides-1]
-        size_t(Fc)
-    }, //[0..Fc-1]
-    OPEN); //Unconnected
-    //Number of *physical* pins on each side.
-    auto num_dir = vtr::NdMatrix<int, 3>({
-        size_t(Type->width), //[0..width-1]
-        size_t(Type->height), //[0..height-1]
-        4 //[0..3]
-    },
-    0);
-
-    //List of pins of correct type on each side. Max possible space alloced for simplicity
-    auto dir_list = vtr::NdMatrix<int, 4>({
-        size_t(Type->width), //[0..width-1]
-        size_t(Type->height), //[0..height-1]
-        4, //[0..3]
-        size_t(Type->num_pins) //[0..num_pins-1]
-    },
-    -1); //Defensive coding: Initialize to invalid
-
-    auto num_done_per_dir = vtr::NdMatrix<int, 3>({
-        size_t(Type->width), //[0..width-1]
-        size_t(Type->height), //[0..height-1]
-        4 //[0..3]
-    },
-    0);
-
-    for (int pin = 0; pin < Type->num_pins; ++pin) {
-        int pin_class = Type->pin_class[pin];
-        if (Type->class_inf[pin_class].type != pin_type) /* Doing either ipins OR opins */
-            continue;
-
-        /* Pins connecting only to global resources get no switches -> keeps area model accurate. */
-
-        if (Type->is_global_pin[pin])
-            continue;
-
-        for (int width = 0; width < Type->width; ++width) {
-            for (int height = 0; height < Type->height; ++height) {
-                for (int side = 0; side < 4; ++side) {
-                    if (Type->pinloc[width][height][side][pin] == 1) {
-                        dir_list[width][height][side][num_dir[width][height][side]] = pin;
-                        num_dir[width][height][side]++;
-                    }
-                }
-            }
-        }
-    }
-
-    int num_phys_pins = 0;
-    for (int width = 0; width < Type->width; ++width) {
-        for (int height = 0; height < Type->height; ++height) {
-            for (int side = 0; side < 4; ++side)
-                num_phys_pins += num_dir[width][height][side]; /* Num. physical pins per type */
-        }
-    }
-    int *pin_num_ordering = (int *) vtr::malloc(num_phys_pins * sizeof (int));
-    int *side_ordering = (int *) vtr::malloc(num_phys_pins * sizeof (int));
-    int *width_ordering = (int *) vtr::malloc(num_phys_pins * sizeof (int));
-    int *height_ordering = (int *) vtr::malloc(num_phys_pins * sizeof (int));
-
-    /* Connection block I use distributes pins evenly across the tracks      *
-     * of ALL sides of the clb at once.  Ensures that each pin connects      *
-     * to spaced out tracks in its connection block, and that the other      *
-     * pins (potentially in other C blocks) connect to the remaining tracks  *
-     * first.  Doesn't matter for large Fc, but should make a fairly         *
-     * good low Fc block that leverages the fact that usually lots of pins   *
-     * are logically equivalent.                                             */
-
-    int side = LEFT; //left is 3!!! top is 0
-    int width = 0;
-    int height = Type->height - 1;
-    int pin = 0;
-    int pin_index = -1;
-
-
-
-    while (pin < num_phys_pins) {
-        if (Type->height == 1) {
-            if (side == TOP) {
-                if (width >= Type->width - 1) {
-                    side = RIGHT;
-                } else {
-                    width++;
-                }
-            } else if (side == RIGHT) {
-                if (height <= 0) {
-                    side = BOTTOM;
-                } else {
-                    height--;
-                }
-            } else if (side == BOTTOM) {
-                if (width <= 0) {
-                    side = LEFT;
-                } else {
-                    width--;
-                }
-            } else if (side == LEFT) {
-                if (height >= Type->height - 1) {
-                    pin_index++;
-                    side = TOP;
-                } else {
-                    height++;
-                }
-            }
-        } else {// for blocks with height > 1
-            if (side == TOP) {
-
-                if (height == Type->height - 1) {
-                    side = RIGHT;
-                    height = 0;
-                } else height++;
-            } else if (side == RIGHT) {
-
-                if (height == Type->height - 1) {
-                    side = BOTTOM;
-                    height = 0;
-                } else height++;
-            } else if (side == BOTTOM) {
-
-
-                if (height == Type->height - 1) {
-                    side = LEFT;
-                    height = 0;
-                } else height++;
-            } else if (side == LEFT) {
-
-
-                if (height == Type->height - 1) {
-                    height = 0;
-                    pin_index++;
-                    side = TOP;
-                } else height++;
-
-            }
-        }
-
-
-        VTR_ASSERT(pin_index < num_phys_pins);
-        /* Number of physical pins bounds number of logical pins */
-
-        if (num_done_per_dir[width][height][side] >= num_dir[width][height][side]) {
-
-            continue;
-
-        }
-        pin_num_ordering[pin] = dir_list[width][height][side][pin_index]; //pin index says how many u have on that particular side, height,width
-        side_ordering[pin] = side;
-        width_ordering[pin] = width;
-        height_ordering[pin] = height;
-        VTR_ASSERT(Type->pinloc[width][height][side][dir_list[width][height][side][pin_index]]);
-        num_done_per_dir[width][height][side]++;
-        pin++;
-    }
-
-    if (perturb_switch_pattern) {
-        load_perturbed_switch_pattern(tracks_connected_to_pin,
-                num_phys_pins, pin_num_ordering, side_ordering, width_ordering, height_ordering,
-                seg_type_tracks, seg_type_tracks, Fc, directionality);
-    } else {
-        load_uniform_switch_pattern(tracks_connected_to_pin,
-                num_phys_pins, pin_num_ordering, side_ordering, width_ordering, height_ordering,
-                seg_type_tracks, seg_type_tracks, Fc, directionality);
-    }
-
-#ifdef ENABLE_CHECK_ALL_TRACKS
-    check_all_tracks_reach_pins(Type, tracks_connected_to_pin, seg_type_tracks,
-            Fc, pin_type);
-#endif
-
-    /* Free all temporary storage. */
-    free(pin_num_ordering);
-    free(side_ordering);
-    free(width_ordering);
-    free(height_ordering);
-
-    return tracks_connected_to_pin;
-}
-
-static void load_uniform_switch_pattern(
-        vtr::NdMatrix<int, 5>& tracks_connected_to_pin, const int num_phys_pins,
-        const int *pin_num_ordering, const int *side_ordering,
-        const int *width_ordering, const int *height_ordering,
-        const int x_chan_width, const int y_chan_width, const int Fc,
-        enum e_directionality directionality) {
-
-    /* Loads the tracks_connected_to_pin array with an even distribution of     *
-     * switches across the tracks for each pin.  For example, each pin connects *
-     * to every 4.3rd track in a channel, with exactly which tracks a pin       *
-     * connects to staggered from pin to pin.                                   */
-
-    /* Uni-directional drive is implemented to ensure no directional bias and this means 
-     * two important comments noted below                                                */
-    /* 1. Spacing should be (W/2)/(Fc/2), and step_size should be spacing/(num_phys_pins),
-     *    and lay down 2 switches on an adjacent pair of tracks at a time to ensure
-     *    no directional bias. Basically, treat W (even) as W/2 pairs of tracks, and
-     *    assign switches to a pair at a time. Can do this because W is guaranteed to 
-     *    be even-numbered; however same approach cannot be applied to Fc_out pattern
-     *    when L > 1 and W <> 2L multiple. 
-     *
-     * 2. This generic pattern should be considered the tileable physical layout,
-     *    meaning all track # here are physical #'s,
-     *    so later must use vpr_to_phy conversion to find actual logical #'s to connect.
-     *    This also means I will not use get_output_block_companion_track to ensure
-     *    no bias, since that describes a logical # -> that would confuse people.  */
-
-    int group_size;
-    if (directionality == BI_DIRECTIONAL) {
-        group_size = 1;
-    } else {
-        VTR_ASSERT(directionality == UNI_DIRECTIONAL);
-        group_size = 2;
-    }
-
-    VTR_ASSERT((x_chan_width % group_size == 0) && (y_chan_width % group_size == 0) && (Fc % group_size == 0));
-
-    for (int i = 0; i < num_phys_pins; ++i) {
-
-        int pin = pin_num_ordering[i];
-        int side = side_ordering[i];
-        int width = width_ordering[i];
-        int height = height_ordering[i];
-
-        /* Bi-directional treats each track separately, uni-directional works with pairs of tracks */
-        for (int j = 0; j < (Fc / group_size); ++j) {
-
-            int max_chan_width = (side == 0 || side == 2 ? x_chan_width : y_chan_width);
-            float step_size = (float) max_chan_width / (float) (Fc * num_phys_pins);
-            float fc_step = (float) max_chan_width / (float) Fc;
-
-            float ftrack = (i * step_size) + (j * fc_step);
-            int itrack = ((int) ftrack) * group_size;
-
-            /* Catch possible floating point round error */
-            itrack = min(itrack, max_chan_width - group_size);
-
-            /* Assign the group of tracks for the Fc pattern */
-            for (int k = 0; k < group_size; ++k) {
-                tracks_connected_to_pin[pin][width][height][side][group_size * j + k] = itrack + k;
-            }
-        }
-    }
-}
-
-static void load_perturbed_switch_pattern(
-        vtr::NdMatrix<int, 5>& tracks_connected_to_pin, const int num_phys_pins,
-        const int *pin_num_ordering, const int *side_ordering,
-        const int *width_ordering, const int *height_ordering,
-        const int x_chan_width, const int y_chan_width, const int Fc,
-        enum e_directionality directionality) {
-
-    /* Loads the tracks_connected_to_pin array with an unevenly distributed     *
-     * set of switches across the channel.  This is done for inputs when        *
-     * Fc_input = Fc_output to avoid creating "pin domains" -- certain output   *
-     * pins being able to talk only to certain input pins because their switch  *
-     * patterns exactly line up.  Distribute Fc/2 + 1 switches over half the    *
-     * channel and Fc/2 - 1 switches over the other half to make the switch     * 
-     * pattern different from the uniform one of the outputs.  Also, have half  *
-     * the pins put the "dense" part of their connections in the first half of  *
-     * the channel and the other half put the "dense" part in the second half,  *
-     * to make sure each track can connect to about the same number of ipins.   */
-
-    VTR_ASSERT(directionality == BI_DIRECTIONAL);
-
-    int Fc_dense = (Fc / 2) + 1;
-    int Fc_sparse = Fc - Fc_dense; /* Works for even or odd Fc */
-    int Fc_half[2];
-
-    for (int i = 0; i < num_phys_pins; i++) {
-
-        int pin = pin_num_ordering[i];
-        int side = side_ordering[i];
-        int width = width_ordering[i];
-        int height = height_ordering[i];
-
-
-        int max_chan_width = (side == 0 || side == 2 ? x_chan_width : y_chan_width);
-        float step_size = (float) max_chan_width / (float) (Fc * num_phys_pins);
-
-        float spacing_dense = (float) max_chan_width / (float) (2 * Fc_dense);
-        float spacing_sparse = (float) max_chan_width / (float) (2 * Fc_sparse);
-        float spacing[2];
-
-        /* Flip every pin to balance switch density */
-        spacing[i % 2] = spacing_dense;
-        Fc_half[i % 2] = Fc_dense;
-        spacing[(i + 1) % 2] = spacing_sparse;
-        Fc_half[(i + 1) % 2] = Fc_sparse;
-
-        float ftrack = i * step_size; /* Start point.  Staggered from pin to pin */
-        int iconn = 0;
-
-        for (int ihalf = 0; ihalf < 2; ihalf++) { /* For both dense and sparse halves. */
-            for (int j = 0; j < Fc_half[ihalf]; ++j) {
-
-                /* Can occasionally get wraparound due to floating point rounding. 
-                 This is okay because the starting position > 0 when this occurs
-                 so connection is valid and fine */
-                int itrack = (int) ftrack;
-                itrack = itrack % max_chan_width;
-                tracks_connected_to_pin[pin][width][height][side][iconn] = itrack;
-
-                ftrack += spacing[ihalf];
-                iconn++;
-            }
-        }
-    } /* End for all physical pins. */
-}
-
-#ifdef ENABLE_CHECK_ALL_TRACKS
-
-static void check_all_tracks_reach_pins(t_type_ptr type,
-        int *****tracks_connected_to_pin, int max_chan_width, int Fc,
-        enum e_pin_type ipin_or_opin) {
-
-    /* Checks that all tracks can be reached by some pin.   */
-    VTR_ASSERT(max_chan_width > 0);
-
-    int *num_conns_to_track; /* [0..max_chan_width-1] */
-    num_conns_to_track = (int *) vtr::calloc(max_chan_width, sizeof (int));
-
-    for (int pin = 0; pin < type->num_pins; ++pin) {
-        for (int width = 0; width < type->width; ++width) {
-            for (int height = 0; height < type->height; ++height) {
-                for (int side = 0; side < 4; ++side) {
-                    if (tracks_connected_to_pin[pin][width][height][side][0] != OPEN) { /* Pin exists */
-                        for (int conn = 0; conn < Fc; ++conn) {
-                            int track = tracks_connected_to_pin[pin][width][height][side][conn];
-                            num_conns_to_track[track]++;
-                        }
-                    }
-                }
-            }
-        }
-    }
-
-    for (int track = 0; track < max_chan_width; ++track) {
-        if (num_conns_to_track[track] <= 0) {
-            vtr::printf_error(__FILE__, __LINE__,
-                    "check_all_tracks_reach_pins: Track %d does not connect to any CLB %ss.\n",
-                    track, (ipin_or_opin == DRIVER ? "OPIN" : "IPIN"));
-        }
-    }
-    free(num_conns_to_track);
-}
-#endif
-
-/* Allocates and loads the track to ipin lookup for each physical grid type. This
- * is the same information as the ipin_to_track map but accessed in a different way. */
-
-static vtr::NdMatrix<vtr::t_ivec, 4> alloc_and_load_track_to_pin_lookup(
-        vtr::NdMatrix<int, 5> pin_to_track_map, const vtr::Matrix<int>& Fc,
-        const int type_width, const int type_height,
-        const int num_pins, const int max_chan_width,
-        const int num_seg_types) {
-
-    /* [0..max_chan_width-1][0..width][0..height][0..3].  For each track number 
-     * it stores a vector for each of the four sides.  x-directed channels will 
-     * use the TOP and   BOTTOM vectors to figure out what clb input pins they 
-     * connect to above  and below them, respectively, while y-directed channels
-     * use the LEFT and RIGHT vectors.  Each vector contains an nelem field 
-     * saying how many ipins it connects to.  The list[0..nelem-1] array then 
-     * gives the pin numbers.                                                  */
-
-    /* Note that a clb pin that connects to a channel on its RIGHT means that  *
-     * that channel connects to a clb pin on its LEFT.  The convention used    *
-     * here is always in the perspective of the CLB                            */
-
-    if (num_pins < 1) {
-        return vtr::NdMatrix<vtr::t_ivec, 4>();
-    }
-
-    /* Alloc and zero the the lookup table */
-    auto track_to_pin_lookup = vtr::NdMatrix<vtr::t_ivec, 4>({size_t(max_chan_width), size_t(type_width), size_t(type_height), 4});
-
-    for (int track = 0; track < max_chan_width; ++track) {
-        for (int width = 0; width < type_width; ++width) {
-            for (int height = 0; height < type_height; ++height) {
-                for (int side = 0; side < 4; ++side) {
-                    track_to_pin_lookup[track][width][height][side].nelem = 0;
-                    track_to_pin_lookup[track][width][height][side].list = NULL;
-                }
-            }
-        }
-    }
-
-    /* Count number of pins to which each track connects  */
-    for (int pin = 0; pin < num_pins; ++pin) {
-        for (int width = 0; width < type_width; ++width) {
-            for (int height = 0; height < type_height; ++height) {
-                for (int side = 0; side < 4; ++side) {
-                    if (pin_to_track_map[pin][width][height][side][0] == OPEN)
-                        continue;
-
-                    /* get number of tracks to which this pin connects */
-                    int num_tracks = 0;
-                    for (int iseg = 0; iseg < num_seg_types; iseg++) {
-                        num_tracks += Fc[pin][iseg];
-                    }
-
-
-                    for (int conn = 0; conn < num_tracks; ++conn) {
-                        int track = pin_to_track_map[pin][width][height][side][conn];
-                        VTR_ASSERT(track < max_chan_width);
-                        VTR_ASSERT(track >= 0);
-                        track_to_pin_lookup[track][width][height][side].nelem++;
-                    }
-                }
-            }
-        }
-    }
-
-    /* Allocate space.  */
-    for (int track = 0; track < max_chan_width; ++track) {
-        for (int width = 0; width < type_width; ++width) {
-            for (int height = 0; height < type_height; ++height) {
-                for (int side = 0; side < 4; ++side) {
-                    track_to_pin_lookup[track][width][height][side].list = NULL; /* Defensive code */
-                    if (track_to_pin_lookup[track][width][height][side].nelem != 0) {
-                        track_to_pin_lookup[track][width][height][side].list =
-                                (int *) vtr::malloc(track_to_pin_lookup[track][width][height][side].nelem * sizeof (int));
-                        track_to_pin_lookup[track][width][height][side].nelem = 0;
-                    }
-                }
-            }
-        }
-    }
-
-    /* Loading pass. */
-    for (int pin = 0; pin < num_pins; ++pin) {
-        for (int width = 0; width < type_width; ++width) {
-            for (int height = 0; height < type_height; ++height) {
-                for (int side = 0; side < 4; ++side) {
-                    if (pin_to_track_map[pin][width][height][side][0] == OPEN)
-                        continue;
-
-                    /* get number of tracks to which this pin connects */
-                    int num_tracks = 0;
-                    for (int iseg = 0; iseg < num_seg_types; iseg++) {
-                        num_tracks += Fc[pin][iseg];
-                    }
-
-                    for (int conn = 0; conn < num_tracks; ++conn) {
-                        int track = pin_to_track_map[pin][width][height][side][conn];
-
-                        VTR_ASSERT(track < max_chan_width);
-                        VTR_ASSERT(track >= 0);
-
-                        int pin_counter = track_to_pin_lookup[track][width][height][side].nelem;
-                        track_to_pin_lookup[track][width][height][side].list[pin_counter] = pin;
-                        track_to_pin_lookup[track][width][height][side].nelem++;
-                    }
-                }
-            }
-        }
-    }
-
-    return track_to_pin_lookup;
-}
-
-/* A utility routine to dump the contents of the routing resource graph   *
- * (everything -- connectivity, occupancy, cost, etc.) into a file.  Used *
- * only for debugging.                                                    */
-void dump_rr_graph(const char *file_name) {
-    auto& device_ctx = g_vpr_ctx.device();
-
-    FILE *fp = vtr::fopen(file_name, "w");
-
-    for (int inode = 0; inode < device_ctx.num_rr_nodes; ++inode) {
-        print_rr_node(fp, device_ctx.rr_nodes, inode);
-        fprintf(fp, "\n");
-    }
-
-    fclose(fp);
-}
-
-/* Prints all the data about node inode to file fp.                    */
-void print_rr_node(FILE * fp, t_rr_node * L_rr_node, int inode) {
-
-    static const char *direction_name[] = {"NONE", "INC_DIRECTION", "DEC_DIRECTION", "BI_DIRECTION"};
-
-    t_rr_type rr_type = L_rr_node[inode].type();
-
-    /* Make sure we don't overrun const arrays */
-    VTR_ASSERT((L_rr_node[inode].direction()) < (int) (sizeof (direction_name) / sizeof (char *)));
-
-    fprintf(fp, "Node: %d %s ", inode, L_rr_node[inode].type_string());
-    if ((L_rr_node[inode].xlow() == L_rr_node[inode].xhigh())
-            && (L_rr_node[inode].ylow() == L_rr_node[inode].yhigh())) {
-        fprintf(fp, "(%d, %d) ",
-                L_rr_node[inode].xlow(), L_rr_node[inode].ylow());
-    } else {
-        fprintf(fp, "(%d, %d) to (%d, %d) ",
-                L_rr_node[inode].xlow(), L_rr_node[inode].ylow(),
-                L_rr_node[inode].xhigh(), L_rr_node[inode].yhigh());
-    }
-    fprintf(fp, "Ptc_num: %d ", L_rr_node[inode].ptc_num());
-    fprintf(fp, "Length: %d ", L_rr_node[inode].length());
-    fprintf(fp, "Direction: %s ", direction_name[L_rr_node[inode].direction()]);
-    fprintf(fp, "\n");
-
-    fprintf(fp, "%d edge(s):", L_rr_node[inode].num_edges());
-    for (int iconn = 0; iconn < L_rr_node[inode].num_edges(); ++iconn)
-        fprintf(fp, " %d", L_rr_node[inode].edge_sink_node(iconn));
-    fprintf(fp, "\n");
-
-    fprintf(fp, "Switch types:");
-    for (int iconn = 0; iconn < L_rr_node[inode].num_edges(); ++iconn)
-        fprintf(fp, " %d", L_rr_node[inode].edge_switch(iconn));
-    fprintf(fp, "\n");
-
-    fprintf(fp, "Capacity: %d\n", L_rr_node[inode].capacity());
-    if (rr_type != INTRA_CLUSTER_EDGE) {
-        fprintf(fp, "R: %g  C: %g\n", L_rr_node[inode].R(), L_rr_node[inode].C());
-    }
-    fprintf(fp, "Cost_index: %d\n", L_rr_node[inode].cost_index());
-}
-
-/* Prints all the device_ctx.rr_indexed_data of index to file fp.   */
-void print_rr_indexed_data(FILE * fp, int index) {
-    auto& device_ctx = g_vpr_ctx.device();
-
-    fprintf(fp, "Index: %d\n", index);
-
-    fprintf(fp, "ortho_cost_index: %d  ", device_ctx.rr_indexed_data[index].ortho_cost_index);
-    fprintf(fp, "base_cost: %g  ", device_ctx.rr_indexed_data[index].saved_base_cost);
-    fprintf(fp, "saved_base_cost: %g\n", device_ctx.rr_indexed_data[index].saved_base_cost);
-
-    fprintf(fp, "Seg_index: %d  ", device_ctx.rr_indexed_data[index].seg_index);
-    fprintf(fp, "inv_length: %g\n", device_ctx.rr_indexed_data[index].inv_length);
-
-    fprintf(fp, "T_linear: %g  ", device_ctx.rr_indexed_data[index].T_linear);
-    fprintf(fp, "T_quadratic: %g  ", device_ctx.rr_indexed_data[index].T_quadratic);
-    fprintf(fp, "C_load: %g\n", device_ctx.rr_indexed_data[index].C_load);
-}
-
-static void build_unidir_rr_opins(const int i, const int j,
-        const vtr::Matrix<t_grid_tile>& L_grid, const std::vector<vtr::Matrix<int>>&Fc_out, const int max_chan_width,
-        const t_chan_details& chan_details_x, const t_chan_details& chan_details_y,
-        vtr::NdMatrix<int, 3>& Fc_xofs, vtr::NdMatrix<int, 3>& Fc_yofs,
-        bool * L_rr_edge_done,
-        bool * Fc_clipped, vtr::t_ivec *** L_rr_node_indices,
-        const t_direct_inf *directs, const int num_directs, const t_clb_to_clb_directs *clb_to_clb_directs,
-        const int num_seg_types) {
-
-    /* This routine returns a list of the opins rr_nodes on each
-     * side/width/height of the block. You must free the result with
-     * free_matrix. */
-    auto& device_ctx = g_vpr_ctx.device();
-
-    *Fc_clipped = false;
-
-    /* Only the base block of a set should use this function */
-    if (L_grid[i][j].width_offset > 0 || L_grid[i][j].height_offset > 0) {
-        return;
-    }
-
-    t_type_ptr type = L_grid[i][j].type;
-
-    /* Go through each pin and find its fanout. */
-    for (int pin_index = 0; pin_index < type->num_pins; ++pin_index) {
-        /* Skip global pins and pins that are not of DRIVER type */
-        int class_index = type->pin_class[pin_index];
-        if (type->class_inf[class_index].type != DRIVER) {
-            continue;
-        }
-        if (type->is_global_pin[pin_index]) {
-            continue;
-        }
-
-        int num_edges = 0;
-        t_linked_edge *edge_list = NULL;
-
-        for (int iseg = 0; iseg < num_seg_types; iseg++) {
-
-            /* get Fc for this segment type */
-            int seg_type_Fc = Fc_out[type->index][pin_index][iseg];
-            VTR_ASSERT(seg_type_Fc >= 0);
-            if (seg_type_Fc == 0) {
-                continue;
-            }
-
-            for (int width = 0; width < type->width; ++width) {
-                for (int height = 0; height < type->height; ++height) {
-                    for (e_side side :{TOP, RIGHT, BOTTOM, LEFT}) {
-
-                        /* Can't do anything if pin isn't at this location */
-                        if (0 == type->pinloc[width][height][side][pin_index]) {
-                            continue;
-                        }
-
-                        /* Figure out the chan seg at that side. 
-                         * side is the side of the logic or io block. */
-                        bool vert = ((side == TOP) || (side == BOTTOM));
-                        bool pos_dir = ((side == TOP) || (side == RIGHT));
-                        t_rr_type chan_type = (vert ? CHANX : CHANY);
-                        int chan = (vert ? (j + height) : (i + width));
-                        int seg = (vert ? (i + width) : (j + height));
-                        int max_len = (vert ? device_ctx.nx : device_ctx.ny);
-                        vtr::NdMatrix<int, 3>& Fc_ofs = (vert ? Fc_xofs : Fc_yofs);
-                        if (false == pos_dir) {
-                            --chan;
-                        }
-
-                        /* Skip the location if there is no channel. */
-                        if (chan < 0) {
-                            continue;
-                        }
-                        if (seg < 1) {
-                            continue;
-                        }
-                        if (seg > (vert ? device_ctx.nx : device_ctx.ny)) {
-                            continue;
-                        }
-                        if (chan > (vert ? device_ctx.ny : device_ctx.nx)) {
-                            continue;
-                        }
-
-                        t_seg_details * seg_details = (chan_type == CHANX ?
-                                chan_details_x[seg][chan] : chan_details_y[chan][seg]);
-                        if (seg_details[0].length == 0)
-                            continue;
-
-                        /* Get the list of opin to mux connections for that chan seg. */
-                        bool clipped;
-                        num_edges += get_unidir_opin_connections(chan, seg,
-                                seg_type_Fc, iseg, chan_type, seg_details, &edge_list,
-                                Fc_ofs, L_rr_edge_done, max_len, max_chan_width,
-                                L_rr_node_indices, &clipped);
-                        if (clipped) {
-                            *Fc_clipped = true;
-                        }
-                    }
-                }
-            }
-        }
-
-        /* Add in direct connections */
-        num_edges += get_opin_direct_connecions(i, j, pin_index, &edge_list, L_rr_node_indices,
-                directs, num_directs, clb_to_clb_directs);
-
-        /* Add the edges */
-        int opin_node_index = get_rr_node_index(i, j, OPIN, pin_index, L_rr_node_indices);
-        VTR_ASSERT(opin_node_index >= 0);
-        alloc_and_load_edges_and_switches(device_ctx.rr_nodes, opin_node_index, num_edges,
-                L_rr_edge_done, edge_list);
-        while (edge_list != NULL) {
-            t_linked_edge *next_edge = edge_list->next;
-            free(edge_list);
-            edge_list = next_edge;
-        }
-    }
-}
-
-/**
- * Parse out which CLB pins should connect directly to which other CLB pins then store that in a clb_to_clb_directs data structure
- * This data structure supplements the the info in the "directs" data structure
- * TODO: The function that does this parsing in placement is poorly done because it lacks generality on heterogeniety, should replace with this one
- */
-static t_clb_to_clb_directs * alloc_and_load_clb_to_clb_directs(const t_direct_inf *directs, const int num_directs, int delayless_switch) {
-    int i, j;
-    t_clb_to_clb_directs *clb_to_clb_directs;
-    char *pb_type_name, *port_name;
-    int start_pin_index, end_pin_index;
-    t_pb_type *pb_type;
-
-    auto& device_ctx = g_vpr_ctx.device();
-
-    clb_to_clb_directs = (t_clb_to_clb_directs*) vtr::calloc(num_directs, sizeof (t_clb_to_clb_directs));
-
-    pb_type_name = NULL;
-    port_name = NULL;
-
-    for (i = 0; i < num_directs; i++) {
-        pb_type_name = (char*) vtr::malloc((strlen(directs[i].from_pin) + strlen(directs[i].to_pin)) * sizeof (char));
-        port_name = (char*) vtr::malloc((strlen(directs[i].from_pin) + strlen(directs[i].to_pin)) * sizeof (char));
-
-        // Load from pins
-        // Parse out the pb_type name, port name, and pin range
-        parse_direct_pin_name(directs[i].from_pin, directs[i].line, &start_pin_index, &end_pin_index, pb_type_name, port_name);
-
-        // Figure out which type, port, and pin is used
-        for (j = 0; j < device_ctx.num_block_types; j++) {
-            if (strcmp(device_ctx.block_types[j].name, pb_type_name) == 0) {
-                break;
-            }
-        }
-        VTR_ASSERT(j < device_ctx.num_block_types);
-        clb_to_clb_directs[i].from_clb_type = &device_ctx.block_types[j];
-        pb_type = clb_to_clb_directs[i].from_clb_type->pb_type;
-
-        for (j = 0; j < pb_type->num_ports; j++) {
-            if (strcmp(pb_type->ports[j].name, port_name) == 0) {
-                break;
-            }
-        }
-        VTR_ASSERT(j < pb_type->num_ports);
-
-        if (start_pin_index == OPEN) {
-            VTR_ASSERT(start_pin_index == end_pin_index);
-            start_pin_index = 0;
-            end_pin_index = pb_type->ports[j].num_pins - 1;
-        }
-        get_blk_pin_from_port_pin(clb_to_clb_directs[i].from_clb_type->index, j, start_pin_index, &clb_to_clb_directs[i].from_clb_pin_start_index);
-        get_blk_pin_from_port_pin(clb_to_clb_directs[i].from_clb_type->index, j, end_pin_index, &clb_to_clb_directs[i].from_clb_pin_end_index);
-
-        // Load to pins
-        // Parse out the pb_type name, port name, and pin range
-        parse_direct_pin_name(directs[i].to_pin, directs[i].line, &start_pin_index, &end_pin_index, pb_type_name, port_name);
-
-        // Figure out which type, port, and pin is used
-        for (j = 0; j < device_ctx.num_block_types; j++) {
-            if (strcmp(device_ctx.block_types[j].name, pb_type_name) == 0) {
-                break;
-            }
-        }
-        VTR_ASSERT(j < device_ctx.num_block_types);
-        clb_to_clb_directs[i].to_clb_type = &device_ctx.block_types[j];
-        pb_type = clb_to_clb_directs[i].to_clb_type->pb_type;
-
-        for (j = 0; j < pb_type->num_ports; j++) {
-            if (strcmp(pb_type->ports[j].name, port_name) == 0) {
-                break;
-            }
-        }
-        VTR_ASSERT(j < pb_type->num_ports);
-
-        if (start_pin_index == OPEN) {
-            VTR_ASSERT(start_pin_index == end_pin_index);
-            start_pin_index = 0;
-            end_pin_index = pb_type->ports[j].num_pins - 1;
-        }
-
-        get_blk_pin_from_port_pin(clb_to_clb_directs[i].to_clb_type->index, j, start_pin_index, &clb_to_clb_directs[i].to_clb_pin_start_index);
-        get_blk_pin_from_port_pin(clb_to_clb_directs[i].to_clb_type->index, j, end_pin_index, &clb_to_clb_directs[i].to_clb_pin_end_index);
-
-        if (abs(clb_to_clb_directs[i].from_clb_pin_start_index - clb_to_clb_directs[i].from_clb_pin_end_index) != abs(clb_to_clb_directs[i].to_clb_pin_start_index - clb_to_clb_directs[i].to_clb_pin_end_index)) {
-            vpr_throw(VPR_ERROR_ARCH, get_arch_file_name(), directs[i].line,
-                    "Range mismatch from %s to %s.\n", directs[i].from_pin, directs[i].to_pin);
-        }
-
-        //Set the switch index
-        if (directs[i].switch_type > 0) {
-            //Use the specified switch
-            clb_to_clb_directs[i].switch_index = directs[i].switch_type;
-        } else {
-            //Use the delayless switch by default
-            clb_to_clb_directs[i].switch_index = delayless_switch;
-
-        }
-        free(pb_type_name);
-        free(port_name);
-
-        //We must be careful to clean-up anything that we may have incidentally allocated.
-        //Specifically, we can be called while generating the dummy architecture
-        //for placer delay estimation.  Since the delay estimation occurs on a 
-        //'different' architecture it is almost certain that the f_blk_pin_from_port_pin allocated 
-        //by calling get_blk_pin_from_port_pin() will later be invalid.
-        //We therefore must free it now.
-        free_blk_pin_from_port_pin();
-
-    }
-    return clb_to_clb_directs;
-}
-
-/* Add all direct clb-pin-to-clb-pin edges to given opin */
-static int get_opin_direct_connecions(int x, int y, int opin,
-        t_linked_edge ** edge_list_ptr, vtr::t_ivec *** L_rr_node_indices,
-        const t_direct_inf *directs, const int num_directs,
-        const t_clb_to_clb_directs *clb_to_clb_directs) {
-
-    t_type_ptr curr_type, target_type;
-    int width_offset, height_offset;
-    int i, ipin, inode;
-    t_linked_edge *edge_list_head;
-    int max_index, min_index, offset, swap;
-    int new_edges;
-
-    auto& device_ctx = g_vpr_ctx.device();
-
-    curr_type = device_ctx.grid[x][y].type;
-    edge_list_head = *edge_list_ptr;
-    new_edges = 0;
-
-    /* Iterate through all direct connections */
-    for (i = 0; i < num_directs; i++) {
-        /* Find matching direct clb-to-clb connections with the same type as current grid location */
-        if (clb_to_clb_directs[i].from_clb_type == curr_type) { //We are at a valid starting point
-
-            //Offset must be in range
-            if (x + directs[i].x_offset < device_ctx.nx + 1 &&
-                    x + directs[i].x_offset > 0 &&
-                    y + directs[i].y_offset < device_ctx.ny + 1 &&
-                    y + directs[i].y_offset > 0) {
-
-                //Only add connections if the target clb type matches the type in the direct specification
-                target_type = device_ctx.grid[x + directs[i].x_offset][y + directs[i].y_offset].type;
-                if (clb_to_clb_directs[i].to_clb_type == target_type) {
-
-                    /* Compute index of opin with regards to given pins */
-                    if (clb_to_clb_directs[i].from_clb_pin_start_index > clb_to_clb_directs[i].from_clb_pin_end_index) {
-                        swap = true;
-                        max_index = clb_to_clb_directs[i].from_clb_pin_start_index;
-                        min_index = clb_to_clb_directs[i].from_clb_pin_end_index;
-                    } else {
-                        swap = false;
-                        min_index = clb_to_clb_directs[i].from_clb_pin_start_index;
-                        max_index = clb_to_clb_directs[i].from_clb_pin_end_index;
-                    }
-                    if (max_index >= opin && min_index <= opin) {
-                        offset = opin - min_index;
-                        /* This opin is specified to connect directly to an ipin, now compute which ipin to connect to */
-                        ipin = OPEN;
-                        if (clb_to_clb_directs[i].to_clb_pin_start_index > clb_to_clb_directs[i].to_clb_pin_end_index) {
-                            if (swap) {
-                                ipin = clb_to_clb_directs[i].to_clb_pin_end_index + offset;
-                            } else {
-                                ipin = clb_to_clb_directs[i].to_clb_pin_start_index - offset;
-                            }
-                        } else {
-                            if (swap) {
-                                ipin = clb_to_clb_directs[i].to_clb_pin_end_index - offset;
-                            } else {
-                                ipin = clb_to_clb_directs[i].to_clb_pin_start_index + offset;
-                            }
-                        }
-
-                        /* Add new ipin edge to list of edges */
-                        width_offset = device_ctx.grid[x + directs[i].x_offset][y + directs[i].y_offset].width_offset;
-                        height_offset = device_ctx.grid[x + directs[i].x_offset][y + directs[i].y_offset].height_offset;
-                        inode = get_rr_node_index(x + directs[i].x_offset - width_offset, y + directs[i].y_offset - height_offset,
-                                IPIN, ipin, L_rr_node_indices);
-                        edge_list_head = insert_in_edge_list(edge_list_head, inode, clb_to_clb_directs[i].switch_index);
-                        new_edges++;
-                    }
-                }
-            }
-        }
-    }
-    *edge_list_ptr = edge_list_head;
-    return new_edges;
-}
-
-/* Determines whether the output pins of the specified block type should be perturbed.	*
- *  This is to prevent pathological cases where the output pin connections are		*
- *  spaced such that the connection pattern always skips some types of wire (w.r.t.	*
- *  starting points)									*/
-static std::vector<bool> alloc_and_load_perturb_opins(const t_type_ptr type, const vtr::Matrix<int>& Fc_out,
-        const int max_chan_width, const int num_seg_types, const t_segment_inf *segment_inf) {
-
-    int i, Fc_max, iclass, num_wire_types;
-    int num, max_primes, factor, num_factors;
-    int *prime_factors;
-    float step_size = 0;
-    float n = 0;
-    float threshold = 0.07;
-
-    std::vector<bool> perturb_opins(num_seg_types, false);
-
-    i = Fc_max = iclass = 0;
-    if (num_seg_types > 1) {
-        /* Segments of one length are grouped together in the channel.	*
-         *  In the future we can determine if any of these segments will	*
-         *  encounter the pathological step size case, and determine if	*
-         *  we need to perturb based on the segment's frequency (if 	*
-         *  frequency is small we should not perturb - testing has found	*
-         *  that perturbing a channel when unnecessary increases needed	*
-         *  W to achieve the same delay); but for now we just return.	*/
-        return perturb_opins;
-    } else {
-        /* There are as many wire start points as the value of L */
-        num_wire_types = segment_inf[0].length;
-    }
-
-    /* get Fc_max */
-    for (i = 0; i < type->num_pins; ++i) {
-        iclass = type->pin_class[i];
-        if (Fc_out[i][0] > Fc_max && type->class_inf[iclass].type == DRIVER) {
-            Fc_max = Fc_out[i][0];
-        }
-    }
-    /* Nothing to perturb if Fc=0; no need to perturb if Fc = 1 */
-    if (Fc_max == 0 || Fc_max == max_chan_width) {
-        return perturb_opins;
-    }
-
-    /* Pathological cases occur when the step size, W/Fc, is a multiple of	*
-     *  the number of wire starting points, L. Specifically, when the step 	*
-     *  size is a multiple of a prime factor of L, the connection pattern	*
-     *  will always skip some wires. Thus, we perturb pins if we detect this	*
-     *  case.								*/
-
-    /* get an upper bound on the number of prime factors of num_wire_types	*/
-    max_primes = (int) floor(log((float) num_wire_types) / log(2.0));
-    max_primes = std::max(max_primes, 1); //Minimum of 1 to ensure we allocate space for at least one prime_factor
-
-    prime_factors = (int *) vtr::malloc(max_primes * sizeof (int));
-    for (i = 0; i < max_primes; i++) {
-        prime_factors[i] = 0;
-    }
-
-    /* Find the prime factors of num_wire_types */
-    num = num_wire_types;
-    factor = 2;
-    num_factors = 0;
-    while (pow((float) factor, 2) <= num) {
-        if (num % factor == 0) {
-            num /= factor;
-            if (factor != prime_factors[num_factors]) {
-                prime_factors[num_factors] = factor;
-                num_factors++;
-            }
-        } else {
-            factor++;
-        }
-    }
-    if (num_factors == 0) {
-        prime_factors[num_factors++] = num_wire_types; /* covers cases when num_wire_types is prime */
-    }
-
-    /* Now see if step size is an approximate multiple of one of the factors. A 	*
-     *  threshold is used because step size may not be an integer.			*/
-    step_size = (float) max_chan_width / Fc_max;
-    for (i = 0; i < num_factors; i++) {
-        if (vtr::nint(step_size) < prime_factors[i]) {
-            perturb_opins[0] = false;
-            break;
-        }
-
-        n = step_size / prime_factors[i];
-        n = n - (float) vtr::nint(n); /* fractinal part */
-        if (fabs(n) < threshold) {
-            perturb_opins[0] = true;
-            break;
-        } else {
-            perturb_opins[0] = false;
-        }
-    }
-    free(prime_factors);
-
-    return perturb_opins;
-}
-
+#include <cstdio>
+#include <cstring>
+#include <cmath>
+#include <algorithm>
+#include <vector>
+#include "vtr_assert.h"
+
+using namespace std;
+
+#include "vtr_util.h"
+#include "vtr_memory.h"
+#include "vtr_matrix.h"
+#include "vtr_math.h"
+#include "vtr_log.h"
+
+#include "vpr_types.h"
+#include "vpr_utils.h"
+#include "vpr_error.h"
+
+#include "globals.h"
+#include "rr_graph_util.h"
+#include "rr_graph.h"
+#include "rr_graph2.h"
+#include "rr_graph_sbox.h"
+#include "rr_graph_timing_params.h"
+#include "rr_graph_indexed_data.h"
+#include "check_rr_graph.h"
+#include "read_xml_arch_file.h"
+#include "ReadOptions.h"
+#include "dump_rr_structs.h"
+#include "cb_metrics.h"
+#include "build_switchblocks.h"
+#include "rr_graph_writer.h"
+#include "rr_graph_reader.h"
+#include "router_lookahead_map.h"
+
+#include "rr_types.h"
+
+struct t_mux {
+    int size;
+    t_mux *next;
+};
+
+struct t_mux_size_distribution {
+    int mux_count;
+    int max_index;
+    int *distr;
+    t_mux_size_distribution *next;
+};
+
+struct t_clb_to_clb_directs {
+    t_type_descriptor *from_clb_type;
+    int from_clb_pin_start_index;
+    int from_clb_pin_end_index;
+    t_type_descriptor *to_clb_type;
+    int to_clb_pin_start_index;
+    int to_clb_pin_end_index;
+    int switch_index; //The switch type used by this direct connection
+};
+
+
+/******************* Variables local to this module. ***********************/
+
+
+/* Used to free "chunked" memory.  If NULL, no rr_graph exists right now.  */
+static vtr::t_chunk rr_mem_ch = {NULL, 0, NULL};
+
+/* Status of current chunk being dished out by calls to my_chunk_malloc.   */
+
+/********************* Subroutines local to this module. *******************/
+static vtr::NdMatrix<int, 5> alloc_and_load_pin_to_track_map(const e_pin_type pin_type,
+        const vtr::Matrix<int>& Fc, const t_type_ptr Type, const std::vector<bool>& perturb_switch_pattern,
+        const e_directionality directionality,
+        const int num_seg_types, const int *sets_per_seg_type);
+
+static vtr::NdMatrix<int, 5> alloc_and_load_pin_to_seg_type(
+        const e_pin_type pin_type,
+        const int seg_type_tracks, const int Fc,
+        const t_type_ptr Type, const bool perturb_switch_pattern,
+        const e_directionality directionality);
+
+static vtr::NdMatrix<vtr::t_ivec, 4> alloc_and_load_track_to_pin_lookup(
+        vtr::NdMatrix<int, 5> pin_to_track_map, const vtr::Matrix<int>& Fc,
+        const int width, const int height,
+        const int num_pins, const int max_chan_width,
+        const int num_seg_types);
+
+static void build_bidir_rr_opins(
+        const int i, const int j,
+        t_rr_node * L_rr_node, vtr::t_ivec *** L_rr_node_indices,
+        const t_pin_to_track_lookup& opin_to_track_map, const std::vector<vtr::Matrix<int>>&Fc_out,
+        bool * L_rr_edge_done, const t_seg_details * seg_details,
+        const vtr::Matrix<t_grid_tile>& L_grid,
+        const t_direct_inf *directs, const int num_directs, const t_clb_to_clb_directs *clb_to_clb_directs,
+        const int num_seg_types);
+
+static void build_unidir_rr_opins(
+        const int i, const int j,
+        const vtr::Matrix<t_grid_tile>& L_grid, const std::vector<vtr::Matrix<int>>&Fc_out,
+        const int max_chan_width,
+        const t_chan_details& chan_details_x, const t_chan_details& chan_details_y,
+        vtr::NdMatrix<int, 3>& Fc_xofs, vtr::NdMatrix<int, 3>& Fc_yofs,
+        bool * L_rr_edge_done,
+        bool * Fc_clipped, vtr::t_ivec *** L_rr_node_indices,
+        const t_direct_inf *directs, const int num_directs, const t_clb_to_clb_directs *clb_to_clb_directs,
+        const int num_seg_types);
+
+static int get_opin_direct_connecions(
+        int x, int y, int opin,
+        t_linked_edge ** edge_list_ptr, vtr::t_ivec *** L_rr_node_indices,
+        const t_direct_inf *directs, const int num_directs,
+        const t_clb_to_clb_directs *clb_to_clb_directs);
+
+static void alloc_and_load_rr_graph(
+        const int num_nodes,
+        t_rr_node * L_rr_node, const int num_seg_types,
+        const t_seg_details * seg_details,
+        const t_chan_details& chan_details_x, const t_chan_details& chan_details_y,
+        bool * L_rr_edge_done,
+        const t_track_to_pin_lookup& track_to_pin_lookup,
+        const t_pin_to_track_lookup& opin_to_track_map, const vtr::NdMatrix<vtr::t_ivec, 3>& switch_block_conn,
+        t_sb_connection_map *sb_conn_map,
+        const vtr::Matrix<t_grid_tile>& L_grid, const int L_nx, const int L_ny, const int Fs,
+        short ******sblock_pattern, const std::vector<vtr::Matrix<int>>&Fc_out,
+        vtr::NdMatrix<int, 3>& Fc_xofs, vtr::NdMatrix<int, 3>& Fc_yofs,
+        vtr::t_ivec *** L_rr_node_indices,
+        const int max_chan_width,
+        const int delayless_switch, const enum e_directionality directionality,
+        const int wire_to_ipin_switch, bool * Fc_clipped,
+        const t_direct_inf *directs, const int num_directs, const t_clb_to_clb_directs *clb_to_clb_directs);
+
+static void load_uniform_switch_pattern(
+        vtr::NdMatrix<int, 5>& tracks_connected_to_pin, const int num_phys_pins,
+        const int *pin_num_ordering, const int *side_ordering,
+        const int *width_ordering, const int *height_ordering,
+        const int x_chan_width, const int y_chan_width, const int Fc,
+        const enum e_directionality directionality);
+
+static void load_perturbed_switch_pattern(
+        vtr::NdMatrix<int, 5>& tracks_connected_to_pin, const int num_phys_pins,
+        const int *pin_num_ordering, const int *side_ordering,
+        const int *width_ordering, const int *height_ordering,
+        const int x_chan_width, const int y_chan_width, const int Fc,
+        const enum e_directionality directionality);
+
+static std::vector<bool> alloc_and_load_perturb_opins(const t_type_ptr type, const vtr::Matrix<int>& Fc_out, const int max_chan_width,
+        const int num_seg_types, const t_segment_inf *segment_inf);
+
+#ifdef ENABLE_CHECK_ALL_TRACKS
+static void check_all_tracks_reach_pins(
+        t_type_ptr type,
+        int *****tracks_connected_to_pin,
+        int max_chan_width, int Fc,
+        enum e_pin_type ipin_or_opin);
+#endif
+
+static std::vector<std::vector<bool>> alloc_and_load_perturb_ipins(
+        const int L_num_types,
+        const int num_seg_types,
+        const int *sets_per_seg_type,
+        const std::vector<vtr::Matrix<int>>&Fc_in, const std::vector<vtr::Matrix<int>>&Fc_out,
+        const enum e_directionality directionality);
+
+static void build_rr_sinks_sources(
+        const int i, const int j,
+        t_rr_node * L_rr_node, vtr::t_ivec *** L_rr_node_indices,
+        const int delayless_switch, const vtr::Matrix<t_grid_tile>& L_grid);
+
+static void build_rr_chan(
+        const int i, const int j, const t_rr_type chan_type,
+        const t_track_to_pin_lookup& track_to_pin_lookup,
+        t_sb_connection_map *sb_conn_map,
+        const vtr::NdMatrix<vtr::t_ivec, 3>& switch_block_conn, const int cost_index_offset,
+        const int max_chan_width, const int tracks_per_chan,
+        short ******sblock_pattern, const int Fs_per_side,
+        const t_chan_details& chan_details_x, const t_chan_details& chan_details_y,
+        vtr::t_ivec *** L_rr_node_indices,
+        bool * L_rr_edge_done, t_rr_node * L_rr_node,
+        const int wire_to_ipin_switch, const enum e_directionality directionality);
+
+static int alloc_and_load_rr_switch_inf(const int num_arch_switches, const int wire_to_arch_ipin_switch, int *wire_to_rr_ipin_switch);
+
+static void remap_rr_node_switch_indices(map<int, int> *switch_fanin);
+
+static void load_rr_switch_inf(const int num_arch_switches, map<int, int> *switch_fanin);
+
+static int alloc_rr_switch_inf(map<int, int> *switch_fanin);
+
+static void rr_graph_externals(
+        const t_segment_inf * segment_inf, int num_seg_types, int max_chan_width,
+        int wire_to_rr_ipin_switch, enum e_base_cost_type base_cost_type);
+
+void alloc_and_load_edges_and_switches(
+        t_rr_node * L_rr_node, const int inode,
+        const int num_edges, bool * L_rr_edge_done,
+        t_linked_edge * edge_list_head);
+
+//static void alloc_net_rr_terminals(void);
+
+//static void alloc_and_load_rr_clb_source(vtr::t_ivec *** L_rr_node_indices);
+
+static t_clb_to_clb_directs *alloc_and_load_clb_to_clb_directs(const t_direct_inf *directs, const int num_directs,
+        const int delayless_switch);
+
+void watch_edges(int inode, t_linked_edge * edge_list_head);
+
+static void free_type_track_to_pin_map(
+        t_track_to_pin_lookup& track_to_pin_map,
+        t_type_ptr types, int max_chan_width);
+
+static t_seg_details *alloc_and_load_global_route_seg_details(
+        const int global_route_switch,
+        int * num_seg_details = 0);
+
+static std::vector<vtr::Matrix<int>> alloc_and_load_actual_fc(const int L_num_types, const t_type_ptr types, const int max_pins,
+        const int num_seg_types, const int *sets_per_seg_type,
+        const int max_chan_width, const e_fc_type fc_type,
+        const enum e_directionality directionality,
+        bool *Fc_clipped, const bool ignore_Fc_0);
+
+/******************* Subroutine definitions *******************************/
+
+void build_rr_graph(
+        const t_graph_type graph_type, const int L_num_types,
+        const t_type_ptr types, const int L_nx, const int L_ny,
+        const vtr::Matrix<t_grid_tile>& L_grid,
+        t_chan_width *nodes_per_chan,
+        const enum e_switch_block_type sb_type, const int Fs,
+        const vector<t_switchblock_inf> switchblocks,
+        const int num_seg_types, const int num_arch_switches,
+        const t_segment_inf * segment_inf,
+        const int global_route_switch, const int delayless_switch,
+        const int wire_to_arch_ipin_switch,
+        const enum e_base_cost_type base_cost_type,
+        const bool trim_empty_channels,
+        const bool trim_obs_channels,
+        const t_direct_inf *directs, const int num_directs,
+        const bool ignore_Fc_0, const char *dump_rr_structs_file,
+        int *wire_to_rr_ipin_switch,
+        int *num_rr_switches,
+        int *Warnings,
+        const char* write_rr_graph_name,
+        const char* read_rr_graph_name, bool for_placement) {
+
+    if (read_rr_graph_name && !for_placement) {
+        load_rr_file(graph_type, L_nx, L_ny,
+                nodes_per_chan, num_seg_types, segment_inf, base_cost_type,
+                wire_to_rr_ipin_switch, num_rr_switches, write_rr_graph_name,
+                read_rr_graph_name);
+        return;
+    }
+
+    vtr::printf_info("Starting build routing resource graph...\n");
+    clock_t begin = clock();
+
+    /* Reset warning flag */
+    *Warnings = RR_GRAPH_NO_WARN;
+
+    /* Decode the graph_type */
+    bool is_global_graph = (GRAPH_GLOBAL == graph_type ? true : false);
+    bool use_full_seg_groups = (GRAPH_UNIDIR_TILEABLE == graph_type ? true : false);
+    enum e_directionality directionality = (GRAPH_BIDIR == graph_type ? BI_DIRECTIONAL : UNI_DIRECTIONAL);
+    if (is_global_graph) {
+        directionality = BI_DIRECTIONAL;
+    }
+
+    /* Global routing uses a single longwire track */
+    int max_chan_width = (is_global_graph ? 1 : nodes_per_chan->max);
+    VTR_ASSERT(max_chan_width > 0);
+
+    auto& device_ctx = g_vpr_ctx.mutable_device();
+
+    t_clb_to_clb_directs *clb_to_clb_directs = NULL;
+    if (num_directs > 0) {
+        clb_to_clb_directs = alloc_and_load_clb_to_clb_directs(directs, num_directs, delayless_switch);
+    }
+
+    /* START SEG_DETAILS */
+    int num_seg_details = 0;
+    t_seg_details *seg_details = NULL;
+
+    if (is_global_graph) {
+        /* Sets up a single unit length segment type for global routing. */
+        seg_details = alloc_and_load_global_route_seg_details(
+                global_route_switch, &num_seg_details);
+    } else {
+        /* Setup segments including distrubuting tracks and staggering.
+         * If use_full_seg_groups is specified, max_chan_width may be 
+         * changed. Warning should be singled to caller if this happens. */
+        seg_details = alloc_and_load_seg_details(&max_chan_width,
+                max(L_nx, L_ny), num_seg_types, segment_inf,
+                use_full_seg_groups, is_global_graph, directionality,
+                &num_seg_details);
+        if ((is_global_graph ? 1 : nodes_per_chan->max) != max_chan_width) {
+            nodes_per_chan->max = max_chan_width;
+            *Warnings |= RR_GRAPH_WARN_CHAN_WIDTH_CHANGED;
+        }
+
+        if (getEchoEnabled() && isEchoFileEnabled(E_ECHO_SEG_DETAILS)) {
+            dump_seg_details(seg_details, max_chan_width,
+                    getEchoFileName(E_ECHO_SEG_DETAILS));
+        }
+    }
+    /* END SEG_DETAILS */
+
+    /* START CHAN_DETAILS */
+    t_chan_details chan_details_x;
+    t_chan_details chan_details_y;
+
+    alloc_and_load_chan_details(L_nx, L_ny, nodes_per_chan,
+            trim_empty_channels, trim_obs_channels,
+            num_seg_details, seg_details,
+            chan_details_x, chan_details_y);
+
+    if (getEchoEnabled() && isEchoFileEnabled(E_ECHO_CHAN_DETAILS)) {
+        dump_chan_details(chan_details_x, chan_details_y, max_chan_width, device_ctx.nx, device_ctx.ny,
+                getEchoFileName(E_ECHO_CHAN_DETAILS));
+    }
+    /* END CHAN_DETAILS */
+
+    /* START FC */
+    /* Determine the actual value of Fc */
+    std::vector<vtr::Matrix<int>> Fc_in; /* [0..device_ctx.num_block_types-1][0..num_pins-1][0..num_segments-1] */
+    std::vector<vtr::Matrix<int>> Fc_out; /* [0..device_ctx.num_block_types-1][0..num_pins-1][0..num_segments-1] */
+
+    /* get maximum number of pins across all blocks */
+    int max_pins = types[0].num_pins;
+    for (int i = 1; i < L_num_types; ++i) {
+        if (types[i].num_pins > max_pins) {
+            max_pins = types[i].num_pins;
+        }
+    }
+
+    /* get the number of 'sets' for each segment type -- unidirectial architectures have two tracks in a set, bidirectional have one */
+    int total_sets = max_chan_width;
+    if (directionality == UNI_DIRECTIONAL) {
+        VTR_ASSERT(max_chan_width % 2 == 0);
+        total_sets /= 2;
+    }
+    int *sets_per_seg_type = get_seg_track_counts(total_sets, num_seg_types, segment_inf, use_full_seg_groups);
+
+    if (is_global_graph) {
+        //All pins can connect during global routing
+        auto ones = vtr::Matrix<int>({size_t(max_pins), size_t(num_seg_types)}, 1);
+        Fc_in = std::vector<vtr::Matrix<int>>(L_num_types, ones);
+        Fc_out = std::vector<vtr::Matrix<int>>(L_num_types, ones);
+    } else {
+        bool Fc_clipped = false;
+        Fc_in = alloc_and_load_actual_fc(L_num_types, types, max_pins, num_seg_types, sets_per_seg_type, max_chan_width,
+                e_fc_type::IN, directionality, &Fc_clipped, ignore_Fc_0);
+        if (Fc_clipped) {
+            *Warnings |= RR_GRAPH_WARN_FC_CLIPPED;
+        }
+        Fc_clipped = false;
+        Fc_out = alloc_and_load_actual_fc(L_num_types, types, max_pins, num_seg_types, sets_per_seg_type, max_chan_width,
+                e_fc_type::OUT, directionality, &Fc_clipped, ignore_Fc_0);
+        if (Fc_clipped) {
+            *Warnings |= RR_GRAPH_WARN_FC_CLIPPED;
+        }
+
+        for (int i = 1; i < L_num_types; ++i) { /* Skip "<EMPTY>" */
+            for (int j = 0; j < device_ctx.block_types[i].num_pins; ++j) {
+                for (int k = 0; k < num_seg_types; k++) {
+#ifdef VERBOSE
+                    vtr::printf_info("Fc Actual Values: type = %s, pin = %d, seg = %d (%s), Fc_out = %d, Fc_in = %d.\n",
+                            device_ctx.block_types[i].name, j, k, segment_inf[k].name, Fc_out[i][j][k], Fc_in[i][j][k]);
+#endif /* VERBOSE */
+                    VTR_ASSERT_MSG(Fc_out[i][j][k] == 0 || Fc_in[i][j][k] == 0,
+                            "Pins must be inputs or outputs (i.e. can not have both non-zero Fc_out and Fc_in)");
+                }
+            }
+        }
+    }
+
+    auto perturb_ipins = alloc_and_load_perturb_ipins(L_num_types, num_seg_types,
+            sets_per_seg_type, Fc_in, Fc_out, directionality);
+    /* END FC */
+
+    /* Alloc node lookups, count nodes, alloc rr nodes */
+    device_ctx.num_rr_nodes = 0;
+
+    device_ctx.rr_node_indices = alloc_and_load_rr_node_indices(max_chan_width, L_nx, L_ny,
+            &device_ctx.num_rr_nodes, chan_details_x, chan_details_y);
+    device_ctx.rr_nodes = new t_rr_node[device_ctx.num_rr_nodes];
+    bool *L_rr_edge_done = (bool *) vtr::malloc(sizeof (bool) * device_ctx.num_rr_nodes);
+    memset(L_rr_edge_done, 0, sizeof (bool) * device_ctx.num_rr_nodes);
+
+    /* These are data structures used by the the unidir opin mapping. They are used 
+       to spread connections evenly for each segment type among the available
+       wire start points */
+    vtr::NdMatrix<int, 3> Fc_xofs({size_t(L_ny + 1), size_t(L_nx + 1), size_t(num_seg_types)}, 0); //[0..L_ny][0..L_nx][0..num_seg_types-1]
+    vtr::NdMatrix<int, 3> Fc_yofs({size_t(L_nx + 1), size_t(L_ny + 1), size_t(num_seg_types)}, 0); //[0..L_nx][0..L_ny][0..num_seg_types-1]
+
+    /* START SB LOOKUP */
+    /* Alloc and load the switch block lookup */
+    vtr::NdMatrix<vtr::t_ivec, 3> switch_block_conn;
+    short ******unidir_sb_pattern = NULL;
+    t_sb_connection_map *sb_conn_map = NULL; //for custom switch blocks
+
+    if (is_global_graph) {
+        switch_block_conn = alloc_and_load_switch_block_conn(1, SUBSET, 3);
+    } else if (BI_DIRECTIONAL == directionality) {
+        if (sb_type == CUSTOM) {
+            sb_conn_map = alloc_and_load_switchblock_permutations(chan_details_x, chan_details_y,
+                    L_nx, L_ny,
+                    switchblocks, nodes_per_chan, directionality);
+        } else {
+            switch_block_conn = alloc_and_load_switch_block_conn(max_chan_width, sb_type, Fs);
+        }
+    } else {
+        VTR_ASSERT(UNI_DIRECTIONAL == directionality);
+
+        if (sb_type == CUSTOM) {
+            sb_conn_map = alloc_and_load_switchblock_permutations(chan_details_x, chan_details_y,
+                    L_nx, L_ny,
+                    switchblocks, nodes_per_chan, directionality);
+        } else {
+            /* it looks like we get unbalanced muxing from this switch block code with Fs > 3 */
+            VTR_ASSERT(Fs == 3);
+
+            unidir_sb_pattern = alloc_sblock_pattern_lookup(L_nx, L_ny, max_chan_width);
+            for (int i = 0; i <= L_nx; i++) {
+                for (int j = 0; j <= L_ny; j++) {
+                    load_sblock_pattern_lookup(i, j, nodes_per_chan,
+                            chan_details_x, chan_details_y,
+                            Fs, sb_type, unidir_sb_pattern);
+
+                }
+            }
+
+            if (getEchoEnabled() && isEchoFileEnabled(E_ECHO_SBLOCK_PATTERN)) {
+                dump_sblock_pattern(unidir_sb_pattern, max_chan_width, L_nx, L_ny,
+                        getEchoFileName(E_ECHO_SBLOCK_PATTERN));
+            }
+        }
+    }
+    /* END SB LOOKUP */
+
+    /* START IPconst MAP */
+    /* Create ipin map lookups */
+
+    t_pin_to_track_lookup ipin_to_track_map(L_num_types); /* [0..device_ctx.num_block_types-1][0..num_pins-1][0..width][0..height][0..3][0..Fc-1] */
+    t_track_to_pin_lookup track_to_pin_lookup(L_num_types); /* [0..device_ctx.num_block_types-1][0..max_chan_width-1][0..width][0..height][0..3] */
+
+    for (int itype = 0; itype < L_num_types; ++itype) {
+
+        ipin_to_track_map[itype] = alloc_and_load_pin_to_track_map(RECEIVER,
+                Fc_in[itype], &types[itype], perturb_ipins[itype], directionality,
+                num_seg_types, sets_per_seg_type);
+
+
+        track_to_pin_lookup[itype] = alloc_and_load_track_to_pin_lookup(
+                ipin_to_track_map[itype], Fc_in[itype], types[itype].width, types[itype].height,
+                types[itype].num_pins, max_chan_width, num_seg_types);
+    }
+    /* END IPconst MAP */
+
+    /* START OPconst MAP */
+    /* Create opin map lookups */
+    t_pin_to_track_lookup opin_to_track_map(L_num_types); /* [0..device_ctx.num_block_types-1][0..num_pins-1][0..width][0..height][0..3][0..Fc-1] */
+
+    if (BI_DIRECTIONAL == directionality) {
+        for (int i = 0; i < L_num_types; ++i) {
+            auto perturb_opins = alloc_and_load_perturb_opins(&types[i], Fc_out[i],
+                    max_chan_width, num_seg_types, segment_inf);
+            opin_to_track_map[i] = alloc_and_load_pin_to_track_map(DRIVER,
+                    Fc_out[i], &types[i], perturb_opins, directionality,
+                    num_seg_types, sets_per_seg_type);
+        }
+    }
+    /* END OPconst MAP */
+
+    bool Fc_clipped = false;
+    alloc_and_load_rr_graph(device_ctx.num_rr_nodes, device_ctx.rr_nodes, num_seg_types,
+            seg_details, chan_details_x, chan_details_y,
+            L_rr_edge_done, track_to_pin_lookup, opin_to_track_map,
+            switch_block_conn, sb_conn_map, L_grid, L_nx, L_ny, Fs, unidir_sb_pattern,
+            Fc_out, Fc_xofs, Fc_yofs, device_ctx.rr_node_indices, max_chan_width,
+            delayless_switch, directionality, wire_to_arch_ipin_switch, &Fc_clipped,
+            directs, num_directs, clb_to_clb_directs);
+
+    /* Update rr_nodes capacities if global routing */
+    if (graph_type == GRAPH_GLOBAL) {
+        for (int i = 0; i < device_ctx.num_rr_nodes; i++) {
+            if (device_ctx.rr_nodes[i].type() == CHANX) {
+                int ylow = device_ctx.rr_nodes[i].ylow();
+                device_ctx.rr_nodes[i].set_capacity(device_ctx.chan_width.x_list[ylow]);
+            }
+            if (device_ctx.rr_nodes[i].type() == CHANY) {
+                int xlow = device_ctx.rr_nodes[i].xlow();
+                device_ctx.rr_nodes[i].set_capacity(device_ctx.chan_width.y_list[xlow]);
+            }
+        }
+    }
+
+    /* Allocate and load routing resource switches, which are derived from the switches from the architecture file,
+       based on their fanin in the rr graph. This routine also adjusts the rr nodes to point to these new rr switches */
+    (*num_rr_switches) = alloc_and_load_rr_switch_inf(num_arch_switches, wire_to_arch_ipin_switch, wire_to_rr_ipin_switch);
+
+    rr_graph_externals(segment_inf, num_seg_types, max_chan_width,
+            *wire_to_rr_ipin_switch, base_cost_type);
+    if (getEchoEnabled() && isEchoFileEnabled(E_ECHO_RR_GRAPH)) {
+        dump_rr_graph(getEchoFileName(E_ECHO_RR_GRAPH));
+    }
+
+
+    check_rr_graph(graph_type, L_nx, L_ny, *num_rr_switches, Fc_in, segment_inf);
+
+    /* dump out rr structs if requested */
+    if (dump_rr_structs_file) {
+        dump_rr_structs(dump_rr_structs_file);
+    }
+
+    if (write_rr_graph_name) {
+        write_rr_graph(write_rr_graph_name, segment_inf, num_seg_types);
+    }
+
+#ifdef USE_MAP_LOOKAHEAD
+    compute_router_lookahead(num_seg_types);
+#endif
+
+    auto& route_ctx = g_vpr_ctx.mutable_routing();
+
+    route_ctx.rr_node_state = new t_rr_node_state[device_ctx.num_rr_nodes];
+
+    /* Free all temp structs */
+    if (seg_details) {
+        free_seg_details(seg_details, max_chan_width);
+        seg_details = NULL;
+    }
+    if (!chan_details_x.empty() || !chan_details_y.empty()) {
+        free_chan_details(chan_details_x, chan_details_y, max_chan_width, L_nx, L_ny);
+    }
+    if (sb_conn_map) {
+        free_switchblock_permutations(sb_conn_map);
+        sb_conn_map = NULL;
+    }
+    if (L_rr_edge_done) {
+        free(L_rr_edge_done);
+        L_rr_edge_done = NULL;
+    }
+    if (unidir_sb_pattern) {
+        free_sblock_pattern_lookup(unidir_sb_pattern);
+        unidir_sb_pattern = NULL;
+    }
+    if (sets_per_seg_type) {
+        free(sets_per_seg_type);
+        sets_per_seg_type = NULL;
+    }
+
+    free_type_track_to_pin_map(track_to_pin_lookup, types, max_chan_width);
+    if (clb_to_clb_directs != NULL) {
+        free(clb_to_clb_directs);
+    }
+
+    float elapsed_time = (float) (clock() - begin) / CLOCKS_PER_SEC;
+    vtr::printf_info("Build routing resource graph took %g seconds\n", elapsed_time);
+}
+
+/* Allocates and loads the global rr_switch_inf array based on the global
+   arch_switch_inf array and the fan-ins used by the rr nodes. 
+   Also changes switch indices of rr_nodes to index into rr_switch_inf 
+   instead of arch_switch_inf.
+
+   Returns the number of rr switches created.
+   Also returns, through a pointer, the index of a representative ipin cblock switch.
+        - Currently we're not allowing a designer to specify an ipin cblock switch with
+          multiple fan-ins, so there's just one of these switches in the device_ctx.rr_switch_inf array.
+          But in the future if we allow this, we can return an index to a representative switch
+
+   The rr_switch_inf switches are derived from the arch_switch_inf switches 
+   (which were read-in from the architecture file) based on fan-in. The delays of 
+   the rr switches depend on their fan-in, so we first go through the rr_nodes
+   and count how many different fan-ins exist for each arch switch.
+   Then we create these rr switches and update the switch indices
+   of rr_nodes to index into the rr_switch_inf array. */
+static int alloc_and_load_rr_switch_inf(const int num_arch_switches, const int wire_to_arch_ipin_switch, int *wire_to_rr_ipin_switch) {
+    /* we will potentially be creating a couple of versions of each arch switch where
+       each version corresponds to a different fan-in. We will need to fill device_ctx.rr_switch_inf
+       with this expanded list of switches. 
+       To do this we will use an array of maps where each map corresponds to a different arch switch.
+       So for each arch switch we will use this map to keep track of the different fan-ins that it uses (map key)
+       and which index in the device_ctx.rr_switch_inf array this arch switch / fanin combination will be placed in */
+    map< int, int > *switch_fanin;
+    switch_fanin = new map<int, int>[num_arch_switches];
+
+    /* Determine what the different fan-ins are for each arch switch, and also
+       how many entries the rr_switch_inf array should have */
+    int num_rr_switches = alloc_rr_switch_inf(switch_fanin);
+
+    /* create the rr switches. also keep track of, for each arch switch, what index of the rr_switch_inf 
+       array each version of its fanin has been mapped to */
+    load_rr_switch_inf(num_arch_switches, switch_fanin);
+
+    /* next, walk through rr nodes again and remap their switch indices to rr_switch_inf */
+    remap_rr_node_switch_indices(switch_fanin);
+
+    /* now we need to set the wire_to_rr_ipin_switch variable which points the detailed routing architecture
+       to the representative ipin cblock switch. currently we're not allowing the specification of an ipin cblock switch
+       with multiple fan-ins, so right now there's just one. May change in the future, in which case we'd need to 
+       return a representative switch */
+    if (switch_fanin[wire_to_arch_ipin_switch].count(UNDEFINED)) {
+        /* only have one ipin cblock switch. OK. */
+        (*wire_to_rr_ipin_switch) = switch_fanin[wire_to_arch_ipin_switch][UNDEFINED];
+    } else if (switch_fanin[wire_to_arch_ipin_switch].size() != 0) {
+        vpr_throw(VPR_ERROR_ARCH, __FILE__, __LINE__,
+                "Not currently allowing an ipin cblock switch to have multiple fan-ins");
+    } else {
+        vpr_throw(VPR_ERROR_ARCH, __FILE__, __LINE__,
+                "No switch is specified for the ipin cblock, check if there is an error in arch file");
+    }
+
+    delete[] switch_fanin;
+
+    return num_rr_switches;
+}
+
+/* Allocates space for the global device_ctx.rr_switch_inf variable and returns the 
+   number of rr switches that were allocated */
+static int alloc_rr_switch_inf(map<int, int> *switch_fanin) {
+    auto& device_ctx = g_vpr_ctx.mutable_device();
+
+    int num_rr_switches = 0;
+    // map key: switch index specified in arch; map value: fanin for that index
+    map<int, int> *inward_switch_inf = new map<int, int>[device_ctx.num_rr_nodes];
+    for (int inode = 0; inode < device_ctx.num_rr_nodes; inode++) {
+        const t_rr_node& from_node = device_ctx.rr_nodes[inode];
+        int num_edges = from_node.num_edges();
+        for (int iedge = 0; iedge < num_edges; iedge++) {
+            int switch_index = from_node.edge_switch(iedge);
+            int to_node_index = from_node.edge_sink_node(iedge);
+            if (inward_switch_inf[to_node_index].count(switch_index) == 0)
+                inward_switch_inf[to_node_index][switch_index] = 0;
+            inward_switch_inf[to_node_index][switch_index]++;
+        }
+    }
+
+    // get unique index / fanin combination based on inward_switch_inf
+    for (int inode = 0; inode < device_ctx.num_rr_nodes; inode++) {
+        map<int, int>::iterator itr;
+        for (itr = inward_switch_inf[inode].begin(); itr != inward_switch_inf[inode].end(); itr++) {
+            int switch_index = itr->first;
+            int fanin = itr->second;
+            if (device_ctx.arch_switch_inf[switch_index].Tdel_map.count(UNDEFINED) == 1) {
+                fanin = UNDEFINED;
+            }
+            if (switch_fanin[switch_index].count(fanin) == 0) {
+                switch_fanin[switch_index][fanin] = 0;
+                num_rr_switches++;
+            }
+        }
+    }
+    delete[] inward_switch_inf;
+
+    /* allocate space for the rr_switch_inf array (it's freed later in vpr_api.c-->free_arch) */
+    device_ctx.rr_switch_inf = new t_rr_switch_inf[num_rr_switches];
+
+    return num_rr_switches;
+}
+
+/* load the global device_ctx.rr_switch_inf variable. also keep track of, for each arch switch, what 
+   index of the rr_switch_inf array each version of its fanin has been mapped to (through switch_fanin map) */
+static void load_rr_switch_inf(const int num_arch_switches, map<int, int> *switch_fanin) {
+    auto& device_ctx = g_vpr_ctx.mutable_device();
+
+    int i_rr_switch = 0;
+    if (device_ctx.switch_fanin_remap != NULL) {
+        // at this stage, we rebuild the rr_graph (probably in binary search)
+        // so old device_ctx.switch_fanin_remap is obsolete
+        delete [] device_ctx.switch_fanin_remap;
+    }
+    device_ctx.switch_fanin_remap = new map<int, int>[num_arch_switches];
+    for (int i_arch_switch = 0; i_arch_switch < num_arch_switches; i_arch_switch++) {
+        map<int, int>::iterator it;
+        for (it = switch_fanin[i_arch_switch].begin(); it != switch_fanin[i_arch_switch].end(); it++) {
+            /* the fanin value is in it->first, and we'll need to set what index this i_arch_switch/fanin
+               combination maps to (within rr_switch_inf) in it->second) */
+            int fanin = it->first;
+            it->second = i_rr_switch;
+            // setup device_ctx.switch_fanin_remap, for future swich usage analysis
+            device_ctx.switch_fanin_remap[i_arch_switch][fanin] = i_rr_switch;
+
+            /* figure out, by looking at the arch switch's Tdel map, what the delay of the new
+               rr switch should be */
+            map<int, double> &Tdel_map = device_ctx.arch_switch_inf[i_arch_switch].Tdel_map;
+            double rr_switch_Tdel;
+            if (Tdel_map.count(UNDEFINED) == 1) {
+                /* the switch specified a single constant delay. i.e., it did not
+                   specify fanin/delay pairs */
+                rr_switch_Tdel = Tdel_map[UNDEFINED];
+            } else {
+                /* interpolate/extrapolate based on the available (fanin,delay) pairs in the 
+                   Tdel_map to get the rr_switch_Tdel at 'fanin' */
+                rr_switch_Tdel = vtr::linear_interpolate_or_extrapolate(&Tdel_map, fanin);
+            }
+
+            /* copy over the arch switch to rr_switch_inf[i_rr_switch], but with the changed Tdel value */
+            device_ctx.rr_switch_inf[i_rr_switch].buffered = device_ctx.arch_switch_inf[i_arch_switch].buffered;
+            device_ctx.rr_switch_inf[i_rr_switch].R = device_ctx.arch_switch_inf[i_arch_switch].R;
+            device_ctx.rr_switch_inf[i_rr_switch].Cin = device_ctx.arch_switch_inf[i_arch_switch].Cin;
+            device_ctx.rr_switch_inf[i_rr_switch].Cout = device_ctx.arch_switch_inf[i_arch_switch].Cout;
+            device_ctx.rr_switch_inf[i_rr_switch].Tdel = rr_switch_Tdel;
+            device_ctx.rr_switch_inf[i_rr_switch].mux_trans_size = device_ctx.arch_switch_inf[i_arch_switch].mux_trans_size;
+            device_ctx.rr_switch_inf[i_rr_switch].buf_size = device_ctx.arch_switch_inf[i_arch_switch].buf_size;
+            device_ctx.rr_switch_inf[i_rr_switch].name = device_ctx.arch_switch_inf[i_arch_switch].name;
+            device_ctx.rr_switch_inf[i_rr_switch].power_buffer_type = device_ctx.arch_switch_inf[i_arch_switch].power_buffer_type;
+            device_ctx.rr_switch_inf[i_rr_switch].power_buffer_size = device_ctx.arch_switch_inf[i_arch_switch].power_buffer_size;
+
+            /* have created a switch in the rr_switch_inf array */
+            i_rr_switch++;
+        }
+    }
+}
+
+/* switch indices of each rr_node original point into the global device_ctx.arch_switch_inf array.
+   now we want to remap these indices to point into the global device_ctx.rr_switch_inf array 
+   which contains switch info at different fan-in values */
+static void remap_rr_node_switch_indices(map<int, int> *switch_fanin) {
+    auto& device_ctx = g_vpr_ctx.device();
+
+    for (int inode = 0; inode < device_ctx.num_rr_nodes; inode++) {
+        t_rr_node& from_node = device_ctx.rr_nodes[inode];
+        int num_edges = from_node.num_edges();
+        for (int iedge = 0; iedge < num_edges; iedge++) {
+            const t_rr_node& to_node = device_ctx.rr_nodes[ from_node.edge_sink_node(iedge) ];
+            /* get the switch which this edge uses and its fanin */
+            int switch_index = from_node.edge_switch(iedge);
+            int fanin = to_node.fan_in();
+
+            if (switch_fanin[switch_index].count(UNDEFINED) == 1) {
+                fanin = UNDEFINED;
+            }
+
+            int rr_switch_index = switch_fanin[switch_index][fanin];
+
+            from_node.set_edge_switch(iedge, rr_switch_index);
+        }
+    }
+}
+
+static void rr_graph_externals(
+        const t_segment_inf * segment_inf, int num_seg_types, int max_chan_width,
+        int wire_to_rr_ipin_switch, enum e_base_cost_type base_cost_type) {
+    auto& device_ctx = g_vpr_ctx.device();
+
+    add_rr_graph_C_from_switches(device_ctx.rr_switch_inf[wire_to_rr_ipin_switch].Cin);
+    alloc_and_load_rr_indexed_data(segment_inf, num_seg_types, device_ctx.rr_node_indices,
+            max_chan_width, wire_to_rr_ipin_switch, base_cost_type);
+    load_rr_index_segments(num_seg_types);
+
+    alloc_net_rr_terminals();
+    load_net_rr_terminals(device_ctx.rr_node_indices);
+    alloc_and_load_rr_clb_source(device_ctx.rr_node_indices);
+}
+
+static std::vector<std::vector<bool>> alloc_and_load_perturb_ipins(const int L_num_types,
+        const int num_seg_types,
+        const int *sets_per_seg_type,
+        const std::vector<vtr::Matrix<int>>&Fc_in, const std::vector<vtr::Matrix<int>>&Fc_out,
+        const enum e_directionality directionality) {
+
+    std::vector < std::vector<bool>> result(L_num_types);
+    for (auto& seg_type_bools : result) {
+        seg_type_bools.resize(num_seg_types, false);
+    }
+
+    /* factor to account for unidir vs bidir */
+    int fac = 1;
+    if (directionality == UNI_DIRECTIONAL) {
+        fac = 2;
+    }
+
+    if (BI_DIRECTIONAL == directionality) {
+        for (int iseg = 0; iseg < num_seg_types; ++iseg) {
+            result[0][iseg] = false;
+
+            int tracks_in_seg_type = sets_per_seg_type[iseg] * fac;
+
+            for (int itype = 1; itype < L_num_types; ++itype) {
+                result[itype][iseg] = false;
+
+                float Fc_ratio;
+                if (Fc_in[itype][0][iseg] > Fc_out[itype][0][iseg]) {
+                    Fc_ratio = (float) Fc_in[itype][0][iseg] / (float) Fc_out[itype][0][iseg];
+                } else {
+                    Fc_ratio = (float) Fc_out[itype][0][iseg] / (float) Fc_in[itype][0][iseg];
+                }
+
+                if ((Fc_in[itype][0][iseg] <= tracks_in_seg_type - 2)
+                        && (fabs(Fc_ratio - vtr::nint(Fc_ratio))
+                        < (0.5 / (float) tracks_in_seg_type))) {
+                    result[itype][iseg] = true;
+                }
+            }
+        }
+    } else {
+        /* Unidirectional routing uses mux balancing patterns and 
+         * thus shouldn't need perturbation. */
+        VTR_ASSERT(UNI_DIRECTIONAL == directionality);
+        for (int itype = 0; itype < L_num_types; ++itype) {
+            for (int iseg = 0; iseg < num_seg_types; ++iseg) {
+                result[itype][iseg] = false;
+            }
+        }
+    }
+    return result;
+}
+
+static t_seg_details *alloc_and_load_global_route_seg_details(
+        const int global_route_switch,
+        int * num_seg_details) {
+
+    t_seg_details *seg_details = (t_seg_details *) vtr::malloc(sizeof (t_seg_details));
+
+    seg_details->index = 0;
+    seg_details->length = 1;
+    seg_details->arch_wire_switch = global_route_switch;
+    seg_details->arch_opin_switch = global_route_switch;
+    seg_details->longline = false;
+    seg_details->direction = BI_DIRECTION;
+    seg_details->Cmetal = 0.0;
+    seg_details->Rmetal = 0.0;
+    seg_details->start = 1;
+    seg_details->cb = (bool *) vtr::malloc(sizeof (bool) * 1);
+    seg_details->cb[0] = true;
+    seg_details->sb = (bool *) vtr::malloc(sizeof (bool) * 2);
+    seg_details->sb[0] = true;
+    seg_details->sb[1] = true;
+    seg_details->group_size = 1;
+    seg_details->group_start = 0;
+    seg_details->seg_start = -1;
+    seg_details->seg_end = -1;
+
+    if (num_seg_details) {
+        *num_seg_details = 1;
+    }
+    return seg_details;
+}
+
+/* Calculates the number of track connections from each block pin to each segment type */
+static std::vector<vtr::Matrix<int>> alloc_and_load_actual_fc(const int L_num_types, const t_type_ptr types, const int max_pins,
+        const int num_seg_types, const int *sets_per_seg_type,
+        const int max_chan_width, const e_fc_type fc_type,
+        const enum e_directionality directionality,
+        bool *Fc_clipped, const bool ignore_Fc_0) {
+
+    //Initialize Fc of all blocks to zero
+    auto zeros = vtr::Matrix<int>({size_t(max_pins), size_t(num_seg_types)}, 0);
+    std::vector<vtr::Matrix<int>> Fc(L_num_types, zeros);
+
+    *Fc_clipped = false;
+
+    /* Unidir tracks formed in pairs, otherwise no effect. */
+    int fac = 1;
+    if (UNI_DIRECTIONAL == directionality) {
+        fac = 2;
+    }
+
+    VTR_ASSERT((max_chan_width % fac) == 0);
+
+    for (int itype = 1; itype < L_num_types; ++itype) { //Skip <EMPTY>
+        for (const t_fc_specification fc_spec : types[itype].fc_specs) {
+
+            if (fc_type != fc_spec.fc_type) continue;
+
+            int iseg = fc_spec.seg_index;
+
+            if (fc_spec.fc_value == 0 && ignore_Fc_0 == false) {
+                /* Special case indicating that this pin does not connect to general-purpose routing */
+                for (int ipin : fc_spec.pins) {
+                    Fc[itype][ipin][iseg] = 0;
+                }
+            } else {
+                /* General case indicating that this pin connects to general-purpose routing */
+
+                //Calculate how many connections there should be accross all the pins in this fc_spec
+                float flt_total_connections;
+                if (fc_spec.fc_value_type == e_fc_value_type::FRACTIONAL) {
+                    float conns_per_pin = fac * sets_per_seg_type[iseg] * fc_spec.fc_value;
+                    flt_total_connections = conns_per_pin * fc_spec.pins.size();
+                } else {
+                    VTR_ASSERT(fc_spec.fc_value_type == e_fc_value_type::ABSOLUTE);
+                    flt_total_connections = fc_spec.fc_value * fc_spec.pins.size();
+                }
+
+                //Round to integer
+                int total_connections = vtr::nint(flt_total_connections);
+
+                //Ensure that there are at least fac connections, this ensures that low Fc ports
+                //targeting small sets of segs get connection(s), even if flt_total_connections < fac.
+                total_connections = std::max(total_connections, fac);
+
+                //Ensure total evenly divides fac by adding the remainder
+                total_connections += (total_connections % fac);
+
+                VTR_ASSERT(total_connections > 0);
+                VTR_ASSERT(total_connections % fac == 0);
+
+                //We walk through all the pins this fc_spec applies to, adding fac connections
+                //to each pin, until we run out of connections. This should distribute the connections 
+                //as evenly as possible (if total_connections % pins.size() != 0, there will be 
+                //some inevitable imbalance).
+                int connections_remaining = total_connections;
+                while (connections_remaining != 0) {
+
+                    //Add one set of connections to each pin
+                    for (int ipin : fc_spec.pins) {
+                        if (connections_remaining >= fac) {
+                            Fc[itype][ipin][iseg] += fac;
+                            connections_remaining -= fac;
+                        } else {
+                            VTR_ASSERT(connections_remaining == 0);
+                            break;
+                        }
+                    }
+                }
+
+                for (int ipin : fc_spec.pins) {
+                    //It is possible that we may want more connections that wires of this type exist;
+                    //clip to the maximum number of wires
+                    if (Fc[itype][ipin][iseg] > sets_per_seg_type[iseg] * fac) {
+                        *Fc_clipped = true;
+                        Fc[itype][ipin][iseg] = sets_per_seg_type[iseg] * fac;
+                    }
+
+                    VTR_ASSERT_MSG(Fc[itype][ipin][iseg] >= 0, "Calculated absolute Fc must be positive");
+                    VTR_ASSERT_MSG(Fc[itype][ipin][iseg] % fac == 0, "Calculated absolute Fc must be divisible by 1 (bidir architecture) or 2 (unidir architecture)");
+                }
+            }
+        }
+    }
+
+    return Fc;
+}
+
+/* frees the track to ipin mapping for each physical grid type */
+static void free_type_track_to_pin_map(t_track_to_pin_lookup& track_to_pin_map,
+        t_type_ptr types, int max_chan_width) {
+    auto& device_ctx = g_vpr_ctx.device();
+
+    for (int i = 0; i < device_ctx.num_block_types; i++) {
+        if (!track_to_pin_map[i].empty()) {
+            for (int track = 0; track < max_chan_width; ++track) {
+                for (int width = 0; width < types[i].width; ++width) {
+                    for (int height = 0; height < types[i].height; ++height) {
+                        for (int side = 0; side < 4; ++side) {
+                            if (track_to_pin_map[i][track][width][height][side].list != NULL) {
+                                free(track_to_pin_map[i][track][width][height][side].list);
+                            }
+                        }
+                    }
+                }
+            }
+        }
+    }
+}
+
+/* Does the actual work of allocating the rr_graph and filling all the *
+ * appropriate values.  Everything up to this was just a prelude!      */
+static void alloc_and_load_rr_graph(const int num_nodes,
+        t_rr_node * L_rr_node, const int num_seg_types,
+        const t_seg_details * seg_details,
+        const t_chan_details& chan_details_x, const t_chan_details& chan_details_y,
+        bool * L_rr_edge_done,
+        const t_track_to_pin_lookup& track_to_pin_lookup,
+        const t_pin_to_track_lookup& opin_to_track_map, const vtr::NdMatrix<vtr::t_ivec, 3>& switch_block_conn,
+        t_sb_connection_map *sb_conn_map,
+        const vtr::Matrix<t_grid_tile>& L_grid, const int L_nx, const int L_ny, const int Fs,
+        short ******sblock_pattern, const std::vector<vtr::Matrix<int>>&Fc_out,
+        vtr::NdMatrix<int, 3>& Fc_xofs, vtr::NdMatrix<int, 3>& Fc_yofs,
+        vtr::t_ivec *** L_rr_node_indices,
+        const int max_chan_width,
+        const int delayless_switch, const enum e_directionality directionality,
+        const int wire_to_ipin_switch, bool * Fc_clipped,
+        const t_direct_inf *directs, const int num_directs,
+        const t_clb_to_clb_directs *clb_to_clb_directs) {
+
+    /* If Fc gets clipped, this will be flagged to true */
+    *Fc_clipped = false;
+
+    /* Connection SINKS and SOURCES to their pins. */
+    for (int i = 0; i <= (L_nx + 1); ++i) {
+        for (int j = 0; j <= (L_ny + 1); ++j) {
+            build_rr_sinks_sources(i, j, L_rr_node, L_rr_node_indices,
+                    delayless_switch, L_grid);
+        }
+    }
+
+    /* Build opins */
+    for (int i = 0; i <= (L_nx + 1); ++i) {
+        for (int j = 0; j <= (L_ny + 1); ++j) {
+            if (BI_DIRECTIONAL == directionality) {
+                build_bidir_rr_opins(i, j, L_rr_node, L_rr_node_indices,
+                        opin_to_track_map, Fc_out, L_rr_edge_done, seg_details,
+                        L_grid,
+                        directs, num_directs, clb_to_clb_directs, num_seg_types);
+            } else {
+                VTR_ASSERT(UNI_DIRECTIONAL == directionality);
+                bool clipped;
+                build_unidir_rr_opins(i, j, L_grid, Fc_out, max_chan_width,
+                        chan_details_x, chan_details_y, Fc_xofs, Fc_yofs,
+                        L_rr_edge_done, &clipped, L_rr_node_indices,
+                        directs, num_directs, clb_to_clb_directs, num_seg_types);
+                if (clipped) {
+                    *Fc_clipped = true;
+                }
+            }
+        }
+    }
+
+    /* We make a copy of the current fanin values for the nodes to 
+     * know the number of OPINs driving each mux presently */
+    int *opin_mux_size = (int *) vtr::malloc(sizeof (int) * num_nodes);
+    for (int i = 0; i < num_nodes; ++i) {
+        opin_mux_size[i] = L_rr_node[i].fan_in();
+    }
+
+    /* Build channels */
+    auto& device_ctx = g_vpr_ctx.device();
+    VTR_ASSERT(Fs % 3 == 0);
+    for (int i = 0; i <= L_nx; ++i) {
+        for (int j = 0; j <= L_ny; ++j) {
+            if (i > 0) {
+                build_rr_chan(i, j, CHANX, track_to_pin_lookup, sb_conn_map, switch_block_conn,
+                        CHANX_COST_INDEX_START,
+                        max_chan_width, device_ctx.chan_width.x_list[j],
+                        sblock_pattern, Fs / 3, chan_details_x, chan_details_y,
+                        L_rr_node_indices, L_rr_edge_done, L_rr_node,
+                        wire_to_ipin_switch, directionality);
+            }
+            if (j > 0) {
+                build_rr_chan(i, j, CHANY, track_to_pin_lookup, sb_conn_map, switch_block_conn,
+                        CHANX_COST_INDEX_START + num_seg_types,
+                        max_chan_width, device_ctx.chan_width.y_list[i],
+                        sblock_pattern, Fs / 3, chan_details_x, chan_details_y,
+                        L_rr_node_indices, L_rr_edge_done, L_rr_node,
+                        wire_to_ipin_switch, directionality);
+            }
+        }
+    }
+
+    init_fan_in(L_nx, L_ny, L_rr_node, L_rr_node_indices, L_grid, num_nodes);
+
+    free(opin_mux_size);
+}
+
+static void build_bidir_rr_opins(const int i, const int j,
+        t_rr_node * L_rr_node, vtr::t_ivec *** L_rr_node_indices,
+        const t_pin_to_track_lookup& opin_to_track_map, const std::vector<vtr::Matrix<int>>&Fc_out,
+        bool * L_rr_edge_done, const t_seg_details * seg_details,
+        const vtr::Matrix<t_grid_tile>& L_grid,
+        const t_direct_inf *directs, const int num_directs, const t_clb_to_clb_directs *clb_to_clb_directs,
+        const int num_seg_types) {
+
+    /* OPconst edges need to be done at once so let the offset 0
+     * block do the work. */
+    if (L_grid[i][j].width_offset > 0 || L_grid[i][j].height_offset > 0) {
+        return;
+    }
+
+    t_type_ptr type = L_grid[i][j].type;
+    const vtr::Matrix<int>& Fc = Fc_out[type->index];
+
+    for (int pin_index = 0; pin_index < type->num_pins; ++pin_index) {
+        /* We only are working with opins so skip non-drivers */
+        if (type->class_inf[type->pin_class[pin_index]].type != DRIVER) {
+            continue;
+        }
+
+        /* get number of tracks that this pin connects to */
+        int total_pin_Fc = 0;
+        for (int iseg = 0; iseg < num_seg_types; iseg++) {
+            total_pin_Fc += Fc[pin_index][iseg];
+        }
+
+        int num_edges = 0;
+        t_linked_edge *edge_list = NULL;
+        if (total_pin_Fc > 0) {
+            for (int width = 0; width < type->width; ++width) {
+                for (int height = 0; height < type->height; ++height) {
+                    num_edges += get_bidir_opin_connections(i + width, j + height, pin_index,
+                            &edge_list, opin_to_track_map, total_pin_Fc, L_rr_edge_done,
+                            L_rr_node_indices, seg_details);
+                }
+            }
+        }
+
+        /* Add in direct connections */
+        num_edges += get_opin_direct_connecions(i, j, pin_index, &edge_list, L_rr_node_indices,
+                directs, num_directs, clb_to_clb_directs);
+
+        int node_index = get_rr_node_index(i, j, OPIN, pin_index, L_rr_node_indices);
+        VTR_ASSERT(node_index >= 0);
+        alloc_and_load_edges_and_switches(L_rr_node, node_index, num_edges,
+                L_rr_edge_done, edge_list);
+        while (edge_list != NULL) {
+            t_linked_edge *next_edge = edge_list->next;
+            free(edge_list);
+            edge_list = next_edge;
+        }
+    }
+}
+
+void free_rr_graph(void) {
+    int i;
+
+    /* Frees all the routing graph data structures, if they have been       *
+     * allocated.  I use rr_mem_chunk_list_head as a flag to indicate       *
+     * whether or not the graph has been allocated -- if it is not NULL,    *
+     * a routing graph exists and can be freed.  Hence, you can call this   *
+     * routine even if you're not sure of whether a rr_graph exists or not. */
+
+    if (rr_mem_ch.chunk_ptr_head == NULL) /* Nothing to free. */
+        return;
+
+    free_chunk_memory(&rr_mem_ch); /* Frees ALL "chunked" data */
+
+    /* Before adding any more free calls here, be sure the data is NOT chunk *
+     * allocated, as ALL the chunk allocated data is already free!           */
+    auto& route_ctx = g_vpr_ctx.mutable_routing();
+    auto& device_ctx = g_vpr_ctx.mutable_device();
+    auto& cluster_ctx = g_vpr_ctx.clustering();
+
+    if (route_ctx.net_rr_terminals != NULL) {
+        free(route_ctx.net_rr_terminals);
+    }
+
+    VTR_ASSERT(device_ctx.rr_node_indices);
+    free_rr_node_indices(device_ctx.rr_node_indices);
+
+    free(device_ctx.rr_indexed_data);
+    for (i = 0; i < cluster_ctx.num_blocks; i++) {
+        free(route_ctx.rr_blk_source[i]);
+    }
+    free(route_ctx.rr_blk_source);
+    route_ctx.rr_blk_source = NULL;
+    route_ctx.net_rr_terminals = NULL;
+    device_ctx.rr_node_indices = NULL;
+    device_ctx.rr_indexed_data = NULL;
+    device_ctx.num_rr_nodes = 0;
+
+    delete[] device_ctx.rr_switch_inf;
+    device_ctx.rr_switch_inf = NULL;
+
+    delete[] device_ctx.rr_nodes;
+    device_ctx.rr_nodes = NULL;
+
+    delete[] route_ctx.rr_node_state;
+    route_ctx.rr_node_state = NULL;
+}
+
+void alloc_net_rr_terminals(void) {
+    unsigned int inet;
+    auto& route_ctx = g_vpr_ctx.mutable_routing();
+    auto& cluster_ctx = g_vpr_ctx.clustering();
+
+    route_ctx.net_rr_terminals = (int **) vtr::malloc(cluster_ctx.clbs_nlist.net.size() * sizeof (int *));
+
+    for (inet = 0; inet < cluster_ctx.clbs_nlist.net.size(); inet++) {
+        route_ctx.net_rr_terminals[inet] = (int *) vtr::chunk_malloc(
+                cluster_ctx.clbs_nlist.net[inet].pins.size() * sizeof (int),
+                &rr_mem_ch);
+    }
+}
+
+void load_net_rr_terminals(vtr::t_ivec *** L_rr_node_indices) {
+
+    /* Allocates and loads the route_ctx.net_rr_terminals data structure.  For each net   *
+     * it stores the rr_node index of the SOURCE of the net and all the SINKs   *
+     * of the net.  [0..cluster_ctx.clbs_nlist.net.size()-1][0..num_pins-1].  Entry [inet][pnum] stores  *
+     * the rr index corresponding to the SOURCE (opin) or SINK (ipin) of pnum.  */
+
+    int inode, iblk, i, j, node_block_pin, iclass;
+    unsigned int ipin, inet;
+    t_type_ptr type;
+
+    auto& cluster_ctx = g_vpr_ctx.clustering();
+    auto& place_ctx = g_vpr_ctx.placement();
+    auto& route_ctx = g_vpr_ctx.mutable_routing();
+
+    for (inet = 0; inet < cluster_ctx.clbs_nlist.net.size(); inet++) {
+        for (ipin = 0; ipin < cluster_ctx.clbs_nlist.net[inet].pins.size(); ipin++) {
+            iblk = cluster_ctx.clbs_nlist.net[inet].pins[ipin].block;
+            i = place_ctx.block_locs[iblk].x;
+            j = place_ctx.block_locs[iblk].y;
+            type = cluster_ctx.blocks[iblk].type;
+
+            /* In the routing graph, each (x, y) location has unique pins on it
+             * so when there is capacity, blocks are packed and their pin numbers
+             * are offset to get their actual rr_node */
+            node_block_pin = cluster_ctx.clbs_nlist.net[inet].pins[ipin].block_pin;
+
+            iclass = type->pin_class[node_block_pin];
+
+            inode = get_rr_node_index(i, j, (ipin == 0 ? SOURCE : SINK), /* First pin is driver */
+                    iclass, L_rr_node_indices);
+            route_ctx.net_rr_terminals[inet][ipin] = inode;
+        }
+    }
+}
+
+void alloc_and_load_rr_clb_source(vtr::t_ivec *** L_rr_node_indices) {
+
+    /* Saves the rr_node corresponding to each SOURCE and SINK in each CLB      *
+     * in the FPGA.  Currently only the SOURCE rr_node values are used, and     *
+     * they are used only to reserve pins for locally used OPINs in the router. *
+     * [0..cluster_ctx.num_blocks-1][0..num_class-1].  The values for blocks that are pads  *
+     * are NOT valid.                                                           */
+
+    int iblk, i, j, iclass, inode;
+    int class_low, class_high;
+    t_rr_type rr_type;
+    t_type_ptr type;
+
+    auto& cluster_ctx = g_vpr_ctx.clustering();
+    auto& place_ctx = g_vpr_ctx.placement();
+    auto& route_ctx = g_vpr_ctx.mutable_routing();
+
+    route_ctx.rr_blk_source = (int **) vtr::malloc(cluster_ctx.num_blocks * sizeof (int *));
+
+    for (iblk = 0; iblk < cluster_ctx.num_blocks; iblk++) {
+        type = cluster_ctx.blocks[iblk].type;
+        get_class_range_for_block(iblk, &class_low, &class_high);
+        route_ctx.rr_blk_source[iblk] = (int *) vtr::malloc(type->num_class * sizeof (int));
+        for (iclass = 0; iclass < type->num_class; iclass++) {
+            if (iclass >= class_low && iclass <= class_high) {
+                i = place_ctx.block_locs[iblk].x;
+                j = place_ctx.block_locs[iblk].y;
+
+                if (type->class_inf[iclass].type == DRIVER)
+                    rr_type = SOURCE;
+                else
+                    rr_type = SINK;
+
+                inode = get_rr_node_index(i, j, rr_type, iclass,
+                        L_rr_node_indices);
+                route_ctx.rr_blk_source[iblk][iclass] = inode;
+            } else {
+                route_ctx.rr_blk_source[iblk][iclass] = OPEN;
+            }
+        }
+    }
+}
+
+static void build_rr_sinks_sources(const int i, const int j,
+        t_rr_node * L_rr_node, vtr::t_ivec *** L_rr_node_indices,
+        const int delayless_switch, const vtr::Matrix<t_grid_tile>& L_grid) {
+
+    /* Loads IPIN, SINK, SOURCE, and OPIN. 
+     * Loads IPconst to SINK edges, and SOURCE to OPconst edges */
+
+    /* Since we share nodes within a large block, only 
+     * start tile can initialize sinks, sources, and pins */
+    if (L_grid[i][j].width_offset > 0 || L_grid[i][j].height_offset > 0)
+        return;
+
+    t_type_ptr type = L_grid[i][j].type;
+    int num_class = type->num_class;
+    t_class *class_inf = type->class_inf;
+    int num_pins = type->num_pins;
+    int *pin_class = type->pin_class;
+
+    /* SINKS and SOURCE to OPIN edges */
+    for (int iclass = 0; iclass < num_class; ++iclass) {
+        int inode = 0;
+        if (class_inf[iclass].type == DRIVER) { /* SOURCE */
+            inode = get_rr_node_index(i, j, SOURCE, iclass, L_rr_node_indices);
+
+            int num_edges = class_inf[iclass].num_pins;
+            L_rr_node[inode].set_num_edges(num_edges);
+
+            for (int ipin = 0; ipin < class_inf[iclass].num_pins; ++ipin) {
+                int pin_num = class_inf[iclass].pinlist[ipin];
+                int to_node = get_rr_node_index(i, j, OPIN, pin_num, L_rr_node_indices);
+                L_rr_node[inode].set_edge_sink_node(ipin, to_node);
+                L_rr_node[inode].set_edge_switch(ipin, delayless_switch);
+
+            }
+
+            L_rr_node[inode].set_cost_index(SOURCE_COST_INDEX);
+            L_rr_node[inode].set_type(SOURCE);
+        } else { /* SINK */
+            VTR_ASSERT(class_inf[iclass].type == RECEIVER);
+            inode = get_rr_node_index(i, j, SINK, iclass, L_rr_node_indices);
+
+            /* NOTE:  To allow route throughs through clbs, change the lines below to  *
+             * make an edge from the input SINK to the output SOURCE.  Do for just the *
+             * special case of INPUTS = class 0 and OUTPUTS = class 1 and see what it  *
+             * leads to.  If route throughs are allowed, you may want to increase the  *
+             * base cost of OPINs and/or SOURCES so they aren't used excessively.      */
+
+            /* Initialize to unconnected to fix values */
+            L_rr_node[inode].set_num_edges(0);
+
+            L_rr_node[inode].set_cost_index(SINK_COST_INDEX);
+            L_rr_node[inode].set_type(SINK);
+        }
+
+        /* Things common to both SOURCEs and SINKs.   */
+        L_rr_node[inode].set_capacity(class_inf[iclass].num_pins);
+        //assuming that type->width is always 1.
+        //if this needs to change, device_ctx.rr_nodes.{h,c} need to be modified accordingly
+        VTR_ASSERT(type->width == 1);
+        L_rr_node[inode].set_coordinates(i, j, i + type->width - 1, j + type->height - 1);
+        L_rr_node[inode].set_R(0);
+        L_rr_node[inode].set_C(0);
+        L_rr_node[inode].set_ptc_num(iclass);
+        L_rr_node[inode].set_direction(e_direction::NONE);
+    }
+
+    /* Connect IPINS to SINKS and dummy for OPINS */
+    for (int ipin = 0; ipin < num_pins; ++ipin) {
+        int inode = 0;
+        ;
+        int iclass = pin_class[ipin];
+
+        if (class_inf[iclass].type == RECEIVER) {
+            inode = get_rr_node_index(i, j, IPIN, ipin, L_rr_node_indices);
+            int to_node = get_rr_node_index(i, j, SINK, iclass, L_rr_node_indices);
+
+            L_rr_node[inode].set_num_edges(1);
+
+            L_rr_node[inode].set_edge_sink_node(0, to_node);
+            L_rr_node[inode].set_edge_switch(0, delayless_switch);
+
+            L_rr_node[inode].set_cost_index(IPIN_COST_INDEX);
+            L_rr_node[inode].set_type(IPIN);
+
+        } else {
+            VTR_ASSERT(class_inf[iclass].type == DRIVER);
+            inode = get_rr_node_index(i, j, OPIN, ipin, L_rr_node_indices);
+
+            L_rr_node[inode].set_num_edges(0);
+            L_rr_node[inode].set_cost_index(OPIN_COST_INDEX);
+            L_rr_node[inode].set_type(OPIN);
+        }
+        //init_fan_in(i, j, L_rr_node, L_rr_node_indices, L_grid);
+        /* Common to both DRIVERs and RECEIVERs */
+        L_rr_node[inode].set_capacity(1);
+        L_rr_node[inode].set_coordinates(i, j, i + type->width - 1, j + type->height - 1);
+        L_rr_node[inode].set_C(0);
+        L_rr_node[inode].set_R(0);
+        L_rr_node[inode].set_ptc_num(ipin);
+        L_rr_node[inode].set_direction(e_direction::NONE);
+    }
+}
+
+void init_fan_in(const int L_nx, const int L_ny,
+        t_rr_node * L_rr_node, vtr::t_ivec *** L_rr_node_indices,
+        const vtr::Matrix<t_grid_tile>& L_grid, const int num_rr_nodes) {
+    int i;
+    /* Loads IPIN, SINK, SOURCE, and OPIN. 
+     * Loads IPconst to SINK edges, and SOURCE to OPconst edges */
+    for (i = 0; i < num_rr_nodes; i++) {
+        L_rr_node[i].set_fan_in(0);
+    }
+
+    for (i = 0; i <= (L_nx + 1); ++i) {
+        for (int j = 0; j <= (L_ny + 1); ++j) {
+            t_type_ptr type = L_grid[i][j].type;
+            int num_class = type->num_class;
+            t_class *class_inf = type->class_inf;
+            int num_pins = type->num_pins;
+            int *pin_class = type->pin_class;
+
+            /* SINKS and SOURCE to OPIN edges */
+            for (int iclass = 0; iclass < num_class; ++iclass) {
+                if (class_inf[iclass].type == DRIVER) { /* SOURCE */
+                    for (int ipin = 0; ipin < class_inf[iclass].num_pins; ++ipin) {
+                        int pin_num = class_inf[iclass].pinlist[ipin];
+                        int to_node = get_rr_node_index(i, j, OPIN, pin_num, L_rr_node_indices);
+                        if (to_node != -1) {
+                            L_rr_node[to_node].set_fan_in((L_rr_node[to_node].fan_in() + 1));
+                        }
+                    }
+                }
+            }
+
+            /* Connect IPINS to SINKS and dummy for OPINS */
+            for (int ipin = 0; ipin < num_pins; ++ipin) {
+                int iclass = pin_class[ipin];
+                if (class_inf[iclass].type == RECEIVER) {
+                    int to_node = get_rr_node_index(i, j, SINK, iclass, L_rr_node_indices);
+                    if (to_node != -1) {
+                        L_rr_node[to_node].set_fan_in(L_rr_node[to_node].fan_in() + 1);
+                    }
+                }
+            }
+        }
+    }
+
+    for (i = 0; i < num_rr_nodes; i++) {
+        for (int iedge = 0; iedge < L_rr_node[i].num_edges(); iedge++) {
+            L_rr_node[L_rr_node[i].edge_sink_node(iedge)].set_fan_in(L_rr_node[L_rr_node[i].edge_sink_node(iedge)].fan_in() + 1);
+        }
+
+    }
+}
+
+/* Allocates/loads edges for nodes belonging to specified channel segment and initializes
+   node properties such as cost, occupancy and capacity */
+static void build_rr_chan(const int x_coord, const int y_coord, const t_rr_type chan_type,
+        const t_track_to_pin_lookup& track_to_pin_lookup,
+        t_sb_connection_map *sb_conn_map,
+        const vtr::NdMatrix<vtr::t_ivec, 3>& switch_block_conn, const int cost_index_offset,
+        const int max_chan_width, const int tracks_per_chan,
+        short ******sblock_pattern, const int Fs_per_side,
+        const t_chan_details& chan_details_x, const t_chan_details& chan_details_y,
+        vtr::t_ivec *** L_rr_node_indices,
+        bool * L_rr_edge_done, t_rr_node * L_rr_node,
+        const int wire_to_ipin_switch, const enum e_directionality directionality) {
+
+    /* this function builds both x and y-directed channel segments, so set up our 
+       coordinates based on channel type */
+
+    auto& device_ctx = g_vpr_ctx.device();
+
+    int seg_coord = x_coord;
+    int chan_coord = y_coord;
+    int seg_dimension = device_ctx.nx;
+    int chan_dimension = device_ctx.ny;
+    const t_chan_details& from_chan_details = (chan_type == CHANX) ? chan_details_x : chan_details_y;
+    const t_chan_details& opposite_chan_details = (chan_type == CHANX) ? chan_details_y : chan_details_x;
+    ;
+    t_rr_type opposite_chan_type = CHANY;
+    if (chan_type == CHANY) {
+        seg_coord = y_coord;
+        chan_coord = x_coord;
+        seg_dimension = device_ctx.ny;
+        chan_dimension = device_ctx.nx;
+        opposite_chan_type = CHANX;
+    }
+
+    t_seg_details * seg_details = from_chan_details[x_coord][y_coord];
+
+    /* figure out if we're generating switch block edges based on a custom switch block
+       description */
+    bool custom_switch_block = false;
+    if (sb_conn_map != NULL) {
+        VTR_ASSERT(sblock_pattern == NULL && switch_block_conn.empty());
+        custom_switch_block = true;
+    }
+
+    /* Loads up all the routing resource nodes in the current channel segment */
+    for (int track = 0; track < tracks_per_chan; ++track) {
+
+        if (seg_details[track].length == 0)
+            continue;
+
+        int start = get_seg_start(seg_details, track, chan_coord, seg_coord);
+        int end = get_seg_end(seg_details, track, start, chan_coord, seg_dimension);
+
+        if (seg_coord > start)
+            continue; /* Not the start of this segment. */
+
+        t_linked_edge *edge_list = NULL;
+
+        t_seg_details * from_seg_details = chan_details_x[start][y_coord];
+        if (chan_type == CHANY) {
+            from_seg_details = chan_details_y[x_coord][start];
+        }
+
+        /* First count number of edges and put the edges in a linked list. */
+        int num_edges = 0;
+        num_edges += get_track_to_pins(start, chan_coord, track, tracks_per_chan, &edge_list,
+                L_rr_node_indices, track_to_pin_lookup, seg_details, chan_type, seg_dimension,
+                wire_to_ipin_switch, directionality);
+
+        /* get edges going from the current track into channel segments which are perpendicular to it */
+        if (chan_coord > 0) {
+            t_seg_details *to_seg_details;
+            if (chan_type == CHANX) {
+                to_seg_details = chan_details_y[start][y_coord];
+            } else {
+                VTR_ASSERT(chan_type == CHANY);
+                to_seg_details = chan_details_x[x_coord][start];
+            }
+            if (to_seg_details->length > 0) {
+                num_edges += get_track_to_tracks(chan_coord, start, track, chan_type, chan_coord,
+                        opposite_chan_type, seg_dimension, max_chan_width,
+                        Fs_per_side, sblock_pattern, &edge_list,
+                        from_seg_details, to_seg_details, opposite_chan_details,
+                        directionality, L_rr_node_indices, L_rr_edge_done,
+                        switch_block_conn, sb_conn_map);
+            }
+        }
+        if (chan_coord < chan_dimension) {
+            t_seg_details *to_seg_details;
+            if (chan_type == CHANX) {
+                to_seg_details = chan_details_y[start][y_coord + 1];
+            } else {
+                VTR_ASSERT(chan_type == CHANY);
+                to_seg_details = chan_details_x[x_coord + 1][start];
+            }
+            if (to_seg_details->length > 0) {
+                num_edges += get_track_to_tracks(chan_coord, start, track, chan_type, chan_coord + 1,
+                        opposite_chan_type, seg_dimension, max_chan_width,
+                        Fs_per_side, sblock_pattern, &edge_list,
+                        from_seg_details, to_seg_details, opposite_chan_details,
+                        directionality, L_rr_node_indices, L_rr_edge_done,
+                        switch_block_conn, sb_conn_map);
+            }
+        }
+
+
+        /* walk over the switch blocks along the source track and implement edges from this track to other tracks 
+           in the same channel (i.e. straight-through connections) */
+        for (int target_seg = start - 1; target_seg <= end + 1; target_seg++) {
+            if (target_seg != start - 1 && target_seg != end + 1) {
+                /* skip straight-through connections from midpoint if non-custom switch block.
+                   currently non-custom switch blocks don't properly describe connections from the mid-point of a wire segment
+                   to other segments in the same channel (i.e. straight-through connections) */
+                if (!custom_switch_block) {
+                    continue;
+                }
+            }
+            if (target_seg > 0 && target_seg < seg_dimension + 1) {
+                t_seg_details *to_seg_details;
+                if (chan_type == CHANX) {
+                    to_seg_details = chan_details_x[target_seg][y_coord];
+                } else {
+                    VTR_ASSERT(chan_type == CHANY);
+                    to_seg_details = chan_details_y[x_coord][target_seg];
+                }
+                if (to_seg_details->length > 0) {
+                    num_edges += get_track_to_tracks(chan_coord, start, track, chan_type, target_seg,
+                            chan_type, seg_dimension, max_chan_width,
+                            Fs_per_side, sblock_pattern, &edge_list,
+                            from_seg_details, to_seg_details, from_chan_details,
+                            directionality, L_rr_node_indices, L_rr_edge_done,
+                            switch_block_conn, sb_conn_map);
+                }
+            }
+        }
+
+
+        int node = get_rr_node_index(x_coord, y_coord, chan_type, track, L_rr_node_indices);
+        VTR_ASSERT(node >= 0);
+        alloc_and_load_edges_and_switches(L_rr_node, node, num_edges,
+                L_rr_edge_done, edge_list);
+
+        while (edge_list != NULL) {
+            t_linked_edge *next_edge = edge_list->next;
+            free(edge_list);
+            edge_list = next_edge;
+        }
+
+        /* Edge arrays have now been built up.  Do everything else.  */
+        L_rr_node[node].set_cost_index(cost_index_offset + seg_details[track].index);
+        L_rr_node[node].set_capacity(1); /* GLOBAL routing handled elsewhere */
+
+        if (chan_type == CHANX) {
+            L_rr_node[node].set_coordinates(start, y_coord, end, y_coord);
+        } else {
+            VTR_ASSERT(chan_type == CHANY);
+            L_rr_node[node].set_coordinates(x_coord, start, x_coord, end);
+        }
+
+        int length = end - start + 1;
+        L_rr_node[node].set_R(length * seg_details[track].Rmetal);
+        L_rr_node[node].set_C(length * seg_details[track].Cmetal);
+
+        L_rr_node[node].set_ptc_num(track);
+        L_rr_node[node].set_type(chan_type);
+        L_rr_node[node].set_direction(seg_details[track].direction);
+    }
+}
+
+void watch_edges(int inode, t_linked_edge * edge_list_head) {
+    t_linked_edge *list_ptr;
+    int i, to_node;
+
+    auto& device_ctx = g_vpr_ctx.device();
+
+    list_ptr = edge_list_head;
+    i = 0;
+
+    print_rr_node(stdout, device_ctx.rr_nodes, inode);
+    while (list_ptr != NULL) {
+        to_node = list_ptr->edge;
+        print_rr_node(stdout, device_ctx.rr_nodes, to_node);
+        list_ptr = list_ptr->next;
+        i++;
+    }
+}
+
+void alloc_and_load_edges_and_switches(t_rr_node * L_rr_node, const int inode,
+        const int num_edges, bool * L_rr_edge_done,
+        t_linked_edge * edge_list_head) {
+
+    /* Sets up all the edge related information for rr_node inode (num_edges,  * 
+     * the edges array and the switches array).  The edge_list_head points to  *
+     * a list of the num_edges edges and switches to put in the arrays.  This  *
+     * linked list is freed by this routine. This routine also resets the      *
+     * rr_edge_done array for the next rr_node (i.e. set it so that no edges   *
+     * are marked as having been seen before).                                 */
+
+    t_linked_edge *list_ptr;
+    int i;
+
+    /* Check we aren't overwriting edges */
+    VTR_ASSERT(L_rr_node[inode].num_edges() == 0);
+
+    L_rr_node[inode].set_num_edges(num_edges);
+
+    i = 0;
+    list_ptr = edge_list_head;
+    while (list_ptr && (i < num_edges)) {
+        L_rr_node[inode].set_edge_sink_node(i, list_ptr->edge);
+        L_rr_node[inode].set_edge_switch(i, list_ptr->iswitch);
+
+        /* Unmark the edge since we are done considering fanout from node. */
+        L_rr_edge_done[list_ptr->edge] = false;
+
+        list_ptr = list_ptr->next;
+        ++i;
+    }
+    VTR_ASSERT(list_ptr == NULL);
+    VTR_ASSERT(i == num_edges);
+}
+
+/* allocate pin to track map for each segment type individually and then combine into a single
+   vector */
+static vtr::NdMatrix<int, 5> alloc_and_load_pin_to_track_map(const e_pin_type pin_type,
+        const vtr::Matrix<int>& Fc, const t_type_ptr Type, const std::vector<bool>& perturb_switch_pattern,
+        const e_directionality directionality,
+        const int num_seg_types, const int *sets_per_seg_type) {
+
+    /* get the maximum number of tracks that any pin can connect to */
+    size_t max_pin_tracks = 0;
+    for (int iseg = 0; iseg < num_seg_types; iseg++) {
+        /* determine the maximum Fc to this segment type across all pins */
+        int max_Fc = 0;
+        for (int pin_index = 0; pin_index < Type->num_pins; ++pin_index) {
+            int pin_class = Type->pin_class[pin_index];
+            if (Fc[pin_index][iseg] > max_Fc && Type->class_inf[pin_class].type == pin_type) {
+                max_Fc = Fc[pin_index][iseg];
+            }
+        }
+
+        max_pin_tracks += max_Fc;
+    }
+
+    /* allocate 'result' matrix and initialize entries to OPEN. also allocate and intialize matrix which will be
+       used to index into the correct entries when loading up 'result' */
+
+    auto result = vtr::NdMatrix<int, 5>({
+        size_t(Type->num_pins), //[0..num_pins-1]
+        size_t(Type->width), //[0..width-1]
+        size_t(Type->height), //[0..height-1]
+        4, //[0..sides-1]
+        max_pin_tracks //[0..Fc-1]
+    },
+    OPEN);
+
+    auto next_result_index = vtr::NdMatrix<int, 4>({
+        size_t(Type->num_pins), //[0..num_pins-1]
+        size_t(Type->width), //[0..width-1]
+        size_t(Type->height), //[0..height-1]
+        4 //[0..sides-1]
+    },
+    0);
+
+    /* multiplier for unidirectional vs bidirectional architectures */
+    int fac = 1;
+    if (directionality == UNI_DIRECTIONAL) {
+        fac = 2;
+    }
+
+    /* load the pin to track matrix by looking at each segment type in turn */
+    int seg_type_start_track = 0;
+    for (int iseg = 0; iseg < num_seg_types; iseg++) {
+        int seg_type_tracks = fac * sets_per_seg_type[iseg];
+
+        /* determine the maximum Fc to this segment type across all pins */
+        int max_Fc = 0;
+        for (int pin_index = 0; pin_index < Type->num_pins; ++pin_index) {
+            int pin_class = Type->pin_class[pin_index];
+            if (Fc[pin_index][iseg] > max_Fc && Type->class_inf[pin_class].type == pin_type) {
+                max_Fc = Fc[pin_index][iseg];
+            }
+        }
+
+        /* get pin connections to tracks of the current segment type */
+        auto pin_to_seg_type_map = alloc_and_load_pin_to_seg_type(pin_type,
+                seg_type_tracks, max_Fc, Type, perturb_switch_pattern[iseg], directionality);
+
+        /* connections in pin_to_seg_type_map are within that seg type -- i.e. in the [0,seg_type_tracks-1] range.
+           now load up 'result' array with these connections, but offset them so they are relative to the channel
+           as a whole */
+        for (int ipin = 0; ipin < Type->num_pins; ipin++) {
+            for (int iwidth = 0; iwidth < Type->width; iwidth++) {
+                for (int iheight = 0; iheight < Type->height; iheight++) {
+                    for (int iside = 0; iside < 4; iside++) {
+                        for (int iconn = 0; iconn < max_Fc; iconn++) {
+                            int relative_track_ind = pin_to_seg_type_map[ipin][iwidth][iheight][iside][iconn];
+                            int absolute_track_ind = relative_track_ind + seg_type_start_track;
+
+                            int result_index = next_result_index[ipin][iwidth][iheight][iside];
+                            next_result_index[ipin][iwidth][iheight][iside]++;
+
+                            result[ipin][iwidth][iheight][iside][result_index] = absolute_track_ind;
+                        }
+                    }
+                }
+            }
+        }
+
+        /* next seg type will start at this track index */
+        seg_type_start_track += seg_type_tracks;
+    }
+
+    return result;
+}
+
+static vtr::NdMatrix<int, 5> alloc_and_load_pin_to_seg_type(const e_pin_type pin_type,
+        const int seg_type_tracks, const int Fc,
+        const t_type_ptr Type, const bool perturb_switch_pattern,
+        const e_directionality directionality) {
+
+    /* Note: currently a single value of Fc is used across each pin. In the future
+       the looping below will have to be modified if we want to account for pin-based
+       Fc values */
+
+
+    /* NB:  This wastes some space.  Could set tracks_..._pin[ipin][ioff][iside] = 
+     * NULL if there is no pin on that side, or that pin is of the wrong type. 
+     * Probably not enough memory to worry about, esp. as it's temporary.      
+     * If pin ipin on side iside does not exist or is of the wrong type,       
+     * tracks_connected_to_pin[ipin][iside][0] = OPEN.                               */
+
+    if (Type->num_pins < 1) {
+        return vtr::NdMatrix<int, 5>();
+    }
+
+
+    auto tracks_connected_to_pin = vtr::NdMatrix<int, 5>({
+        size_t(Type->num_pins), //[0..num_pins-1]
+        size_t(Type->width), //[0..width-1]
+        size_t(Type->height), //[0..height-1]
+        4, //[0..sides-1]
+        size_t(Fc)
+    }, //[0..Fc-1]
+    OPEN); //Unconnected
+    //Number of *physical* pins on each side.
+    auto num_dir = vtr::NdMatrix<int, 3>({
+        size_t(Type->width), //[0..width-1]
+        size_t(Type->height), //[0..height-1]
+        4 //[0..3]
+    },
+    0);
+
+    //List of pins of correct type on each side. Max possible space alloced for simplicity
+    auto dir_list = vtr::NdMatrix<int, 4>({
+        size_t(Type->width), //[0..width-1]
+        size_t(Type->height), //[0..height-1]
+        4, //[0..3]
+        size_t(Type->num_pins) //[0..num_pins-1]
+    },
+    -1); //Defensive coding: Initialize to invalid
+
+    auto num_done_per_dir = vtr::NdMatrix<int, 3>({
+        size_t(Type->width), //[0..width-1]
+        size_t(Type->height), //[0..height-1]
+        4 //[0..3]
+    },
+    0);
+
+    for (int pin = 0; pin < Type->num_pins; ++pin) {
+        int pin_class = Type->pin_class[pin];
+        if (Type->class_inf[pin_class].type != pin_type) /* Doing either ipins OR opins */
+            continue;
+
+        /* Pins connecting only to global resources get no switches -> keeps area model accurate. */
+
+        if (Type->is_global_pin[pin])
+            continue;
+
+        for (int width = 0; width < Type->width; ++width) {
+            for (int height = 0; height < Type->height; ++height) {
+                for (int side = 0; side < 4; ++side) {
+                    if (Type->pinloc[width][height][side][pin] == 1) {
+                        dir_list[width][height][side][num_dir[width][height][side]] = pin;
+                        num_dir[width][height][side]++;
+                    }
+                }
+            }
+        }
+    }
+
+    int num_phys_pins = 0;
+    for (int width = 0; width < Type->width; ++width) {
+        for (int height = 0; height < Type->height; ++height) {
+            for (int side = 0; side < 4; ++side)
+                num_phys_pins += num_dir[width][height][side]; /* Num. physical pins per type */
+        }
+    }
+    int *pin_num_ordering = (int *) vtr::malloc(num_phys_pins * sizeof (int));
+    int *side_ordering = (int *) vtr::malloc(num_phys_pins * sizeof (int));
+    int *width_ordering = (int *) vtr::malloc(num_phys_pins * sizeof (int));
+    int *height_ordering = (int *) vtr::malloc(num_phys_pins * sizeof (int));
+
+    /* Connection block I use distributes pins evenly across the tracks      *
+     * of ALL sides of the clb at once.  Ensures that each pin connects      *
+     * to spaced out tracks in its connection block, and that the other      *
+     * pins (potentially in other C blocks) connect to the remaining tracks  *
+     * first.  Doesn't matter for large Fc, but should make a fairly         *
+     * good low Fc block that leverages the fact that usually lots of pins   *
+     * are logically equivalent.                                             */
+
+    int side = LEFT; //left is 3!!! top is 0
+    int width = 0;
+    int height = Type->height - 1;
+    int pin = 0;
+    int pin_index = -1;
+
+
+
+    while (pin < num_phys_pins) {
+        if (Type->height == 1) {
+            if (side == TOP) {
+                if (width >= Type->width - 1) {
+                    side = RIGHT;
+                } else {
+                    width++;
+                }
+            } else if (side == RIGHT) {
+                if (height <= 0) {
+                    side = BOTTOM;
+                } else {
+                    height--;
+                }
+            } else if (side == BOTTOM) {
+                if (width <= 0) {
+                    side = LEFT;
+                } else {
+                    width--;
+                }
+            } else if (side == LEFT) {
+                if (height >= Type->height - 1) {
+                    pin_index++;
+                    side = TOP;
+                } else {
+                    height++;
+                }
+            }
+        } else {// for blocks with height > 1
+            if (side == TOP) {
+
+                if (height == Type->height - 1) {
+                    side = RIGHT;
+                    height = 0;
+                } else height++;
+            } else if (side == RIGHT) {
+
+                if (height == Type->height - 1) {
+                    side = BOTTOM;
+                    height = 0;
+                } else height++;
+            } else if (side == BOTTOM) {
+
+
+                if (height == Type->height - 1) {
+                    side = LEFT;
+                    height = 0;
+                } else height++;
+            } else if (side == LEFT) {
+
+
+                if (height == Type->height - 1) {
+                    height = 0;
+                    pin_index++;
+                    side = TOP;
+                } else height++;
+
+            }
+        }
+
+
+        VTR_ASSERT(pin_index < num_phys_pins);
+        /* Number of physical pins bounds number of logical pins */
+
+        if (num_done_per_dir[width][height][side] >= num_dir[width][height][side]) {
+
+            continue;
+
+        }
+        pin_num_ordering[pin] = dir_list[width][height][side][pin_index]; //pin index says how many u have on that particular side, height,width
+        side_ordering[pin] = side;
+        width_ordering[pin] = width;
+        height_ordering[pin] = height;
+        VTR_ASSERT(Type->pinloc[width][height][side][dir_list[width][height][side][pin_index]]);
+        num_done_per_dir[width][height][side]++;
+        pin++;
+    }
+
+    if (perturb_switch_pattern) {
+        load_perturbed_switch_pattern(tracks_connected_to_pin,
+                num_phys_pins, pin_num_ordering, side_ordering, width_ordering, height_ordering,
+                seg_type_tracks, seg_type_tracks, Fc, directionality);
+    } else {
+        load_uniform_switch_pattern(tracks_connected_to_pin,
+                num_phys_pins, pin_num_ordering, side_ordering, width_ordering, height_ordering,
+                seg_type_tracks, seg_type_tracks, Fc, directionality);
+    }
+
+#ifdef ENABLE_CHECK_ALL_TRACKS
+    check_all_tracks_reach_pins(Type, tracks_connected_to_pin, seg_type_tracks,
+            Fc, pin_type);
+#endif
+
+    /* Free all temporary storage. */
+    free(pin_num_ordering);
+    free(side_ordering);
+    free(width_ordering);
+    free(height_ordering);
+
+    return tracks_connected_to_pin;
+}
+
+static void load_uniform_switch_pattern(
+        vtr::NdMatrix<int, 5>& tracks_connected_to_pin, const int num_phys_pins,
+        const int *pin_num_ordering, const int *side_ordering,
+        const int *width_ordering, const int *height_ordering,
+        const int x_chan_width, const int y_chan_width, const int Fc,
+        enum e_directionality directionality) {
+
+    /* Loads the tracks_connected_to_pin array with an even distribution of     *
+     * switches across the tracks for each pin.  For example, each pin connects *
+     * to every 4.3rd track in a channel, with exactly which tracks a pin       *
+     * connects to staggered from pin to pin.                                   */
+
+    /* Uni-directional drive is implemented to ensure no directional bias and this means 
+     * two important comments noted below                                                */
+    /* 1. Spacing should be (W/2)/(Fc/2), and step_size should be spacing/(num_phys_pins),
+     *    and lay down 2 switches on an adjacent pair of tracks at a time to ensure
+     *    no directional bias. Basically, treat W (even) as W/2 pairs of tracks, and
+     *    assign switches to a pair at a time. Can do this because W is guaranteed to 
+     *    be even-numbered; however same approach cannot be applied to Fc_out pattern
+     *    when L > 1 and W <> 2L multiple. 
+     *
+     * 2. This generic pattern should be considered the tileable physical layout,
+     *    meaning all track # here are physical #'s,
+     *    so later must use vpr_to_phy conversion to find actual logical #'s to connect.
+     *    This also means I will not use get_output_block_companion_track to ensure
+     *    no bias, since that describes a logical # -> that would confuse people.  */
+
+    int group_size;
+    if (directionality == BI_DIRECTIONAL) {
+        group_size = 1;
+    } else {
+        VTR_ASSERT(directionality == UNI_DIRECTIONAL);
+        group_size = 2;
+    }
+
+    VTR_ASSERT((x_chan_width % group_size == 0) && (y_chan_width % group_size == 0) && (Fc % group_size == 0));
+
+    for (int i = 0; i < num_phys_pins; ++i) {
+
+        int pin = pin_num_ordering[i];
+        int side = side_ordering[i];
+        int width = width_ordering[i];
+        int height = height_ordering[i];
+
+        /* Bi-directional treats each track separately, uni-directional works with pairs of tracks */
+        for (int j = 0; j < (Fc / group_size); ++j) {
+
+            int max_chan_width = (side == 0 || side == 2 ? x_chan_width : y_chan_width);
+            float step_size = (float) max_chan_width / (float) (Fc * num_phys_pins);
+            float fc_step = (float) max_chan_width / (float) Fc;
+
+            float ftrack = (i * step_size) + (j * fc_step);
+            int itrack = ((int) ftrack) * group_size;
+
+            /* Catch possible floating point round error */
+            itrack = min(itrack, max_chan_width - group_size);
+
+            /* Assign the group of tracks for the Fc pattern */
+            for (int k = 0; k < group_size; ++k) {
+                tracks_connected_to_pin[pin][width][height][side][group_size * j + k] = itrack + k;
+            }
+        }
+    }
+}
+
+static void load_perturbed_switch_pattern(
+        vtr::NdMatrix<int, 5>& tracks_connected_to_pin, const int num_phys_pins,
+        const int *pin_num_ordering, const int *side_ordering,
+        const int *width_ordering, const int *height_ordering,
+        const int x_chan_width, const int y_chan_width, const int Fc,
+        enum e_directionality directionality) {
+
+    /* Loads the tracks_connected_to_pin array with an unevenly distributed     *
+     * set of switches across the channel.  This is done for inputs when        *
+     * Fc_input = Fc_output to avoid creating "pin domains" -- certain output   *
+     * pins being able to talk only to certain input pins because their switch  *
+     * patterns exactly line up.  Distribute Fc/2 + 1 switches over half the    *
+     * channel and Fc/2 - 1 switches over the other half to make the switch     * 
+     * pattern different from the uniform one of the outputs.  Also, have half  *
+     * the pins put the "dense" part of their connections in the first half of  *
+     * the channel and the other half put the "dense" part in the second half,  *
+     * to make sure each track can connect to about the same number of ipins.   */
+
+    VTR_ASSERT(directionality == BI_DIRECTIONAL);
+
+    int Fc_dense = (Fc / 2) + 1;
+    int Fc_sparse = Fc - Fc_dense; /* Works for even or odd Fc */
+    int Fc_half[2];
+
+    for (int i = 0; i < num_phys_pins; i++) {
+
+        int pin = pin_num_ordering[i];
+        int side = side_ordering[i];
+        int width = width_ordering[i];
+        int height = height_ordering[i];
+
+
+        int max_chan_width = (side == 0 || side == 2 ? x_chan_width : y_chan_width);
+        float step_size = (float) max_chan_width / (float) (Fc * num_phys_pins);
+
+        float spacing_dense = (float) max_chan_width / (float) (2 * Fc_dense);
+        float spacing_sparse = (float) max_chan_width / (float) (2 * Fc_sparse);
+        float spacing[2];
+
+        /* Flip every pin to balance switch density */
+        spacing[i % 2] = spacing_dense;
+        Fc_half[i % 2] = Fc_dense;
+        spacing[(i + 1) % 2] = spacing_sparse;
+        Fc_half[(i + 1) % 2] = Fc_sparse;
+
+        float ftrack = i * step_size; /* Start point.  Staggered from pin to pin */
+        int iconn = 0;
+
+        for (int ihalf = 0; ihalf < 2; ihalf++) { /* For both dense and sparse halves. */
+            for (int j = 0; j < Fc_half[ihalf]; ++j) {
+
+                /* Can occasionally get wraparound due to floating point rounding. 
+                 This is okay because the starting position > 0 when this occurs
+                 so connection is valid and fine */
+                int itrack = (int) ftrack;
+                itrack = itrack % max_chan_width;
+                tracks_connected_to_pin[pin][width][height][side][iconn] = itrack;
+
+                ftrack += spacing[ihalf];
+                iconn++;
+            }
+        }
+    } /* End for all physical pins. */
+}
+
+#ifdef ENABLE_CHECK_ALL_TRACKS
+
+static void check_all_tracks_reach_pins(t_type_ptr type,
+        int *****tracks_connected_to_pin, int max_chan_width, int Fc,
+        enum e_pin_type ipin_or_opin) {
+
+    /* Checks that all tracks can be reached by some pin.   */
+    VTR_ASSERT(max_chan_width > 0);
+
+    int *num_conns_to_track; /* [0..max_chan_width-1] */
+    num_conns_to_track = (int *) vtr::calloc(max_chan_width, sizeof (int));
+
+    for (int pin = 0; pin < type->num_pins; ++pin) {
+        for (int width = 0; width < type->width; ++width) {
+            for (int height = 0; height < type->height; ++height) {
+                for (int side = 0; side < 4; ++side) {
+                    if (tracks_connected_to_pin[pin][width][height][side][0] != OPEN) { /* Pin exists */
+                        for (int conn = 0; conn < Fc; ++conn) {
+                            int track = tracks_connected_to_pin[pin][width][height][side][conn];
+                            num_conns_to_track[track]++;
+                        }
+                    }
+                }
+            }
+        }
+    }
+
+    for (int track = 0; track < max_chan_width; ++track) {
+        if (num_conns_to_track[track] <= 0) {
+            vtr::printf_error(__FILE__, __LINE__,
+                    "check_all_tracks_reach_pins: Track %d does not connect to any CLB %ss.\n",
+                    track, (ipin_or_opin == DRIVER ? "OPIN" : "IPIN"));
+        }
+    }
+    free(num_conns_to_track);
+}
+#endif
+
+/* Allocates and loads the track to ipin lookup for each physical grid type. This
+ * is the same information as the ipin_to_track map but accessed in a different way. */
+
+static vtr::NdMatrix<vtr::t_ivec, 4> alloc_and_load_track_to_pin_lookup(
+        vtr::NdMatrix<int, 5> pin_to_track_map, const vtr::Matrix<int>& Fc,
+        const int type_width, const int type_height,
+        const int num_pins, const int max_chan_width,
+        const int num_seg_types) {
+
+    /* [0..max_chan_width-1][0..width][0..height][0..3].  For each track number 
+     * it stores a vector for each of the four sides.  x-directed channels will 
+     * use the TOP and   BOTTOM vectors to figure out what clb input pins they 
+     * connect to above  and below them, respectively, while y-directed channels
+     * use the LEFT and RIGHT vectors.  Each vector contains an nelem field 
+     * saying how many ipins it connects to.  The list[0..nelem-1] array then 
+     * gives the pin numbers.                                                  */
+
+    /* Note that a clb pin that connects to a channel on its RIGHT means that  *
+     * that channel connects to a clb pin on its LEFT.  The convention used    *
+     * here is always in the perspective of the CLB                            */
+
+    if (num_pins < 1) {
+        return vtr::NdMatrix<vtr::t_ivec, 4>();
+    }
+
+    /* Alloc and zero the the lookup table */
+    auto track_to_pin_lookup = vtr::NdMatrix<vtr::t_ivec, 4>({size_t(max_chan_width), size_t(type_width), size_t(type_height), 4});
+
+    for (int track = 0; track < max_chan_width; ++track) {
+        for (int width = 0; width < type_width; ++width) {
+            for (int height = 0; height < type_height; ++height) {
+                for (int side = 0; side < 4; ++side) {
+                    track_to_pin_lookup[track][width][height][side].nelem = 0;
+                    track_to_pin_lookup[track][width][height][side].list = NULL;
+                }
+            }
+        }
+    }
+
+    /* Count number of pins to which each track connects  */
+    for (int pin = 0; pin < num_pins; ++pin) {
+        for (int width = 0; width < type_width; ++width) {
+            for (int height = 0; height < type_height; ++height) {
+                for (int side = 0; side < 4; ++side) {
+                    if (pin_to_track_map[pin][width][height][side][0] == OPEN)
+                        continue;
+
+                    /* get number of tracks to which this pin connects */
+                    int num_tracks = 0;
+                    for (int iseg = 0; iseg < num_seg_types; iseg++) {
+                        num_tracks += Fc[pin][iseg];
+                    }
+
+
+                    for (int conn = 0; conn < num_tracks; ++conn) {
+                        int track = pin_to_track_map[pin][width][height][side][conn];
+                        VTR_ASSERT(track < max_chan_width);
+                        VTR_ASSERT(track >= 0);
+                        track_to_pin_lookup[track][width][height][side].nelem++;
+                    }
+                }
+            }
+        }
+    }
+
+    /* Allocate space.  */
+    for (int track = 0; track < max_chan_width; ++track) {
+        for (int width = 0; width < type_width; ++width) {
+            for (int height = 0; height < type_height; ++height) {
+                for (int side = 0; side < 4; ++side) {
+                    track_to_pin_lookup[track][width][height][side].list = NULL; /* Defensive code */
+                    if (track_to_pin_lookup[track][width][height][side].nelem != 0) {
+                        track_to_pin_lookup[track][width][height][side].list =
+                                (int *) vtr::malloc(track_to_pin_lookup[track][width][height][side].nelem * sizeof (int));
+                        track_to_pin_lookup[track][width][height][side].nelem = 0;
+                    }
+                }
+            }
+        }
+    }
+
+    /* Loading pass. */
+    for (int pin = 0; pin < num_pins; ++pin) {
+        for (int width = 0; width < type_width; ++width) {
+            for (int height = 0; height < type_height; ++height) {
+                for (int side = 0; side < 4; ++side) {
+                    if (pin_to_track_map[pin][width][height][side][0] == OPEN)
+                        continue;
+
+                    /* get number of tracks to which this pin connects */
+                    int num_tracks = 0;
+                    for (int iseg = 0; iseg < num_seg_types; iseg++) {
+                        num_tracks += Fc[pin][iseg];
+                    }
+
+                    for (int conn = 0; conn < num_tracks; ++conn) {
+                        int track = pin_to_track_map[pin][width][height][side][conn];
+
+                        VTR_ASSERT(track < max_chan_width);
+                        VTR_ASSERT(track >= 0);
+
+                        int pin_counter = track_to_pin_lookup[track][width][height][side].nelem;
+                        track_to_pin_lookup[track][width][height][side].list[pin_counter] = pin;
+                        track_to_pin_lookup[track][width][height][side].nelem++;
+                    }
+                }
+            }
+        }
+    }
+
+    return track_to_pin_lookup;
+}
+
+/* A utility routine to dump the contents of the routing resource graph   *
+ * (everything -- connectivity, occupancy, cost, etc.) into a file.  Used *
+ * only for debugging.                                                    */
+void dump_rr_graph(const char *file_name) {
+    auto& device_ctx = g_vpr_ctx.device();
+
+    FILE *fp = vtr::fopen(file_name, "w");
+
+    for (int inode = 0; inode < device_ctx.num_rr_nodes; ++inode) {
+        print_rr_node(fp, device_ctx.rr_nodes, inode);
+        fprintf(fp, "\n");
+    }
+
+    fclose(fp);
+}
+
+/* Prints all the data about node inode to file fp.                    */
+void print_rr_node(FILE * fp, t_rr_node * L_rr_node, int inode) {
+
+    static const char *direction_name[] = {"NONE", "INC_DIRECTION", "DEC_DIRECTION", "BI_DIRECTION"};
+
+    t_rr_type rr_type = L_rr_node[inode].type();
+
+    /* Make sure we don't overrun const arrays */
+    VTR_ASSERT((L_rr_node[inode].direction()) < (int) (sizeof (direction_name) / sizeof (char *)));
+
+    fprintf(fp, "Node: %d %s ", inode, L_rr_node[inode].type_string());
+    if ((L_rr_node[inode].xlow() == L_rr_node[inode].xhigh())
+            && (L_rr_node[inode].ylow() == L_rr_node[inode].yhigh())) {
+        fprintf(fp, "(%d, %d) ",
+                L_rr_node[inode].xlow(), L_rr_node[inode].ylow());
+    } else {
+        fprintf(fp, "(%d, %d) to (%d, %d) ",
+                L_rr_node[inode].xlow(), L_rr_node[inode].ylow(),
+                L_rr_node[inode].xhigh(), L_rr_node[inode].yhigh());
+    }
+    fprintf(fp, "Ptc_num: %d ", L_rr_node[inode].ptc_num());
+    fprintf(fp, "Length: %d ", L_rr_node[inode].length());
+    fprintf(fp, "Direction: %s ", direction_name[L_rr_node[inode].direction()]);
+    fprintf(fp, "\n");
+
+    fprintf(fp, "%d edge(s):", L_rr_node[inode].num_edges());
+    for (int iconn = 0; iconn < L_rr_node[inode].num_edges(); ++iconn)
+        fprintf(fp, " %d", L_rr_node[inode].edge_sink_node(iconn));
+    fprintf(fp, "\n");
+
+    fprintf(fp, "Switch types:");
+    for (int iconn = 0; iconn < L_rr_node[inode].num_edges(); ++iconn)
+        fprintf(fp, " %d", L_rr_node[inode].edge_switch(iconn));
+    fprintf(fp, "\n");
+
+    fprintf(fp, "Capacity: %d\n", L_rr_node[inode].capacity());
+    if (rr_type != INTRA_CLUSTER_EDGE) {
+        fprintf(fp, "R: %g  C: %g\n", L_rr_node[inode].R(), L_rr_node[inode].C());
+    }
+    fprintf(fp, "Cost_index: %d\n", L_rr_node[inode].cost_index());
+}
+
+/* Prints all the device_ctx.rr_indexed_data of index to file fp.   */
+void print_rr_indexed_data(FILE * fp, int index) {
+    auto& device_ctx = g_vpr_ctx.device();
+
+    fprintf(fp, "Index: %d\n", index);
+
+    fprintf(fp, "ortho_cost_index: %d  ", device_ctx.rr_indexed_data[index].ortho_cost_index);
+    fprintf(fp, "base_cost: %g  ", device_ctx.rr_indexed_data[index].saved_base_cost);
+    fprintf(fp, "saved_base_cost: %g\n", device_ctx.rr_indexed_data[index].saved_base_cost);
+
+    fprintf(fp, "Seg_index: %d  ", device_ctx.rr_indexed_data[index].seg_index);
+    fprintf(fp, "inv_length: %g\n", device_ctx.rr_indexed_data[index].inv_length);
+
+    fprintf(fp, "T_linear: %g  ", device_ctx.rr_indexed_data[index].T_linear);
+    fprintf(fp, "T_quadratic: %g  ", device_ctx.rr_indexed_data[index].T_quadratic);
+    fprintf(fp, "C_load: %g\n", device_ctx.rr_indexed_data[index].C_load);
+}
+
+static void build_unidir_rr_opins(const int i, const int j,
+        const vtr::Matrix<t_grid_tile>& L_grid, const std::vector<vtr::Matrix<int>>&Fc_out, const int max_chan_width,
+        const t_chan_details& chan_details_x, const t_chan_details& chan_details_y,
+        vtr::NdMatrix<int, 3>& Fc_xofs, vtr::NdMatrix<int, 3>& Fc_yofs,
+        bool * L_rr_edge_done,
+        bool * Fc_clipped, vtr::t_ivec *** L_rr_node_indices,
+        const t_direct_inf *directs, const int num_directs, const t_clb_to_clb_directs *clb_to_clb_directs,
+        const int num_seg_types) {
+
+    /* This routine returns a list of the opins rr_nodes on each
+     * side/width/height of the block. You must free the result with
+     * free_matrix. */
+    auto& device_ctx = g_vpr_ctx.device();
+
+    *Fc_clipped = false;
+
+    /* Only the base block of a set should use this function */
+    if (L_grid[i][j].width_offset > 0 || L_grid[i][j].height_offset > 0) {
+        return;
+    }
+
+    t_type_ptr type = L_grid[i][j].type;
+
+    /* Go through each pin and find its fanout. */
+    for (int pin_index = 0; pin_index < type->num_pins; ++pin_index) {
+        /* Skip global pins and pins that are not of DRIVER type */
+        int class_index = type->pin_class[pin_index];
+        if (type->class_inf[class_index].type != DRIVER) {
+            continue;
+        }
+        if (type->is_global_pin[pin_index]) {
+            continue;
+        }
+
+        int num_edges = 0;
+        t_linked_edge *edge_list = NULL;
+
+        for (int iseg = 0; iseg < num_seg_types; iseg++) {
+
+            /* get Fc for this segment type */
+            int seg_type_Fc = Fc_out[type->index][pin_index][iseg];
+            VTR_ASSERT(seg_type_Fc >= 0);
+            if (seg_type_Fc == 0) {
+                continue;
+            }
+
+            for (int width = 0; width < type->width; ++width) {
+                for (int height = 0; height < type->height; ++height) {
+                    for (e_side side :{TOP, RIGHT, BOTTOM, LEFT}) {
+
+                        /* Can't do anything if pin isn't at this location */
+                        if (0 == type->pinloc[width][height][side][pin_index]) {
+                            continue;
+                        }
+
+                        /* Figure out the chan seg at that side. 
+                         * side is the side of the logic or io block. */
+                        bool vert = ((side == TOP) || (side == BOTTOM));
+                        bool pos_dir = ((side == TOP) || (side == RIGHT));
+                        t_rr_type chan_type = (vert ? CHANX : CHANY);
+                        int chan = (vert ? (j + height) : (i + width));
+                        int seg = (vert ? (i + width) : (j + height));
+                        int max_len = (vert ? device_ctx.nx : device_ctx.ny);
+                        vtr::NdMatrix<int, 3>& Fc_ofs = (vert ? Fc_xofs : Fc_yofs);
+                        if (false == pos_dir) {
+                            --chan;
+                        }
+
+                        /* Skip the location if there is no channel. */
+                        if (chan < 0) {
+                            continue;
+                        }
+                        if (seg < 1) {
+                            continue;
+                        }
+                        if (seg > (vert ? device_ctx.nx : device_ctx.ny)) {
+                            continue;
+                        }
+                        if (chan > (vert ? device_ctx.ny : device_ctx.nx)) {
+                            continue;
+                        }
+
+                        t_seg_details * seg_details = (chan_type == CHANX ?
+                                chan_details_x[seg][chan] : chan_details_y[chan][seg]);
+                        if (seg_details[0].length == 0)
+                            continue;
+
+                        /* Get the list of opin to mux connections for that chan seg. */
+                        bool clipped;
+                        num_edges += get_unidir_opin_connections(chan, seg,
+                                seg_type_Fc, iseg, chan_type, seg_details, &edge_list,
+                                Fc_ofs, L_rr_edge_done, max_len, max_chan_width,
+                                L_rr_node_indices, &clipped);
+                        if (clipped) {
+                            *Fc_clipped = true;
+                        }
+                    }
+                }
+            }
+        }
+
+        /* Add in direct connections */
+        num_edges += get_opin_direct_connecions(i, j, pin_index, &edge_list, L_rr_node_indices,
+                directs, num_directs, clb_to_clb_directs);
+
+        /* Add the edges */
+        int opin_node_index = get_rr_node_index(i, j, OPIN, pin_index, L_rr_node_indices);
+        VTR_ASSERT(opin_node_index >= 0);
+        alloc_and_load_edges_and_switches(device_ctx.rr_nodes, opin_node_index, num_edges,
+                L_rr_edge_done, edge_list);
+        while (edge_list != NULL) {
+            t_linked_edge *next_edge = edge_list->next;
+            free(edge_list);
+            edge_list = next_edge;
+        }
+    }
+}
+
+/**
+ * Parse out which CLB pins should connect directly to which other CLB pins then store that in a clb_to_clb_directs data structure
+ * This data structure supplements the the info in the "directs" data structure
+ * TODO: The function that does this parsing in placement is poorly done because it lacks generality on heterogeniety, should replace with this one
+ */
+static t_clb_to_clb_directs * alloc_and_load_clb_to_clb_directs(const t_direct_inf *directs, const int num_directs, int delayless_switch) {
+    int i, j;
+    t_clb_to_clb_directs *clb_to_clb_directs;
+    char *pb_type_name, *port_name;
+    int start_pin_index, end_pin_index;
+    t_pb_type *pb_type;
+
+    auto& device_ctx = g_vpr_ctx.device();
+
+    clb_to_clb_directs = (t_clb_to_clb_directs*) vtr::calloc(num_directs, sizeof (t_clb_to_clb_directs));
+
+    pb_type_name = NULL;
+    port_name = NULL;
+
+    for (i = 0; i < num_directs; i++) {
+        pb_type_name = (char*) vtr::malloc((strlen(directs[i].from_pin) + strlen(directs[i].to_pin)) * sizeof (char));
+        port_name = (char*) vtr::malloc((strlen(directs[i].from_pin) + strlen(directs[i].to_pin)) * sizeof (char));
+
+        // Load from pins
+        // Parse out the pb_type name, port name, and pin range
+        parse_direct_pin_name(directs[i].from_pin, directs[i].line, &start_pin_index, &end_pin_index, pb_type_name, port_name);
+
+        // Figure out which type, port, and pin is used
+        for (j = 0; j < device_ctx.num_block_types; j++) {
+            if (strcmp(device_ctx.block_types[j].name, pb_type_name) == 0) {
+                break;
+            }
+        }
+        VTR_ASSERT(j < device_ctx.num_block_types);
+        clb_to_clb_directs[i].from_clb_type = &device_ctx.block_types[j];
+        pb_type = clb_to_clb_directs[i].from_clb_type->pb_type;
+
+        for (j = 0; j < pb_type->num_ports; j++) {
+            if (strcmp(pb_type->ports[j].name, port_name) == 0) {
+                break;
+            }
+        }
+        VTR_ASSERT(j < pb_type->num_ports);
+
+        if (start_pin_index == OPEN) {
+            VTR_ASSERT(start_pin_index == end_pin_index);
+            start_pin_index = 0;
+            end_pin_index = pb_type->ports[j].num_pins - 1;
+        }
+        get_blk_pin_from_port_pin(clb_to_clb_directs[i].from_clb_type->index, j, start_pin_index, &clb_to_clb_directs[i].from_clb_pin_start_index);
+        get_blk_pin_from_port_pin(clb_to_clb_directs[i].from_clb_type->index, j, end_pin_index, &clb_to_clb_directs[i].from_clb_pin_end_index);
+
+        // Load to pins
+        // Parse out the pb_type name, port name, and pin range
+        parse_direct_pin_name(directs[i].to_pin, directs[i].line, &start_pin_index, &end_pin_index, pb_type_name, port_name);
+
+        // Figure out which type, port, and pin is used
+        for (j = 0; j < device_ctx.num_block_types; j++) {
+            if (strcmp(device_ctx.block_types[j].name, pb_type_name) == 0) {
+                break;
+            }
+        }
+        VTR_ASSERT(j < device_ctx.num_block_types);
+        clb_to_clb_directs[i].to_clb_type = &device_ctx.block_types[j];
+        pb_type = clb_to_clb_directs[i].to_clb_type->pb_type;
+
+        for (j = 0; j < pb_type->num_ports; j++) {
+            if (strcmp(pb_type->ports[j].name, port_name) == 0) {
+                break;
+            }
+        }
+        VTR_ASSERT(j < pb_type->num_ports);
+
+        if (start_pin_index == OPEN) {
+            VTR_ASSERT(start_pin_index == end_pin_index);
+            start_pin_index = 0;
+            end_pin_index = pb_type->ports[j].num_pins - 1;
+        }
+
+        get_blk_pin_from_port_pin(clb_to_clb_directs[i].to_clb_type->index, j, start_pin_index, &clb_to_clb_directs[i].to_clb_pin_start_index);
+        get_blk_pin_from_port_pin(clb_to_clb_directs[i].to_clb_type->index, j, end_pin_index, &clb_to_clb_directs[i].to_clb_pin_end_index);
+
+        if (abs(clb_to_clb_directs[i].from_clb_pin_start_index - clb_to_clb_directs[i].from_clb_pin_end_index) != abs(clb_to_clb_directs[i].to_clb_pin_start_index - clb_to_clb_directs[i].to_clb_pin_end_index)) {
+            vpr_throw(VPR_ERROR_ARCH, get_arch_file_name(), directs[i].line,
+                    "Range mismatch from %s to %s.\n", directs[i].from_pin, directs[i].to_pin);
+        }
+
+        //Set the switch index
+        if (directs[i].switch_type > 0) {
+            //Use the specified switch
+            clb_to_clb_directs[i].switch_index = directs[i].switch_type;
+        } else {
+            //Use the delayless switch by default
+            clb_to_clb_directs[i].switch_index = delayless_switch;
+
+        }
+        free(pb_type_name);
+        free(port_name);
+
+        //We must be careful to clean-up anything that we may have incidentally allocated.
+        //Specifically, we can be called while generating the dummy architecture
+        //for placer delay estimation.  Since the delay estimation occurs on a 
+        //'different' architecture it is almost certain that the f_blk_pin_from_port_pin allocated 
+        //by calling get_blk_pin_from_port_pin() will later be invalid.
+        //We therefore must free it now.
+        free_blk_pin_from_port_pin();
+
+    }
+    return clb_to_clb_directs;
+}
+
+/* Add all direct clb-pin-to-clb-pin edges to given opin */
+static int get_opin_direct_connecions(int x, int y, int opin,
+        t_linked_edge ** edge_list_ptr, vtr::t_ivec *** L_rr_node_indices,
+        const t_direct_inf *directs, const int num_directs,
+        const t_clb_to_clb_directs *clb_to_clb_directs) {
+
+    t_type_ptr curr_type, target_type;
+    int width_offset, height_offset;
+    int i, ipin, inode;
+    t_linked_edge *edge_list_head;
+    int max_index, min_index, offset, swap;
+    int new_edges;
+
+    auto& device_ctx = g_vpr_ctx.device();
+
+    curr_type = device_ctx.grid[x][y].type;
+    edge_list_head = *edge_list_ptr;
+    new_edges = 0;
+
+    /* Iterate through all direct connections */
+    for (i = 0; i < num_directs; i++) {
+        /* Find matching direct clb-to-clb connections with the same type as current grid location */
+        if (clb_to_clb_directs[i].from_clb_type == curr_type) { //We are at a valid starting point
+
+            //Offset must be in range
+            if (x + directs[i].x_offset < device_ctx.nx + 1 &&
+                    x + directs[i].x_offset > 0 &&
+                    y + directs[i].y_offset < device_ctx.ny + 1 &&
+                    y + directs[i].y_offset > 0) {
+
+                //Only add connections if the target clb type matches the type in the direct specification
+                target_type = device_ctx.grid[x + directs[i].x_offset][y + directs[i].y_offset].type;
+                if (clb_to_clb_directs[i].to_clb_type == target_type) {
+
+                    /* Compute index of opin with regards to given pins */
+                    if (clb_to_clb_directs[i].from_clb_pin_start_index > clb_to_clb_directs[i].from_clb_pin_end_index) {
+                        swap = true;
+                        max_index = clb_to_clb_directs[i].from_clb_pin_start_index;
+                        min_index = clb_to_clb_directs[i].from_clb_pin_end_index;
+                    } else {
+                        swap = false;
+                        min_index = clb_to_clb_directs[i].from_clb_pin_start_index;
+                        max_index = clb_to_clb_directs[i].from_clb_pin_end_index;
+                    }
+                    if (max_index >= opin && min_index <= opin) {
+                        offset = opin - min_index;
+                        /* This opin is specified to connect directly to an ipin, now compute which ipin to connect to */
+                        ipin = OPEN;
+                        if (clb_to_clb_directs[i].to_clb_pin_start_index > clb_to_clb_directs[i].to_clb_pin_end_index) {
+                            if (swap) {
+                                ipin = clb_to_clb_directs[i].to_clb_pin_end_index + offset;
+                            } else {
+                                ipin = clb_to_clb_directs[i].to_clb_pin_start_index - offset;
+                            }
+                        } else {
+                            if (swap) {
+                                ipin = clb_to_clb_directs[i].to_clb_pin_end_index - offset;
+                            } else {
+                                ipin = clb_to_clb_directs[i].to_clb_pin_start_index + offset;
+                            }
+                        }
+
+                        /* Add new ipin edge to list of edges */
+                        width_offset = device_ctx.grid[x + directs[i].x_offset][y + directs[i].y_offset].width_offset;
+                        height_offset = device_ctx.grid[x + directs[i].x_offset][y + directs[i].y_offset].height_offset;
+                        inode = get_rr_node_index(x + directs[i].x_offset - width_offset, y + directs[i].y_offset - height_offset,
+                                IPIN, ipin, L_rr_node_indices);
+                        edge_list_head = insert_in_edge_list(edge_list_head, inode, clb_to_clb_directs[i].switch_index);
+                        new_edges++;
+                    }
+                }
+            }
+        }
+    }
+    *edge_list_ptr = edge_list_head;
+    return new_edges;
+}
+
+/* Determines whether the output pins of the specified block type should be perturbed.	*
+ *  This is to prevent pathological cases where the output pin connections are		*
+ *  spaced such that the connection pattern always skips some types of wire (w.r.t.	*
+ *  starting points)									*/
+static std::vector<bool> alloc_and_load_perturb_opins(const t_type_ptr type, const vtr::Matrix<int>& Fc_out,
+        const int max_chan_width, const int num_seg_types, const t_segment_inf *segment_inf) {
+
+    int i, Fc_max, iclass, num_wire_types;
+    int num, max_primes, factor, num_factors;
+    int *prime_factors;
+    float step_size = 0;
+    float n = 0;
+    float threshold = 0.07;
+
+    std::vector<bool> perturb_opins(num_seg_types, false);
+
+    i = Fc_max = iclass = 0;
+    if (num_seg_types > 1) {
+        /* Segments of one length are grouped together in the channel.	*
+         *  In the future we can determine if any of these segments will	*
+         *  encounter the pathological step size case, and determine if	*
+         *  we need to perturb based on the segment's frequency (if 	*
+         *  frequency is small we should not perturb - testing has found	*
+         *  that perturbing a channel when unnecessary increases needed	*
+         *  W to achieve the same delay); but for now we just return.	*/
+        return perturb_opins;
+    } else {
+        /* There are as many wire start points as the value of L */
+        num_wire_types = segment_inf[0].length;
+    }
+
+    /* get Fc_max */
+    for (i = 0; i < type->num_pins; ++i) {
+        iclass = type->pin_class[i];
+        if (Fc_out[i][0] > Fc_max && type->class_inf[iclass].type == DRIVER) {
+            Fc_max = Fc_out[i][0];
+        }
+    }
+    /* Nothing to perturb if Fc=0; no need to perturb if Fc = 1 */
+    if (Fc_max == 0 || Fc_max == max_chan_width) {
+        return perturb_opins;
+    }
+
+    /* Pathological cases occur when the step size, W/Fc, is a multiple of	*
+     *  the number of wire starting points, L. Specifically, when the step 	*
+     *  size is a multiple of a prime factor of L, the connection pattern	*
+     *  will always skip some wires. Thus, we perturb pins if we detect this	*
+     *  case.								*/
+
+    /* get an upper bound on the number of prime factors of num_wire_types	*/
+    max_primes = (int) floor(log((float) num_wire_types) / log(2.0));
+    max_primes = std::max(max_primes, 1); //Minimum of 1 to ensure we allocate space for at least one prime_factor
+
+    prime_factors = (int *) vtr::malloc(max_primes * sizeof (int));
+    for (i = 0; i < max_primes; i++) {
+        prime_factors[i] = 0;
+    }
+
+    /* Find the prime factors of num_wire_types */
+    num = num_wire_types;
+    factor = 2;
+    num_factors = 0;
+    while (pow((float) factor, 2) <= num) {
+        if (num % factor == 0) {
+            num /= factor;
+            if (factor != prime_factors[num_factors]) {
+                prime_factors[num_factors] = factor;
+                num_factors++;
+            }
+        } else {
+            factor++;
+        }
+    }
+    if (num_factors == 0) {
+        prime_factors[num_factors++] = num_wire_types; /* covers cases when num_wire_types is prime */
+    }
+
+    /* Now see if step size is an approximate multiple of one of the factors. A 	*
+     *  threshold is used because step size may not be an integer.			*/
+    step_size = (float) max_chan_width / Fc_max;
+    for (i = 0; i < num_factors; i++) {
+        if (vtr::nint(step_size) < prime_factors[i]) {
+            perturb_opins[0] = false;
+            break;
+        }
+
+        n = step_size / prime_factors[i];
+        n = n - (float) vtr::nint(n); /* fractinal part */
+        if (fabs(n) < threshold) {
+            perturb_opins[0] = true;
+            break;
+        } else {
+            perturb_opins[0] = false;
+        }
+    }
+    free(prime_factors);
+
+    return perturb_opins;
+}
+