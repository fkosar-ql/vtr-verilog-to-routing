#include <cmath> /* Needed only for sqrt call (remove if sqrt removed) */
#include <fstream>
#include <iomanip>
#include <sstream>
#include <queue> /* Needed for ortho_Cost_index calculation*/

#include "vtr_assert.h"
#include "vtr_log.h"
#include "vtr_memory.h"
#include "vtr_math.h"

#include "vpr_types.h"
#include "vpr_error.h"

#include "globals.h"
#include "rr_graph_util.h"
#include "rr_graph2.h"
#include "rr_graph.h"
#include "rr_graph_indexed_data.h"
#include "read_xml_arch_file.h"

#include "histogram.h"

#include "echo_files.h"

/******************* Subroutines local to this module ************************/

static void load_rr_indexed_data_base_costs(enum e_base_cost_type base_cost_type);

static float get_delay_normalization_fac();

static void load_rr_indexed_data_T_values();

static void calculate_average_switch(int inode, double& avg_switch_R, double& avg_switch_T, double& avg_switch_Cinternal, int& num_switches, short& buffered, vtr::vector<RRNodeId, std::vector<RREdgeId>>& fan_in_list);

static void fixup_rr_indexed_data_T_values(size_t num_segment);

static std::vector<size_t> count_rr_segment_types();

static void print_rr_index_info(const char* fname, const std::vector<t_segment_inf>& segment_inf, size_t y_chan_cost_offset);

/******************** Subroutine definitions *********************************/

/* Allocates the device_ctx.rr_indexed_data array and loads it with appropriate values. *
 * It currently stores the segment type (or OPEN if the index doesn't        *
 * correspond to an CHANX or CHANY type), the base cost of nodes of that     *
 * type, and some info to allow rapid estimates of time to get to a target   *
 * to be computed by the router.                                             *
 *
 * Right now all SOURCES have the same base cost; and similarly there's only *
 * one base cost for each of SINKs, OPINs, and IPINs (four total).  This can *
 * be changed just by allocating more space in the array below and changing  *
 * the cost_index values for these rr_nodes, if you want to make some pins   *
 * etc. more expensive than others.  I give each segment type in an          *
 * x-channel its own cost_index, and each segment type in a y-channel its    *
 * own cost_index.                                                           */
void alloc_and_load_rr_indexed_data(const std::vector<t_segment_inf>& segment_inf,
                                    const std::vector<t_segment_inf>& segment_inf_x,
                                    const std::vector<t_segment_inf>& segment_inf_y,
                                    int wire_to_ipin_switch,
                                    enum e_base_cost_type base_cost_type) {
    int length, i, index;

    (void)segment_inf;
    auto& device_ctx = g_vpr_ctx.mutable_device();
    const auto& rr_graph = device_ctx.rr_graph;
    int total_num_segment = segment_inf_x.size() + segment_inf_y.size();
    /*CHAX & CHANY segment lsit sizes may differ. but if we're using uniform channels, they
     * will each have size equal to segment_inf.size()*/
    int num_rr_indexed_data = CHANX_COST_INDEX_START + total_num_segment;
    device_ctx.rr_indexed_data.resize(num_rr_indexed_data);

    /* For rr_types that aren't CHANX or CHANY, base_cost is valid, but most     *
     * * other fields are invalid.  For IPINs, the T_linear field is also valid;   *
     * * all other fields are invalid.  For SOURCES, SINKs and OPINs, all fields   *
     * * other than base_cost are invalid. Mark invalid fields as OPEN for safety. */

    constexpr float nan = std::numeric_limits<float>::quiet_NaN();
    for (i = SOURCE_COST_INDEX; i <= IPIN_COST_INDEX; i++) {
        device_ctx.rr_indexed_data[RRIndexedDataId(i)].ortho_cost_index = OPEN;
        device_ctx.rr_indexed_data[RRIndexedDataId(i)].seg_index = OPEN;
        device_ctx.rr_indexed_data[RRIndexedDataId(i)].inv_length = nan;
        device_ctx.rr_indexed_data[RRIndexedDataId(i)].T_linear = 0.;
        device_ctx.rr_indexed_data[RRIndexedDataId(i)].T_quadratic = 0.;
        device_ctx.rr_indexed_data[RRIndexedDataId(i)].C_load = 0.;
    }
    device_ctx.rr_indexed_data[RRIndexedDataId(IPIN_COST_INDEX)].T_linear = rr_graph.rr_switch_inf(RRSwitchId(wire_to_ipin_switch)).Tdel;

    /*  
     * AA: ortho_cost_index is the index of the segment that this is a rr_node ca
     * can connect to (see rr_node.h). If a segment is BOTH_AXIS specified, this means that 
     * it's most likely to connect to it's perpendicular counter-part. If it is not, 
     * then  we need to define a likelyhood estimate for all perpendicular segments. 
     * One way we can do this is to look at the number of switch blocks... 
     */

    /* Lets walk through the second loop for CHAN_Y segmnets: 
     * CHANX_COST_INDEX_START = 4, num_segment = 2
     * 2 total segments -> 4+2*2=8 (size)
     *
     * 1) index=4+0=4 -> cost=4+2=6
     * 2) index=4+1=5 -> cost=5+2=7
     * 3) index=4+2+0=6 -> cost=6-2=4 
     * 4) index=4+1+2=7 -> cost=7-2=5
     * Note how the indeces are orthogonal... this is because here we assume that 
     * the orthogonal segment that is most likely to connect to a segment, is itself but in the perpendicular direction.
     * (this code doesn't consider different x & y channels)
     *4+0 ... 4+1 ... 4+2 but size is 12*/

    /* X-directed segments*/

    auto perp_costs = find_ortho_cost_index(segment_inf_x, segment_inf_y, X_AXIS, CHANX_COST_INDEX_START);

    for (int iseg = 0; iseg < (int)perp_costs.size(); ++iseg) {
        index = iseg + CHANX_COST_INDEX_START;
        device_ctx.rr_indexed_data[RRIndexedDataId(index)].ortho_cost_index = perp_costs[iseg];

        if (segment_inf_x[iseg].longline)
            length = device_ctx.grid.width();
        else
            length = std::min<int>(segment_inf_x[iseg].length, device_ctx.grid.width());

        device_ctx.rr_indexed_data[RRIndexedDataId(index)].inv_length = 1. / length;
        /*We use the index fo the segment in the **unified** seg_inf vector not iseg which is relative 
         * to parallel axis segments vector */
        device_ctx.rr_indexed_data[RRIndexedDataId(index)].seg_index = segment_inf_x[iseg].seg_index;
    }

    /* Y-directed segments*/
    perp_costs = find_ortho_cost_index(segment_inf_x, segment_inf_y, Y_AXIS, CHANX_COST_INDEX_START);

    for (int iseg = 0; iseg < (int)perp_costs.size(); ++iseg) {
        index = iseg + CHANX_COST_INDEX_START + segment_inf_x.size();
        device_ctx.rr_indexed_data[RRIndexedDataId(index)].ortho_cost_index = perp_costs[iseg];

        if (segment_inf_y[iseg].longline)
            length = device_ctx.grid.width();
        else
            length = std::min<int>(segment_inf_y[iseg].length, device_ctx.grid.width());

        device_ctx.rr_indexed_data[RRIndexedDataId(index)].inv_length = 1. / length;
        device_ctx.rr_indexed_data[RRIndexedDataId(index)].seg_index = segment_inf_y[iseg].seg_index;
    }

    /* X-directed segments */
    /*
     * for (iseg = 0; iseg < num_segment; iseg++) {
     * index = CHANX_COST_INDEX_START + iseg;
     *
     * if ((index + num_segment) >= (int)device_ctx.rr_indexed_data.size()) {
     * device_ctx.rr_indexed_data[RRIndexedDataId(index)].ortho_cost_index = index;
     * } else {
     * device_ctx.rr_indexed_data[RRIndexedDataId(index)].ortho_cost_index = index + num_segment;
     * }
     *
     * if (segment_inf[iseg].longline)
     * length = device_ctx.grid.width();
     * else
     * length = std::min<int>(segment_inf[iseg].length, device_ctx.grid.width());
     *
     * device_ctx.rr_indexed_data[RRIndexedDataId(index)].inv_length = 1. / length;
     * device_ctx.rr_indexed_data[RRIndexedDataId(index)].seg_index = iseg;
     * }
     *
     * Y-directed segments. 
     * for (iseg = 0; iseg < num_segment; iseg++) {
     * index = CHANX_COST_INDEX_START + num_segment + iseg;
     *
     * if ((index - num_segment) < CHANX_COST_INDEX_START) {
     * device_ctx.rr_indexed_data[RRIndexedDataId(index)].ortho_cost_index = index;
     * } else {
     * device_ctx.rr_indexed_data[RRIndexedDataId(index)].ortho_cost_index = index - num_segment;
     * }
     *
     * if (segment_inf[iseg].longline)
     * length = device_ctx.grid.height();
     * else
     * length = std::min<int>(segment_inf[iseg].length, device_ctx.grid.height());
     *
     * device_ctx.rr_indexed_data[RRIndexedDataId(index)].inv_length = 1. / length;
     * device_ctx.rr_indexed_data[RRIndexedDataId(index)].seg_index = iseg;
     * }
     */
    load_rr_indexed_data_T_values();

    fixup_rr_indexed_data_T_values(total_num_segment);

    load_rr_indexed_data_base_costs(base_cost_type);

    if (getEchoEnabled() && isEchoFileEnabled(E_ECHO_RR_GRAPH_INDEXED_DATA)) {
        print_rr_index_info(getEchoFileName(E_ECHO_RR_GRAPH_INDEXED_DATA),
                            segment_inf, segment_inf_x.size());
    }
}

/*  AA: We use a normalized product of frequency and length to find the segment that is most likely
 * to connect to in the perpinduclar axis. Note that the size of segment_inf_x & segment_inf_y is not 
 * the same necessarly. The result vector will contain the indeces in segment_inf_perp 
 * of the most likely perp segments for each segment at index i in segment_inf_parallel.   
 * 
 * Note: We use the seg_index field of t_segment_inf to store the segment index  
 * in the **unified** t_segment_inf vector. We will temporarly use this field in 
 * a copy passed to the function to store the index w.r.t the parallel axis segment list.*/

std::vector<int> find_ortho_cost_index(std::vector<t_segment_inf> segment_inf_x,
                                       std::vector<t_segment_inf> segment_inf_y,
                                       e_parallel_axis parallel_axis,
                                       e_cost_indices start_channel_cost) {
    auto segment_inf_parallel = parallel_axis == X_AXIS ? segment_inf_x : segment_inf_y;
    auto segment_inf_perp = parallel_axis == X_AXIS ? segment_inf_y : segment_inf_x;

    /*Update seg_index */

    for (int i = 0; i < (int)segment_inf_perp.size(); ++i)
        segment_inf_perp[i].seg_index = i;

    std::vector<int> ortho_costs_indeces;
    ortho_costs_indeces.resize(segment_inf_parallel.size());

    int num_segments = (int)segment_inf_parallel.size();
    for (int seg_index = 0; seg_index < num_segments; ++seg_index) {
        auto segment = segment_inf_parallel[seg_index];
        auto lambda_cmp = [&segment](t_segment_inf& a, t_segment_inf& b) {
            float a_freq = a.frequency / (float)segment.frequency;
            float b_freq = b.frequency / (float)segment.frequency;
            float a_len = (float)segment.length / a.length;
            float b_len = (float)segment.length / b.length;

            float a_product = a_len * a_freq;
            float b_product = b_len * b_freq;

            if (std::abs(a_product - 1) < std::abs(b_product - 1))
                return true;
            else if (std::abs(a_product - 1) > std::abs(b_product - 1))
                return false;
            else {
                if ((segment.name == a.name && segment.parallel_axis == BOTH_AXIS) || (segment.length == a.length && segment.frequency == a.frequency))
                    return true;
                else {
                    if (a.frequency > b.frequency)
                        return true;
                    else if (a.frequency < b.frequency)
                        return false;
                    else
                        return a.length < b.length;
                }
            }
        };

        std::sort(segment_inf_perp.begin(), segment_inf_perp.end(), lambda_cmp);

        /* The compartor behaves as operator< mostly, so the first element in the 
         * sorted vector will have the lowest cost difference from segment. */
        ortho_costs_indeces[seg_index] = segment_inf_perp[0].seg_index + start_channel_cost;
        ortho_costs_indeces[seg_index] = parallel_axis == X_AXIS ? ortho_costs_indeces[seg_index] + num_segments : ortho_costs_indeces[seg_index];
    }

/*Pertubate indeces to make sure all perp seg types have a corresponding perp segment.*/
#ifdef PERTURB_ORTHO_COST_INDECES
    std::vector<int> perp_segments;
    std::unordered_multimap<int, int> indeces_map;
    auto cmp_greater = [](std::pair<int, int> a, std::pair<int, int> b) {
        return a.second < b.second;
    };
    std::priority_queue<std::pair<int, int>, std::vector<std::pair<int, int>>, decltype(cmp_greater)> indeces_q_greater(cmp_greater);

    auto cmp_less = [](std::pair<int, int> a, std::pair<int, int> b) {
        return a.second > b.second;
    };

    std::priority_queue<std::pair<int, int>, std::vector<std::pair<int, int>>, decltype(cmp_less)> indeces_q_less(cmp_less);

    perp_segments.resize(segment_inf_perp.size(), 0);

    for (int i = 0; i < num_segments; ++i) {
        int index = parallel_axis == X_AXIS ? ortho_costs_indeces[i] - num_segments - start_channel_cost : ortho_costs_indeces[i] - start_channel_cost;
        indeces_map.insert(std::make_pair(index, i));
        perp_segments[index]++;
    }

    for (int i = 0; i < (int)perp_segments.size(); ++i) {
        auto pair = std::make_pair(i, perp_segments[i]);
        indeces_q_greater.push(pair);
        indeces_q_less.push(pair);
    }

    while (!indeces_q_greater.empty()) {
        auto g_index_pair = indeces_q_greater.top();
        auto l_index_pair = indeces_q_less.top();

        if (l_index_pair.second != 0)
            break;

        indeces_q_greater.pop();
        indeces_q_less.pop();

        g_index_pair.second--;
        l_index_pair.second++;
        auto itr_to_change = indeces_map.find(g_index_pair.first);
        VTR_ASSERT(itr_to_change != indeces_map.end());
        int index = l_index_pair.first + start_channel_cost;
        index = parallel_axis == X_AXIS ? index + num_segments : index;
        ortho_costs_indeces[itr_to_change->second] = index;
        indeces_map.erase(itr_to_change);

        indeces_q_greater.push(g_index_pair);
        indeces_q_less.push(l_index_pair);
    }
#endif

    return ortho_costs_indeces;
}

void load_rr_index_segments(const int num_segment) {
    auto& device_ctx = g_vpr_ctx.mutable_device();
    int iseg, i, index;

    for (i = SOURCE_COST_INDEX; i <= IPIN_COST_INDEX; i++) {
        device_ctx.rr_indexed_data[RRIndexedDataId(i)].seg_index = OPEN;
    }

    /* X-directed segments. */
    for (iseg = 0; iseg < num_segment; iseg++) {
        index = CHANX_COST_INDEX_START + iseg;
        device_ctx.rr_indexed_data[RRIndexedDataId(index)].seg_index = iseg;
    }
    /* Y-directed segments. */
    for (iseg = 0; iseg < num_segment; iseg++) {
        index = CHANX_COST_INDEX_START + num_segment + iseg;
        device_ctx.rr_indexed_data[RRIndexedDataId(index)].seg_index = iseg;
    }
}

static void load_rr_indexed_data_base_costs(enum e_base_cost_type base_cost_type) {
    /* Loads the base_cost member of device_ctx.rr_indexed_data according to the specified *
     * base_cost_type.                                                          */

    float delay_normalization_fac;
    size_t index;

    auto& device_ctx = g_vpr_ctx.mutable_device();

    if (base_cost_type == DEMAND_ONLY || base_cost_type == DEMAND_ONLY_NORMALIZED_LENGTH) {
        delay_normalization_fac = 1.;
    } else {
        delay_normalization_fac = get_delay_normalization_fac();
    }

    device_ctx.rr_indexed_data[RRIndexedDataId(SOURCE_COST_INDEX)].base_cost = delay_normalization_fac;
    device_ctx.rr_indexed_data[RRIndexedDataId(SINK_COST_INDEX)].base_cost = 0.;
    device_ctx.rr_indexed_data[RRIndexedDataId(OPIN_COST_INDEX)].base_cost = delay_normalization_fac;
    device_ctx.rr_indexed_data[RRIndexedDataId(IPIN_COST_INDEX)].base_cost = 0.95 * delay_normalization_fac;

    auto rr_segment_counts = count_rr_segment_types();
    size_t total_segments = std::accumulate(rr_segment_counts.begin(), rr_segment_counts.end(), 0u);

    /* Load base costs for CHANX and CHANY segments */
    float max_length = 0;
    float min_length = 1;
    if (base_cost_type == DELAY_NORMALIZED_LENGTH_BOUNDED) {
        for (index = CHANX_COST_INDEX_START; index < device_ctx.rr_indexed_data.size(); index++) {
            float length = (1 / device_ctx.rr_indexed_data[RRIndexedDataId(index)].inv_length);
            max_length = std::max(max_length, length);
        }
    }

    //Future Work: Since we can now have wire types which don't connect to IPINs,
    //             perhaps consider lowering cost of wires which connect to IPINs
    //             so they get explored earlier (same rational as lowering IPIN costs)

    for (index = CHANX_COST_INDEX_START; index < device_ctx.rr_indexed_data.size(); index++) {
        if (base_cost_type == DELAY_NORMALIZED || base_cost_type == DEMAND_ONLY) {
            device_ctx.rr_indexed_data[RRIndexedDataId(index)].base_cost = delay_normalization_fac;

        } else if (base_cost_type == DELAY_NORMALIZED_LENGTH || base_cost_type == DEMAND_ONLY_NORMALIZED_LENGTH) {
            device_ctx.rr_indexed_data[RRIndexedDataId(index)].base_cost = delay_normalization_fac / device_ctx.rr_indexed_data[RRIndexedDataId(index)].inv_length;

        } else if (base_cost_type == DELAY_NORMALIZED_LENGTH_BOUNDED) {
            float length = (1 / device_ctx.rr_indexed_data[RRIndexedDataId(index)].inv_length);
            if (max_length != min_length) {
                float length_scale = 1.f + 3.f * (length - min_length) / (max_length - min_length);
                device_ctx.rr_indexed_data[RRIndexedDataId(index)].base_cost = delay_normalization_fac * length_scale;
            } else {
                device_ctx.rr_indexed_data[RRIndexedDataId(index)].base_cost = delay_normalization_fac;
            }

        } else if (base_cost_type == DELAY_NORMALIZED_FREQUENCY) {
            int seg_index = device_ctx.rr_indexed_data[RRIndexedDataId(index)].seg_index;

            VTR_ASSERT(total_segments > 0);
            float freq_fac = float(rr_segment_counts[seg_index]) / total_segments;

            device_ctx.rr_indexed_data[RRIndexedDataId(index)].base_cost = delay_normalization_fac / freq_fac;

        } else if (base_cost_type == DELAY_NORMALIZED_LENGTH_FREQUENCY) {
            int seg_index = device_ctx.rr_indexed_data[RRIndexedDataId(index)].seg_index;

            VTR_ASSERT(total_segments > 0);
            float freq_fac = float(rr_segment_counts[seg_index]) / total_segments;

            //Base cost = delay_norm / (len * freq)
            //device_ctx.rr_indexed_data[RRIndexedDataId(index)].base_cost = delay_normalization_fac / ((1. / device_ctx.rr_indexed_data[RRIndexedDataId(index)].inv_length) * freq_fac);

            //Base cost = (delay_norm * len) * (1 + (1-freq))
            device_ctx.rr_indexed_data[RRIndexedDataId(index)].base_cost = (delay_normalization_fac / device_ctx.rr_indexed_data[RRIndexedDataId(index)].inv_length) * (1 + (1 - freq_fac));

        } else {
            VPR_FATAL_ERROR(VPR_ERROR_ROUTE, "Unrecognized base cost type");
        }
    }

    /* Save a copy of the base costs -- if dynamic costing is used by the     *
     * router, the base_cost values will get changed all the time and being   *
     * able to restore them from a saved version is useful.                   */

    for (index = 0; index < device_ctx.rr_indexed_data.size(); index++) {
        device_ctx.rr_indexed_data[RRIndexedDataId(index)].saved_base_cost = device_ctx.rr_indexed_data[RRIndexedDataId(index)].base_cost;
    }
}

static std::vector<size_t> count_rr_segment_types() {
    std::vector<size_t> rr_segment_type_counts;

    auto& device_ctx = g_vpr_ctx.device();
    const auto& rr_graph = device_ctx.rr_graph;

    for (const RRNodeId& id : rr_graph.nodes()) {
        if (rr_graph.node_type(id) != CHANX && rr_graph.node_type(id) != CHANY) continue;

        auto cost_index = rr_graph.node_cost_index(id);

        int seg_index = device_ctx.rr_indexed_data[cost_index].seg_index;

        VTR_ASSERT(seg_index != OPEN);

        if (seg_index >= int(rr_segment_type_counts.size())) {
            rr_segment_type_counts.resize(seg_index + 1, 0);
        }
        VTR_ASSERT(seg_index < int(rr_segment_type_counts.size()));

        ++rr_segment_type_counts[seg_index];
    }

    return rr_segment_type_counts;
}

static float get_delay_normalization_fac() {
    /* Returns the average delay to go 1 CLB distance along a wire.  */

    auto& device_ctx = g_vpr_ctx.device();
    auto& rr_indexed_data = device_ctx.rr_indexed_data;

    float Tdel_sum = 0.0;
    int Tdel_num = 0;
    for (size_t cost_index = CHANX_COST_INDEX_START; cost_index < rr_indexed_data.size(); cost_index++) {
        float inv_length = device_ctx.rr_indexed_data[RRIndexedDataId(cost_index)].inv_length;
        float T_value = rr_indexed_data[RRIndexedDataId(cost_index)].T_linear * inv_length + rr_indexed_data[RRIndexedDataId(cost_index)].T_quadratic * std::pow(inv_length, 2);

        if (T_value == 0.0) continue;

        Tdel_sum += T_value;
        Tdel_num += 1;
    }

    if (Tdel_num == 0) {
        VTR_LOG_WARN("No valid cost index was found to get the delay normalization factor. Setting delay normalization factor to 1e-9 (1 ns)\n");
        return 1e-9;
    }

    float delay_norm_fac = Tdel_sum / Tdel_num;

    if (getEchoEnabled() && isEchoFileEnabled(E_ECHO_RR_GRAPH_INDEXED_DATA)) {
        std::ofstream out_file;

        out_file.open(getEchoFileName(E_ECHO_RR_GRAPH_INDEXED_DATA));
        out_file << "Delay normalization factor: " << delay_norm_fac << std::endl;

        out_file.close();
    }

    return delay_norm_fac;
}

/*
 * Scans all the RR nodes of CHAN type getting the medians for their R and C values (delays)
 * as well as the delay data of all the nodes' switches, averaging them to find the following
 * indexed data values for each wire type:
 *      - T_linear
 *      - T_quadratic
 *      - C_load
 *
 * The indexed data is used in different locations such as:
 *      - Base cost calculation for each cost_index
 *      - Lookahead map computation
 *      - Placement Delay Matrix computation
 */
static void load_rr_indexed_data_T_values() {
    auto& device_ctx = g_vpr_ctx.mutable_device();
    const auto& rr_graph = device_ctx.rr_graph;
    auto& rr_indexed_data = device_ctx.rr_indexed_data;

    auto fan_in_list = get_fan_in_list();

    vtr::vector<RRIndexedDataId, int> num_nodes_of_index(rr_indexed_data.size(), 0);
    vtr::vector<RRIndexedDataId, std::vector<float>> C_total(rr_indexed_data.size());
    vtr::vector<RRIndexedDataId, std::vector<float>> R_total(rr_indexed_data.size());

    /*
     * Not all wire-to-wire switches connecting from some wire segment will necessarily have the same delay.
     * i.e. a mux with less inputs will have smaller delay than a mux with a greater number of inputs.
     * So to account for these differences we will get the average R/Tdel/Cinternal values by first averaging
     * them for a single wire segment, and then by averaging this value over all the average values corresponding
     * to the switches node
     */
    vtr::vector<RRIndexedDataId, std::vector<float>> switch_R_total(rr_indexed_data.size());
    vtr::vector<RRIndexedDataId, std::vector<float>> switch_T_total(rr_indexed_data.size());
    vtr::vector<RRIndexedDataId, std::vector<float>> switch_Cinternal_total(rr_indexed_data.size());
    vtr::vector<RRIndexedDataId, short> switches_buffered(rr_indexed_data.size(), UNDEFINED);

    /*
     * Walk through the RR graph and collect all R and C values of all the nodes,
     * as well as their fan-in switches R, T_del, and Cinternal values.
     *
     * The median of R and C values for each cost index is assigned to the indexed
     * data.
     */
    for (const RRNodeId& rr_id : device_ctx.rr_graph.nodes()) {
        t_rr_type rr_type = rr_graph.node_type(rr_id);

        if (rr_type != CHANX && rr_type != CHANY) {
            continue;
        }

        auto cost_index = rr_graph.node_cost_index(rr_id);

        auto str = rr_graph.node_coordinate_to_string(RRNodeId(inode));

        /* get average switch parameters */
        double avg_switch_R = 0;
        double avg_switch_T = 0;
        double avg_switch_Cinternal = 0;
        int num_switches = 0;
        short buffered = UNDEFINED;
<<<<<<< HEAD
        calculate_average_switch((size_t)rr_id, avg_switch_R, avg_switch_T, avg_switch_Cinternal, num_switches, buffered, fan_in_list);

        if (num_switches == 0) {
            VTR_LOG_WARN("Node %d had no out-going switches\n", (size_t)rr_id);
=======
        calculate_average_switch(inode, avg_switch_R, avg_switch_T, avg_switch_Cinternal, num_switches, buffered, fan_in_list);
        if (num_switches == 0) {
            VTR_LOG_WARN("Node: %d with RR_type: %s  at Location:%s, had no out-going switches\n", inode,
                         rr_graph.node_type_string(RRNodeId(inode)), str.c_str());
>>>>>>> 741aad56
            continue;
        }
        VTR_ASSERT(num_switches > 0);

        num_nodes_of_index[cost_index]++;
        C_total[cost_index].push_back(rr_graph.node_C(rr_id));
        R_total[cost_index].push_back(rr_graph.node_R(rr_id));

        switch_R_total[cost_index].push_back(avg_switch_R);
        switch_T_total[cost_index].push_back(avg_switch_T);
        switch_Cinternal_total[cost_index].push_back(avg_switch_Cinternal);
        if (buffered == UNDEFINED) {
            /* this segment does not have any outgoing edges to other general routing wires */
            continue;
        }

        /* need to make sure all wire switches of a given wire segment type have the same 'buffered' value */
        if (switches_buffered[cost_index] == UNDEFINED) {
            switches_buffered[cost_index] = buffered;
        } else {
            if (switches_buffered[cost_index] != buffered) {
                // If a previous buffering state is inconsistent with the current one,
                // the node should be treated as buffered, as there are only two possible
                // values for the buffering state (except for the UNDEFINED case).
                //
                // This means that at least one edge of this node has a buffered switch,
                // which prevails over unbuffered ones.
                switches_buffered[cost_index] = 1;
            }
        }
    }

    for (size_t cost_index = CHANX_COST_INDEX_START;
         cost_index < rr_indexed_data.size(); cost_index++) {
        if (num_nodes_of_index[RRIndexedDataId(cost_index)] == 0) { /* Segments don't exist. */
            VTR_LOG_WARN("Found no instances of RR node with cost index %d\n", cost_index);
            rr_indexed_data[RRIndexedDataId(cost_index)].T_linear = 0.0;
            rr_indexed_data[RRIndexedDataId(cost_index)].T_quadratic = 0.0;
            rr_indexed_data[RRIndexedDataId(cost_index)].C_load = 0.0;
        } else {
            auto C_total_histogram = build_histogram(C_total[RRIndexedDataId(cost_index)], 10);
            auto R_total_histogram = build_histogram(R_total[RRIndexedDataId(cost_index)], 10);
            auto switch_R_total_histogram = build_histogram(switch_R_total[RRIndexedDataId(cost_index)], 10);
            auto switch_T_total_histogram = build_histogram(switch_T_total[RRIndexedDataId(cost_index)], 10);
            auto switch_Cinternal_total_histogram = build_histogram(switch_Cinternal_total[RRIndexedDataId(cost_index)], 10);

            // Sort Rnode and Cnode
            float Cnode = vtr::median(C_total[RRIndexedDataId(cost_index)]);
            float Rnode = vtr::median(R_total[RRIndexedDataId(cost_index)]);
            float Rsw = get_histogram_mode(switch_R_total_histogram);
            float Tsw = get_histogram_mode(switch_T_total_histogram);
            float Cinternalsw = get_histogram_mode(switch_Cinternal_total_histogram);

            if (switches_buffered[RRIndexedDataId(cost_index)]) {
                // Here, we are computing the linear time delay for buffered switches. Tlinear is
                // the estimated sum of the intrinsic time delay of the switch and the two transient
                // responses. The key assumption behind the estimate is that one switch will be turned on
                // from each wire and so we will correspondingly add one load for internal capacitance.
                // The first transient response is the product between the resistance of the switch with
                // the combined capacitance of the node and internal capacitance of the switch. The
                // multiplication by the second term by 0.5 is the result of the Rnode being distributed halfway along a
                // wire segment's length times the total capacitance.
                rr_indexed_data[RRIndexedDataId(cost_index)].T_linear = Tsw + Rsw * (Cinternalsw + Cnode)
                                                                        + 0.5 * Rnode * (Cnode + Cinternalsw);
                rr_indexed_data[RRIndexedDataId(cost_index)].T_quadratic = 0.;
                rr_indexed_data[RRIndexedDataId(cost_index)].C_load = 0.;
            } else { /* Pass transistor, does not have an internal capacitance*/
                rr_indexed_data[RRIndexedDataId(cost_index)].C_load = Cnode;

                /* See Dec. 23, 1997 notes for deriviation of formulae. */

                rr_indexed_data[RRIndexedDataId(cost_index)].T_linear = Tsw + 0.5 * Rsw * Cnode;
                rr_indexed_data[RRIndexedDataId(cost_index)].T_quadratic = (Rsw + Rnode) * 0.5
                                                                           * Cnode;
            }
        }
    }
}

/*
 * This routine calculates the average R/Tdel/Cinternal values of all the switches corresponding
 * to the fan-in edges of the input inode.
 *
 * It is not safe to assume that each node of the same wire type has the same switches with the same
 * delays, therefore we take their average to take into account the possible differences
 */
static void calculate_average_switch(int inode, double& avg_switch_R, double& avg_switch_T, double& avg_switch_Cinternal, int& num_switches, short& buffered, vtr::vector<RRNodeId, std::vector<RREdgeId>>& fan_in_list) {
    auto& device_ctx = g_vpr_ctx.device();
    const auto& rr_graph = device_ctx.rr_graph;

    auto node = RRNodeId(inode);

    avg_switch_R = 0;
    avg_switch_T = 0;
    avg_switch_Cinternal = 0;
    num_switches = 0;
    buffered = UNDEFINED;
    for (const auto& edge : fan_in_list[node]) {
        /* want to get C/R/Tdel/Cinternal of switches that connect this track segment to other track segments */
        if (rr_graph.node_type(node) == CHANX || rr_graph.node_type(node) == CHANY) {
            int switch_index = rr_graph.rr_nodes().edge_switch(edge);

            if (rr_graph.rr_switch_inf(RRSwitchId(switch_index)).type() == SwitchType::SHORT) continue;

            avg_switch_R += rr_graph.rr_switch_inf(RRSwitchId(switch_index)).R;
            avg_switch_T += rr_graph.rr_switch_inf(RRSwitchId(switch_index)).Tdel;
            avg_switch_Cinternal += rr_graph.rr_switch_inf(RRSwitchId(switch_index)).Cinternal;

            if (buffered == UNDEFINED) {
                if (rr_graph.rr_switch_inf(RRSwitchId(switch_index)).buffered()) {
                    buffered = 1;
                } else {
                    buffered = 0;
                }
            } else if (buffered != rr_graph.rr_switch_inf(RRSwitchId(switch_index)).buffered()) {
                // If a previous buffering state is inconsistent with the current one,
                // the node should be treated as buffered, as there are only two possible
                // values for the buffering state (except for the UNDEFINED case).
                //
                // This means that at least one edge of this node has a buffered switch,
                // which prevails over unbuffered ones.
                buffered = 1;
            }

            num_switches++;
        }
    }

    if (num_switches > 0) {
        avg_switch_R /= num_switches;
        avg_switch_T /= num_switches;
        avg_switch_Cinternal /= num_switches;
    }

    VTR_ASSERT(std::isfinite(avg_switch_R));
    VTR_ASSERT(std::isfinite(avg_switch_T));
    VTR_ASSERT(std::isfinite(avg_switch_Cinternal));
}

static void fixup_rr_indexed_data_T_values(size_t total_num_segments) {
    auto& device_ctx = g_vpr_ctx.mutable_device();

    // Scan CHANX/CHANY indexed data and search for uninitialized costs.
    //
    // This would occur if a segment ends up only being used as CHANX or a
    // CHANY, but not both.  If this occurs, then copying the orthogonal
    // pair's cost data is likely a better choice than leaving it uninitialized.
    //
    // The primary reason for this fixup is to avoid propagating negative
    // values in cost functions.
    for (size_t cost_index = CHANX_COST_INDEX_START;
         cost_index < CHANX_COST_INDEX_START + total_num_segments; cost_index++) {
        int ortho_cost_index = device_ctx.rr_indexed_data[RRIndexedDataId(cost_index)].ortho_cost_index;

        auto& indexed_data = device_ctx.rr_indexed_data[RRIndexedDataId(cost_index)];
        auto& ortho_indexed_data = device_ctx.rr_indexed_data[RRIndexedDataId(ortho_cost_index)];
        // Check if this data is uninitialized, but the orthogonal data is
        // initialized.
        // Uninitialized data is set to zero by default.
        bool needs_fixup = indexed_data.T_linear == 0 && indexed_data.T_quadratic == 0 && indexed_data.C_load == 0;
        bool ortho_data_valid = ortho_indexed_data.T_linear != 0 || ortho_indexed_data.T_quadratic != 0 || ortho_indexed_data.C_load != 0;
        if (needs_fixup && ortho_data_valid) {
            // Copy orthogonal data over.
            indexed_data.T_linear = ortho_indexed_data.T_linear;
            indexed_data.T_quadratic = ortho_indexed_data.T_quadratic;
            indexed_data.C_load = ortho_indexed_data.C_load;
        }
    }
}

static void print_rr_index_info(const char* fname,
                                const std::vector<t_segment_inf>& segment_inf,
                                size_t y_chan_cost_offset) {
    auto& device_ctx = g_vpr_ctx.device();

    std::ofstream out_file;

    out_file.open(fname, std::ios_base::app);
    out_file << std::left << std::setw(30) << "Cost Index";
    out_file << std::left << std::setw(20) << "Base Cost";
    out_file << std::left << std::setw(20) << "Ortho Cost Index";
    out_file << std::left << std::setw(20) << "Seg Index";
    out_file << std::left << std::setw(20) << "Inv. Length";
    out_file << std::left << std::setw(20) << "T. Linear";
    out_file << std::left << std::setw(20) << "T. Quadratic";
    out_file << std::left << std::setw(20) << "C. Load" << std::endl;
    for (size_t cost_index = 0; cost_index < device_ctx.rr_indexed_data.size(); ++cost_index) {
        auto& index_data = device_ctx.rr_indexed_data[RRIndexedDataId(cost_index)];

        std::ostringstream string_stream;

        if (cost_index == SOURCE_COST_INDEX) {
            string_stream << cost_index << " SOURCE";
        } else if (cost_index == SINK_COST_INDEX) {
            string_stream << cost_index << " SINK";
        } else if (cost_index == OPIN_COST_INDEX) {
            string_stream << cost_index << " OPIN";
        } else if (cost_index == IPIN_COST_INDEX) {
            string_stream << cost_index << " IPIN";
        } else if (cost_index <= IPIN_COST_INDEX + y_chan_cost_offset) {
            string_stream << cost_index << " CHANX " << segment_inf[index_data.seg_index].name.c_str();
        } else {
            string_stream << cost_index << " CHANY " << segment_inf[index_data.seg_index].name.c_str();
        }

        std::string cost_index_str = string_stream.str();

        out_file << std::left << std::setw(30) << cost_index_str;
        out_file << std::left << std::setw(20) << index_data.base_cost;
        out_file << std::left << std::setw(20) << index_data.ortho_cost_index;
        out_file << std::left << std::setw(20) << index_data.seg_index;
        out_file << std::left << std::setw(20) << index_data.inv_length;
        out_file << std::left << std::setw(20) << index_data.T_linear;
        out_file << std::left << std::setw(20) << index_data.T_quadratic;
        out_file << std::left << std::setw(20) << index_data.C_load << std::endl;
    }

    out_file.close();
}<|MERGE_RESOLUTION|>--- conflicted
+++ resolved
@@ -541,17 +541,11 @@
         double avg_switch_Cinternal = 0;
         int num_switches = 0;
         short buffered = UNDEFINED;
-<<<<<<< HEAD
         calculate_average_switch((size_t)rr_id, avg_switch_R, avg_switch_T, avg_switch_Cinternal, num_switches, buffered, fan_in_list);
 
         if (num_switches == 0) {
-            VTR_LOG_WARN("Node %d had no out-going switches\n", (size_t)rr_id);
-=======
-        calculate_average_switch(inode, avg_switch_R, avg_switch_T, avg_switch_Cinternal, num_switches, buffered, fan_in_list);
-        if (num_switches == 0) {
-            VTR_LOG_WARN("Node: %d with RR_type: %s  at Location:%s, had no out-going switches\n", inode,
-                         rr_graph.node_type_string(RRNodeId(inode)), str.c_str());
->>>>>>> 741aad56
+              VTR_LOG_WARN("Node: %d with RR_type: %s  at Location:%s, had no out-going switches\n", rr_id,
+                         rr_graph.node_type_string(rr_id, str.c_str());
             continue;
         }
         VTR_ASSERT(num_switches > 0);
