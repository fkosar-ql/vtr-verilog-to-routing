--- conflicted
+++ resolved
@@ -1475,23 +1475,11 @@
      * However, current test show that the simple strategy provides
      * a good trade-off between runtime and quality of results
      */
-<<<<<<< HEAD
-    e_side rr_side = NUM_2D_SIDES;
-    for (const e_side& candidate_side : TOTAL_2D_SIDES) {
-        if (rr_graph.is_node_on_specific_side(rr, candidate_side)) {
-            rr_side = candidate_side;
-            break;
-        }
-    }
-    VTR_ASSERT_SAFE(NUM_2D_SIDES != rr_side);
-=======
-    auto it = std::find_if(SIDES.begin(), SIDES.end(), [&](const e_side candidate_side) {
+    auto it = std::find_if(TOTAL_2D_SIDES.begin(), TOTAL_2D_SIDES.end(), [&](const e_side candidate_side) {
         return rr_graph.is_node_on_specific_side(rr, candidate_side);
     });
-
-    e_side rr_side = (it != SIDES.end()) ? *it : NUM_SIDES;
-    VTR_ASSERT_SAFE(NUM_SIDES != rr_side);
->>>>>>> 21d01503
+    e_side rr_side = (it != TOTAL_2D_SIDES.end()) ? *it : NUM_2D_SIDES;
+    VTR_ASSERT_SAFE(NUM_2D_SIDES != rr_side);
 
     if (rr_side == LEFT) {
         x -= 1;
