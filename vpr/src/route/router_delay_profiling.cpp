#include "router_delay_profiling.h"
#include "globals.h"
#include "route_common.h"
#include "route_timing.h"
#include "route_export.h"
#include "route_tree.h"
#include "rr_graph.h"
#include "vtr_time.h"
#include "draw.h"

RouterDelayProfiler::RouterDelayProfiler(const Netlist<>& net_list,
                                         const RouterLookahead* lookahead,
                                         bool is_flat)
    : net_list_(net_list)
    , router_(
          g_vpr_ctx.device().grid,
          *lookahead,
          g_vpr_ctx.device().rr_graph.rr_nodes(),
          &g_vpr_ctx.device().rr_graph,
          g_vpr_ctx.device().rr_rc_data,
          g_vpr_ctx.device().rr_graph.rr_switch(),
          g_vpr_ctx.mutable_routing().rr_node_route_inf,
          is_flat)
    , is_flat_(is_flat) {}

<<<<<<< HEAD
bool RouterDelayProfiler::calculate_delay(int source_node,
                                          int sink_node,
                                          const t_router_opts& router_opts,
                                          float* net_delay,
                                          int layer_num) {
=======
bool RouterDelayProfiler::calculate_delay(RRNodeId source_node, RRNodeId sink_node, const t_router_opts& router_opts, float* net_delay) {
>>>>>>> a0dd712f
    /* Returns true as long as found some way to hook up this net, even if that *
     * way resulted in overuse of resources (congestion).  If there is no way   *
     * to route this net, even ignoring congestion, it returns false.  In this  *
     * case the rr_graph is disconnected and you can give up.                   */
    auto& device_ctx = g_vpr_ctx.device();
    const auto& rr_graph = device_ctx.rr_graph;
    auto& route_ctx = g_vpr_ctx.mutable_routing();

    //vtr::ScopedStartFinishTimer t(vtr::string_fmt("Profiling Delay from %s at %d,%d (%s) to %s at %d,%d (%s)",
    //rr_graph.node_type_string(RRNodeId(source_node)),
    //rr_graph.node_xlow(RRNodeId(source_node)),
    //rr_graph.node_ylow(RRNodeId(source_node)),
    //rr_node_arch_name(source_node).c_str(),
    //rr_graph.node_type_string(RRNodeId(sink_node)),
    //rr_graph.node_xlow(RRNodeId(sink_node)),
    //rr_graph.node_ylow(RRNodeId(sink_node)),
    //rr_node_arch_name(sink_node).c_str()));

    RouteTree tree((RRNodeId(source_node)));
    enable_router_debug(router_opts, ParentNetId(), sink_node, 0, &router_);

    /* Update base costs according to fanout and criticality rules */
    update_rr_base_costs(1);

    //maximum bounding box for placement
    t_bb bounding_box;
    bounding_box.xmin = 0;
    bounding_box.xmax = device_ctx.grid.width() + 1;
    bounding_box.ymin = 0;
    bounding_box.ymax = device_ctx.grid.height() + 1;
    if (layer_num == OPEN) {
        bounding_box.layer_min = 0;
        bounding_box.layer_max = device_ctx.grid.get_num_layers() + 1;
    } else {
        bounding_box.layer_min = layer_num;
        bounding_box.layer_max = layer_num;
    }

    t_conn_cost_params cost_params;
    cost_params.criticality = 1.;
    cost_params.astar_fac = router_opts.router_profiler_astar_fac;
    cost_params.bend_cost = router_opts.bend_cost;

    route_budgets budgeting_inf(net_list_, is_flat_);

    router_.clear_modified_rr_node_info();
    RouterStats router_stats;

    bool found_path;
    t_heap cheapest;
    ConnectionParameters conn_params(ParentNetId::INVALID(),
                                     -1,
                                     false,
                                     std::unordered_map<RRNodeId, int>());
    std::tie(found_path, std::ignore, cheapest) = router_.timing_driven_route_connection_from_route_tree(
        tree.root(),
        sink_node,
        cost_params,
        bounding_box,
        router_stats,
        conn_params,
        true);

    if (found_path) {
        VTR_ASSERT(RRNodeId(cheapest.index) == sink_node);

        vtr::optional<const RouteTreeNode&> rt_node_of_sink;
        std::tie(std::ignore, rt_node_of_sink) = tree.update_from_heap(&cheapest, OPEN, nullptr, is_flat_);

        //find delay
        *net_delay = rt_node_of_sink->Tdel;

        VTR_ASSERT_MSG(route_ctx.rr_node_route_inf[tree.root().inode].occ() <= rr_graph.node_capacity(tree.root().inode), "SOURCE should never be congested");
    }

    //VTR_LOG("Explored %zu of %zu (%.2f) RR nodes: path delay %g\n", router_stats.heap_pops, device_ctx.rr_nodes.size(), float(router_stats.heap_pops) / device_ctx.rr_nodes.size(), *net_delay);

    //update_screen(ScreenUpdatePriority::MAJOR, "Profiled delay", ROUTING, nullptr);

    //Reset for the next router call
    router_.reset_path_costs();

    return found_path;
}

//Returns the shortest path delay from src_node to all RR nodes in the RR graph, or NaN if no path exists
vtr::vector<RRNodeId, float> calculate_all_path_delays_from_rr_node(RRNodeId src_rr_node,
                                                                    const t_router_opts& router_opts,
                                                                    bool is_flat) {
    auto& device_ctx = g_vpr_ctx.device();
    auto& route_ctx = g_vpr_ctx.mutable_routing();

    vtr::vector<RRNodeId, float> path_delays_to(device_ctx.rr_graph.num_nodes(), std::numeric_limits<float>::quiet_NaN());

    RouteTree tree((RRNodeId(src_rr_node)));

    t_bb bounding_box;
    bounding_box.xmin = 0;
    bounding_box.xmax = device_ctx.grid.width() + 1;
    bounding_box.ymin = 0;
    bounding_box.ymax = device_ctx.grid.height() + 1;
    bounding_box.layer_min = 0;
    bounding_box.layer_max = device_ctx.grid.get_num_layers() - 1;

    t_conn_cost_params cost_params;
    cost_params.criticality = 1.;
    cost_params.astar_fac = router_opts.astar_fac;
    cost_params.bend_cost = router_opts.bend_cost;
    /* This function is called during placement. Thus, the flat routing option should be disabled. */
    //TODO: Placement is run with is_flat=false. However, since is_flat is passed, det_routing_arch should
    //be also passed
    VTR_ASSERT(is_flat == false);
    t_det_routing_arch det_routing_arch;
    auto router_lookahead = make_router_lookahead(det_routing_arch, e_router_lookahead::NO_OP,
                                                  /*write_lookahead=*/"", /*read_lookahead=*/"",
                                                  /*segment_inf=*/{},
                                                  is_flat);

    ConnectionRouter<BinaryHeap> router(
        device_ctx.grid,
        *router_lookahead,
        device_ctx.rr_graph.rr_nodes(),
        &g_vpr_ctx.device().rr_graph,
        device_ctx.rr_rc_data,
        device_ctx.rr_graph.rr_switch(),
        route_ctx.rr_node_route_inf,
        is_flat);
    RouterStats router_stats;
    ConnectionParameters conn_params(ParentNetId::INVALID(), OPEN, false, std::unordered_map<RRNodeId, int>());
    vtr::vector<RRNodeId, t_heap> shortest_paths = router.timing_driven_find_all_shortest_paths_from_route_tree(tree.root(),
                                                                                                                cost_params,
                                                                                                                bounding_box,
                                                                                                                router_stats,
                                                                                                                conn_params);

    VTR_ASSERT(shortest_paths.size() == device_ctx.rr_graph.num_nodes());
    for (int isink = 0; isink < (int)device_ctx.rr_graph.num_nodes(); ++isink) {
        RRNodeId sink_rr_node(isink);
        if (RRNodeId(sink_rr_node) == src_rr_node) {
            path_delays_to[sink_rr_node] = 0.;
        } else {
            if (!shortest_paths[sink_rr_node].index.is_valid()) continue;

            VTR_ASSERT(RRNodeId(shortest_paths[sink_rr_node].index) == sink_rr_node);

            //Build the routing tree to get the delay
            tree = RouteTree(RRNodeId(src_rr_node));
            vtr::optional<const RouteTreeNode&> rt_node_of_sink;
            std::tie(std::ignore, rt_node_of_sink) = tree.update_from_heap(&shortest_paths[sink_rr_node], OPEN, nullptr, router_opts.flat_routing);

            VTR_ASSERT(rt_node_of_sink->inode == RRNodeId(sink_rr_node));

            path_delays_to[sink_rr_node] = rt_node_of_sink->Tdel;
        }
    }
    router.reset_path_costs();

#if 0
    //Sanity check
    for (int sink_rr_node = 0; sink_rr_node < (int) device_ctx.rr_nodes.size(); ++sink_rr_node) {

        float astar_delay = std::numeric_limits<float>::quiet_NaN();
        if (sink_rr_node == src_rr_node) {
            astar_delay = 0.;
        } else {
            calculate_delay(src_rr_node, sink_rr_node, router_opts, &astar_delay);
        }

        //Sanity check
        float dijkstra_delay = path_delays_to[sink_rr_node];

        float ratio = dijkstra_delay / astar_delay;
        if (astar_delay == 0. && dijkstra_delay == 0.) {
            ratio = 1.;
        }

        VTR_LOG("Delay from %d -> %d: all_shortest_paths %g direct %g ratio %g\n",
                src_rr_node, sink_rr_node,
                dijkstra_delay, astar_delay,
                ratio);
    }
#endif

    return path_delays_to;
}

void alloc_routing_structs(t_chan_width chan_width,
                           const t_router_opts& router_opts,
                           t_det_routing_arch* det_routing_arch,
                           std::vector<t_segment_inf>& segment_inf,
                           const t_direct_inf* directs,
                           const int num_directs,
                           bool is_flat) {
    int warnings;
    t_graph_type graph_type;

    auto& device_ctx = g_vpr_ctx.mutable_device();

    if (router_opts.route_type == GLOBAL) {
        graph_type = GRAPH_GLOBAL;
    } else {
        graph_type = (det_routing_arch->directionality == BI_DIRECTIONAL ? GRAPH_BIDIR : GRAPH_UNIDIR);
    }

    create_rr_graph(graph_type,
                    device_ctx.physical_tile_types,
                    device_ctx.grid,
                    chan_width,
                    det_routing_arch,
                    segment_inf,
                    router_opts,
                    directs, num_directs,
                    &warnings,
                    is_flat);

    alloc_and_load_rr_node_route_structs();
}

void free_routing_structs() {
    free_route_structs();
}<|MERGE_RESOLUTION|>--- conflicted
+++ resolved
@@ -23,15 +23,11 @@
           is_flat)
     , is_flat_(is_flat) {}
 
-<<<<<<< HEAD
-bool RouterDelayProfiler::calculate_delay(int source_node,
-                                          int sink_node,
+bool RouterDelayProfiler::calculate_delay(RRNodeId source_node,
+                                          RRNodeId sink_node,
                                           const t_router_opts& router_opts,
                                           float* net_delay,
                                           int layer_num) {
-=======
-bool RouterDelayProfiler::calculate_delay(RRNodeId source_node, RRNodeId sink_node, const t_router_opts& router_opts, float* net_delay) {
->>>>>>> a0dd712f
     /* Returns true as long as found some way to hook up this net, even if that *
      * way resulted in overuse of resources (congestion).  If there is no way   *
      * to route this net, even ignoring congestion, it returns false.  In this  *
@@ -96,7 +92,7 @@
         true);
 
     if (found_path) {
-        VTR_ASSERT(RRNodeId(cheapest.index) == sink_node);
+        VTR_ASSERT(cheapest.index == sink_node);
 
         vtr::optional<const RouteTreeNode&> rt_node_of_sink;
         std::tie(std::ignore, rt_node_of_sink) = tree.update_from_heap(&cheapest, OPEN, nullptr, is_flat_);
@@ -126,7 +122,7 @@
 
     vtr::vector<RRNodeId, float> path_delays_to(device_ctx.rr_graph.num_nodes(), std::numeric_limits<float>::quiet_NaN());
 
-    RouteTree tree((RRNodeId(src_rr_node)));
+    RouteTree tree(src_rr_node);
 
     t_bb bounding_box;
     bounding_box.xmin = 0;
