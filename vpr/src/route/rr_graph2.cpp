--- conflicted
+++ resolved
@@ -1651,10 +1651,6 @@
                     max_conn = track_to_pin_lookup[type->index][phy_track][width_offset][height_offset][layer][side].size();
                     for (iconn = 0; iconn < max_conn; iconn++) {
                         ipin = track_to_pin_lookup[type->index][phy_track][width_offset][height_offset][layer][side][iconn];
-<<<<<<< HEAD
-
-=======
->>>>>>> 72e4b396
                         if (!is_pin_conencted_to_layer(type, ipin, layer_index, layer, device_ctx.grid.get_num_layers())) {
                             continue;
                         }
