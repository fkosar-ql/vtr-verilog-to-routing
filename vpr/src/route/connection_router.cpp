--- conflicted
+++ resolved
@@ -26,13 +26,13 @@
         return true;
     } else if(node_in_same_physical_tile(node_to_add, target_node)) {
         VTR_ASSERT(node_to_add_type == IPIN);
-        if(is_node_on_tile(rr_graph->node_type(node_to_add),
-                            rr_graph->node_xlow(node_to_add),
-                            rr_graph->node_ylow(node_to_add),
+        t_physical_tile_type_ptr physical_type = g_vpr_ctx.device().grid[node_to_add_x_low][node_to_add_y_low].type;
+        if(is_node_on_tile(physical_type,
+                            node_to_add_type,
                             rr_graph->node_ptc_num(node_to_add))){
             return true;
         }
-        if(intra_tile_nodes_connected(g_vpr_ctx.device().grid[node_to_add_x_low][node_to_add_y_low].type,
+        if(intra_tile_nodes_connected(physical_type,
                                        rr_graph->node_ptc_num(node_to_add),
                                        rr_graph->node_ptc_num(target_node))) {
             return true;
@@ -242,10 +242,11 @@
         cheapest = heap_.get_heap_head();
         ++router_stats_->heap_pops;
         auto cheap_type = rr_graph_->node_type(RRNodeId(cheapest->index));
-        if(is_node_on_tile(rr_graph_->node_type(RRNodeId(cheapest->index)),
-                             rr_graph_->node_xlow(RRNodeId(cheapest->index)),
-                             rr_graph_->node_ylow(RRNodeId(cheapest->index)),
-                             rr_graph_->node_ptc_num(RRNodeId(cheapest->index)))) {
+        int cheapest_x_low = rr_graph_->node_xlow(RRNodeId(cheapest->index));
+        int cheapest_y_low = rr_graph_->node_ylow(RRNodeId(cheapest->index));
+        if(is_node_on_tile(device_ctx.grid[cheapest_x_low][cheapest_y_low].type,
+                            cheap_type,
+                            rr_graph_->node_ptc_num(RRNodeId(cheapest->index)))) {
             router_stats_->inter_node_type_cnt_pops[cheap_type]++;
 
         } else {
@@ -266,12 +267,11 @@
             if (rcv_path_manager.is_enabled()) {
                 rcv_path_manager.insert_backwards_path_into_traceback(cheapest->path_data, cheapest->cost, cheapest->backward_path_cost, route_ctx);
             }
-
-<<<<<<< HEAD
-            VTR_LOGV_DEBUG(router_debug_, "  Found target %8d (%s)\n", inode, describe_rr_node(inode, is_flat_).c_str());
-=======
-            VTR_LOGV_DEBUG(router_debug_, "  Found target %8d (%s)\n", inode, describe_rr_node(device_ctx.rr_graph, device_ctx.grid, device_ctx.rr_indexed_data, inode, is_flat_).c_str());
->>>>>>> c1b695af
+            VTR_LOGV_DEBUG(router_debug_, "  Found target %8d (%s)\n", inode, describe_rr_node(device_ctx.rr_graph,
+                                                                                               device_ctx.grid,
+                                                                                               device_ctx.rr_indexed_data,
+                                                                                               inode,
+                                                                                               is_flat_).c_str());
             break;
         }
 
@@ -343,10 +343,11 @@
         t_heap* cheapest = heap_.get_heap_head();
         ++router_stats_->heap_pops;
         auto cheap_type = rr_graph_->node_type(RRNodeId(cheapest->index));
-        if(is_node_on_tile(rr_graph_->node_type(RRNodeId(cheapest->index)),
-                             rr_graph_->node_xlow(RRNodeId(cheapest->index)),
-                             rr_graph_->node_ylow(RRNodeId(cheapest->index)),
-                             rr_graph_->node_ptc_num(RRNodeId(cheapest->index)))) {
+        int cheapest_x_low = rr_graph_->node_xlow(RRNodeId(cheapest->index));
+        int cheapest_y_low = rr_graph_->node_ylow(RRNodeId(cheapest->index));
+        if(is_node_on_tile(g_vpr_ctx.device().grid[cheapest_x_low][cheapest_y_low].type,
+                            cheap_type,
+                            rr_graph_->node_ptc_num(RRNodeId(cheapest->index)))) {
             router_stats_->inter_node_type_cnt_pops[cheap_type]++;
 
         } else {
@@ -550,7 +551,8 @@
                 return;
             } if (is_flat_) {
                 if (node_in_same_physical_tile(to_node, RRNodeId(target_node))) {
-                    if (!is_node_on_tile(to_type, to_xlow, to_ylow, rr_graph_->node_ptc_num(to_node))) {
+                    t_physical_tile_type_ptr physical_tile = g_vpr_ctx.device().grid[to_xlow][to_ylow].type;
+                    if (!is_node_on_tile(physical_tile, to_type, rr_graph_->node_ptc_num(to_node))) {
                         auto to_ptc = rr_graph_->node_ptc_num(to_node);
 
                         auto target_type = rr_graph_->node_type(RRNodeId(target_node));
@@ -559,29 +561,19 @@
                         if (!intra_tile_nodes_connected(g_vpr_ctx.device().grid[to_xlow][to_ylow].type,
                                                         to_ptc,
                                                         target_ptc)) {
-                            auto type = g_vpr_ctx.device().grid[rr_graph_->node_xlow(to_node)][rr_graph_->node_ylow(to_node)].type;
                             VTR_LOGV_DEBUG(router_debug_,
                                            "      Internal Pruned expansion of node %d edge %zu -> %d"
                                            " (to node is IPIN at %d,%dx%d,%d[%s] which does not"
                                            " lead to target block %d,%dx%d,%d[%s])\n",
                                            from_node, size_t(from_edge), to_node_int,
-                                           to_xlow, to_ylow, to_xhigh, to_yhigh, block_type_pin_index_to_name(type, to_ptc, is_flat_).c_str(),
+                                           to_xlow, to_ylow, to_xhigh, to_yhigh, block_type_pin_index_to_name(physical_tile, to_ptc, is_flat_).c_str(),
                                            target_bb.xmin, target_bb.ymin, target_bb.xmax, target_bb.ymax,
-                                           get_class_block_name(type, target_ptc).c_str());
+                                           get_class_block_name(physical_tile, target_ptc).c_str());
                             return;
                         }
                     }
                 }
             }
-        }
-    }
-    if (is_flat_) {
-        t_rr_type to_type = rr_graph_->node_type(to_node);
-        if (to_type == IPIN || to_type == OPIN) {
-            int node_ptc = rr_graph_->node_ptc_num(to_node);
-            auto type = g_vpr_ctx.device().grid[to_xlow][to_ylow].type;
-            if (!is_pin_on_tile(type, node_ptc))
-                return;
         }
     }
 
@@ -632,11 +624,7 @@
 
     next.R_upstream = current->R_upstream;
 
-<<<<<<< HEAD
-
-=======
-    VTR_LOGV_DEBUG(router_debug_, "      Expanding to node %d (%s)\n", to_node, describe_rr_node(device_ctx.rr_graph, device_ctx.grid, device_ctx.rr_indexed_data, to_node, is_flat_).c_str());
->>>>>>> c1b695af
+
 
     evaluate_timing_driven_node_costs(&next,
                                       cost_params,
@@ -652,7 +640,12 @@
     float new_back_cost = next.backward_path_cost;
 
     if (new_total_cost < best_total_cost && ((rcv_path_manager.is_enabled()) || (new_back_cost < best_back_cost))) {
-        VTR_LOGV_DEBUG(router_debug_, "      Expanding to node %d (%s)\n", to_node, describe_rr_node(to_node, is_flat_).c_str());
+        VTR_LOGV_DEBUG(router_debug_, "      Expanding to node %d (%s)\n", to_node,
+                       describe_rr_node(device_ctx.rr_graph,
+                                        device_ctx.grid,
+                                        device_ctx.rr_indexed_data,
+                                        to_node,
+                                        is_flat_).c_str());
         VTR_LOGV_DEBUG(router_debug_, "        New Total Cost %g New back Cost %g\n", new_total_cost, new_back_cost);
         //Add node to the heap only if the cost via the current partial path is less than the
         //best known cost, since there is no reason for the router to expand more expensive paths.
@@ -682,10 +675,11 @@
         heap_.add_to_heap(next_ptr);
         ++router_stats_->heap_pushes;
         auto node_type = rr_graph_->node_type(RRNodeId(to_node));
-        if(is_node_on_tile(rr_graph_->node_type(RRNodeId(to_node)),
-                             rr_graph_->node_xlow(RRNodeId(to_node)),
-                             rr_graph_->node_ylow(RRNodeId(to_node)),
-                             rr_graph_->node_ptc_num(RRNodeId(to_node)))) {
+        t_physical_tile_type_ptr physical_type =
+            device_ctx.grid[rr_graph_->node_xlow(RRNodeId(to_node))][rr_graph_->node_ylow(RRNodeId(to_node))].type;
+        if(is_node_on_tile(physical_type,
+                            node_type,
+                            rr_graph_->node_ptc_num(RRNodeId(to_node)))) {
             router_stats_->inter_node_type_cnt_pushes[node_type]++;
 
         } else {
@@ -693,7 +687,11 @@
             router_stats_->intra_node_type_cnt_pushes[node_type]++;
         }
     } else {
-        VTR_LOGV_DEBUG(router_debug_, "      Didn't expand to %d (%s)\n", to_node, describe_rr_node(to_node, is_flat_).c_str());
+        VTR_LOGV_DEBUG(router_debug_, "      Didn't expand to %d (%s)\n", to_node, describe_rr_node(device_ctx.rr_graph,
+                                                                                                    device_ctx.grid,
+                                                                                                    device_ctx.rr_indexed_data,
+                                                                                                    to_node,
+                                                                                                    is_flat_).c_str());
         VTR_LOGV_DEBUG(router_debug_, "        Prev Total Cost %g Prev back Cost %g \n", best_total_cost, best_back_cost);
         VTR_LOGV_DEBUG(router_debug_, "        New Total Cost %g New back Cost %g \n", new_total_cost, new_back_cost);
     }
@@ -885,13 +883,10 @@
                                                       is_flat_);
         VTR_LOGV_DEBUG(router_debug_ && !std::isfinite(expected_cost),
                        "        Lookahead from %s (%s) to %s (%s) is non-finite, expected_cost = %f, to->R_upstream = %f\n",
-<<<<<<< HEAD
-                       rr_node_arch_name(to_node, is_flat_).c_str(), describe_rr_node(to_node, is_flat_).c_str(),
-                       rr_node_arch_name(target_node, is_flat_).c_str(), describe_rr_node(target_node, is_flat_).c_str(),
-=======
-                       rr_node_arch_name(to_node).c_str(), describe_rr_node(device_ctx.rr_graph, device_ctx.grid, device_ctx.rr_indexed_data, to_node, is_flat_).c_str(),
-                       rr_node_arch_name(target_node).c_str(), describe_rr_node(device_ctx.rr_graph, device_ctx.grid, device_ctx.rr_indexed_data, target_node, is_flat_).c_str(),
->>>>>>> c1b695af
+                       rr_node_arch_name(to_node, is_flat_).c_str(),
+                       describe_rr_node(device_ctx.rr_graph, device_ctx.grid, device_ctx.rr_indexed_data, to_node, is_flat_).c_str(),
+                       rr_node_arch_name(target_node, is_flat_).c_str(),
+                       describe_rr_node(device_ctx.rr_graph, device_ctx.grid, device_ctx.rr_indexed_data, target_node, is_flat_).c_str(),
                        expected_cost, to->R_upstream);
         total_cost += to->backward_path_cost + cost_params.astar_fac * expected_cost;
     }
@@ -985,7 +980,6 @@
         // tot_cost = backward_path_cost + cost_params.astar_fac * expected_cost;
         float tot_cost = backward_path_cost
                          + cost_params.astar_fac
-<<<<<<< HEAD
                                * get_cost_from_lookahead(router_lookahead_,
                                                          *rr_graph_,
                                                          RRNodeId(inode),
@@ -993,14 +987,10 @@
                                                          R_upstream,
                                                          cost_params,
                                                          is_flat_);
-        VTR_LOGV_DEBUG(router_debug_, "  Adding node %8d to heap from init route tree with cost %g (%s)\n", inode,
+        VTR_LOGV_DEBUG(router_debug_, "  Adding node %8d to heap from init route tree with cost %g (%s)\n",
+                       inode,
                        tot_cost,
-                       describe_rr_node(inode, is_flat_).c_str());
-=======
-                               * router_lookahead_.get_expected_cost(RRNodeId(inode), RRNodeId(target_node), cost_params, R_upstream);
-        VTR_LOGV_DEBUG(router_debug_, "  Adding node %8d to heap from init route tree with cost %g (%s)\n", inode, tot_cost,
                        describe_rr_node(device_ctx.rr_graph, device_ctx.grid, device_ctx.rr_indexed_data, inode, is_flat_).c_str());
->>>>>>> c1b695af
 
         push_back_node(&heap_, rr_node_route_inf_,
                        inode, tot_cost, NO_PREVIOUS, RREdgeId::INVALID(),
@@ -1014,10 +1004,11 @@
 
     ++router_stats_->heap_pushes;
     auto node_type = rr_graph_->node_type(RRNodeId(inode));
-    if(is_node_on_tile(rr_graph_->node_type(RRNodeId(inode)),
-                         rr_graph_->node_xlow(RRNodeId(inode)),
-                         rr_graph_->node_ylow(RRNodeId(inode)),
-                         rr_graph_->node_ptc_num(RRNodeId(inode)))) {
+    t_physical_tile_type_ptr physical_tile =
+        device_ctx.grid[rr_graph_->node_xlow(RRNodeId(inode))][rr_graph_->node_ylow(RRNodeId(inode))].type;
+    if(is_node_on_tile(physical_tile,
+                        rr_graph_->node_type(RRNodeId(inode)),
+                        rr_graph_->node_ptc_num(RRNodeId(inode)))) {
         router_stats_->inter_node_type_cnt_pushes[node_type]++;
 
     } else {
@@ -1138,7 +1129,6 @@
     return bounding_box;
 }
 
-<<<<<<< HEAD
 std::unique_ptr<ConnectionRouterInterface> make_connection_router(e_heap_type heap_type,
                                                                   const DeviceGrid& grid,
                                                                   const RouterLookahead& router_lookahead,
@@ -1148,18 +1138,6 @@
                                                                   const vtr::vector<RRSwitchId, t_rr_switch_inf>& rr_switch_inf,
                                                                   std::vector<t_rr_node_route_inf>& rr_node_route_inf,
                                                                   bool is_flat) {
-=======
-std::unique_ptr<ConnectionRouterInterface> make_connection_router(
-    e_heap_type heap_type,
-    const DeviceGrid& grid,
-    const RouterLookahead& router_lookahead,
-    const t_rr_graph_storage& rr_nodes,
-    const RRGraphView* rr_graph,
-    const std::vector<t_rr_rc_data>& rr_rc_data,
-    const vtr::vector<RRSwitchId, t_rr_switch_inf>& rr_switch_inf,
-    std::vector<t_rr_node_route_inf>& rr_node_route_inf,
-    bool is_flat) {
->>>>>>> c1b695af
     switch (heap_type) {
         case e_heap_type::BINARY_HEAP:
             return std::make_unique<ConnectionRouter<BinaryHeap>>(
