#include "median_move_generator.h"
#include "globals.h"
#include <algorithm>
#include "place_constraints.h"
#include "placer_globals.h"
#include "move_utils.h"

static bool get_bb_incrementally(ClusterNetId net_id,
                                 t_bb& bb_coord_new,
                                 int xold,
                                 int yold,
                                 int layer_old,
                                 int xnew,
                                 int ynew,
                                 int layer_new);

static void get_bb_from_scratch_excluding_block(ClusterNetId net_id, t_bb& bb_coord_new, ClusterBlockId block_id, bool& skip_net);

e_create_move MedianMoveGenerator::propose_move(t_pl_blocks_to_be_moved& blocks_affected, t_propose_action& proposed_action, float rlim, const t_placer_opts& placer_opts, const PlacerCriticalities* /*criticalities*/) {
    //Find a movable block based on blk_type
    ClusterBlockId b_from = propose_block_to_move(placer_opts,
                                                  proposed_action.logical_blk_type_index,
                                                  false,
                                                  nullptr,
                                                  nullptr);
    VTR_LOGV_DEBUG(g_vpr_ctx.placement().f_placer_debug, "Median Move Choose Block %d - rlim %f\n", size_t(b_from), rlim);

    if (!b_from) { //No movable block found
        VTR_LOGV_DEBUG(g_vpr_ctx.placement().f_placer_debug, "\tNo movable block found\n");
        return e_create_move::ABORT;
    }

    auto& place_ctx = g_vpr_ctx.placement();
    auto& cluster_ctx = g_vpr_ctx.clustering();
    auto& device_ctx = g_vpr_ctx.device();
    auto& place_move_ctx = g_placer_ctx.mutable_move();

    const int num_layers = device_ctx.grid.get_num_layers();


    t_pl_loc from = place_ctx.block_locs[b_from].loc;
    int from_layer = from.layer;
    auto cluster_from_type = cluster_ctx.clb_nlist.block_type(b_from);
    auto grid_from_type = g_vpr_ctx.device().grid.get_physical_type({from.x, from.y, from_layer});
    VTR_ASSERT(is_tile_compatible(grid_from_type, cluster_from_type));

    /* Calculate the median region */
    t_pl_loc to;

    t_bb coords(OPEN, OPEN, OPEN, OPEN, OPEN, OPEN);
    t_bb limit_coords;
    ClusterBlockId bnum;
    int pnum, xnew, xold, ynew, yold, layer_new, layer_old;

    //clear the vectors that saves X & Y coords
    //reused to save allocation time
    place_move_ctx.X_coord.clear();
    place_move_ctx.Y_coord.clear();
    place_move_ctx.layer_coord.clear();
    std::vector<int> layer_blk_cnt(num_layers, 0);

    //true if the net is a feedback from the block to itself
    bool skip_net;

    //iterate over block pins
    for (ClusterPinId pin_id : cluster_ctx.clb_nlist.block_pins(b_from)) {
        ClusterNetId net_id = cluster_ctx.clb_nlist.pin_net(pin_id);
        if (cluster_ctx.clb_nlist.net_is_ignored(net_id))
            continue;
        /* To speed up the calculation, we found it is useful to ignore high fanout nets.
         * Especially that in most cases, these high fanout nets are scattered in many locations of
         * the device and don't guide to a specific location. We also assured these assumptions experimentally.
         */
        if (int(cluster_ctx.clb_nlist.net_pins(net_id).size()) > placer_opts.place_high_fanout_net)
            continue;
        if (cluster_ctx.clb_nlist.net_sinks(net_id).size() < SMALL_NET) {
            //calculate the bb from scratch
            get_bb_from_scratch_excluding_block(net_id, coords, b_from, skip_net);
            if (skip_net)
                continue;
        } else {
            t_bb union_bb;
            const bool& cube_bb = g_vpr_ctx.placement().cube_bb;
            if (!cube_bb) {
                union_bb = union_2d_bb(place_move_ctx.layer_bb_coords[net_id]);
            }

            const auto& net_bb_coords = cube_bb ? place_move_ctx.bb_coords[net_id] : union_bb;
            //use the incremental update of the bb
            bnum = cluster_ctx.clb_nlist.pin_block(pin_id);
            pnum = tile_pin_index(pin_id);
            VTR_ASSERT(pnum >= 0);
            xold = place_ctx.block_locs[bnum].loc.x + physical_tile_type(bnum)->pin_width_offset[pnum];
            yold = place_ctx.block_locs[bnum].loc.y + physical_tile_type(bnum)->pin_height_offset[pnum];
            layer_old = place_ctx.block_locs[bnum].loc.layer;

            xold = std::max(std::min(xold, (int)device_ctx.grid.width() - 2), 1);  //-2 for no perim channels
            yold = std::max(std::min(yold, (int)device_ctx.grid.height() - 2), 1); //-2 for no perim channels
            layer_old = std::max(std::min(layer_old, (int)device_ctx.grid.get_num_layers() - 1), 0);

            //To calulate the bb incrementally while excluding the moving block
            //assume that the moving block is moved to a non-critical coord of the bb
            if (net_bb_coords.xmin == xold) {
                xnew = net_bb_coords.xmax;
            } else {
                xnew = net_bb_coords.xmin;
            }

            if (net_bb_coords.ymin == yold) {
                ynew = net_bb_coords.ymax;
            } else {
                ynew = net_bb_coords.ymin;
            }

            if (net_bb_coords.layer_min == layer_old) {
                layer_new = net_bb_coords.layer_max;
            } else {
                layer_new = net_bb_coords.layer_min;
            }
            
            // If the mvoing block is on the border of the bounding box, we cannot get
            // the bounding box incrementatlly. In that case, bounding box should be calculated 
            // from scratch.
            if (!get_bb_incrementally(net_id,
                                      coords,
                                      xold,
                                      yold,
                                      layer_old,
                                      xnew,
                                      ynew,
                                      layer_new)) {
                get_bb_from_scratch_excluding_block(net_id, coords, b_from, skip_net);
                if (skip_net)
                    continue;
            }
        }
        //push the calculated coorinates into X,Y coord vectors
        place_move_ctx.X_coord.push_back(coords.xmin);
        place_move_ctx.X_coord.push_back(coords.xmax);
        place_move_ctx.Y_coord.push_back(coords.ymin);
        place_move_ctx.Y_coord.push_back(coords.ymax);
        place_move_ctx.layer_coord.push_back(coords.layer_min);
        place_move_ctx.layer_coord.push_back(coords.layer_max);
    }

    if ((place_move_ctx.X_coord.empty()) || (place_move_ctx.Y_coord.empty()) || (place_move_ctx.layer_coord.empty())) {
        VTR_LOGV_DEBUG(g_vpr_ctx.placement().f_placer_debug, "\tMove aborted - X_coord or y_coord or layer_coord are empty\n");
        return e_create_move::ABORT;
    }

    //calculate the median region
<<<<<<< HEAD
    std::sort(place_move_ctx.X_coord.begin(), place_move_ctx.X_coord.end());
    std::sort(place_move_ctx.Y_coord.begin(), place_move_ctx.Y_coord.end());
    std::sort(place_move_ctx.layer_coord.begin(), place_move_ctx.layer_coord.end());
=======
    std::stable_sort(place_move_ctx.X_coord.begin(), place_move_ctx.X_coord.end());
    std::stable_sort(place_move_ctx.Y_coord.begin(), place_move_ctx.Y_coord.end());
>>>>>>> f523a0fb

    limit_coords.xmin = place_move_ctx.X_coord[floor((place_move_ctx.X_coord.size() - 1) / 2)];
    limit_coords.xmax = place_move_ctx.X_coord[floor((place_move_ctx.X_coord.size() - 1) / 2) + 1];

    limit_coords.ymin = place_move_ctx.Y_coord[floor((place_move_ctx.Y_coord.size() - 1) / 2)];
    limit_coords.ymax = place_move_ctx.Y_coord[floor((place_move_ctx.Y_coord.size() - 1) / 2) + 1];

    limit_coords.layer_min = place_move_ctx.layer_coord[floor((place_move_ctx.layer_coord.size() - 1) / 2)];
    limit_coords.layer_max = place_move_ctx.layer_coord[floor((place_move_ctx.layer_coord.size() - 1) / 2) + 1];

    //arrange the different range limiters
    t_range_limiters range_limiters{rlim,
                                    place_move_ctx.first_rlim,
                                    placer_opts.place_dm_rlim};

    //find a location in a range around the center of median region
    t_pl_loc median_point;
    median_point.x = (limit_coords.xmin + limit_coords.xmax) / 2;
    median_point.y = (limit_coords.ymin + limit_coords.ymax) / 2;
    median_point.layer = (limit_coords.layer_min + limit_coords.layer_max) / 2;

    if (!find_to_loc_centroid(cluster_from_type, from, median_point, range_limiters, to, b_from)) {
        return e_create_move::ABORT;
    }

    e_create_move create_move = ::create_move(blocks_affected, b_from, to);

    //Check that all the blocks affected by the move would still be in a legal floorplan region after the swap
    if (!floorplan_legal(blocks_affected)) {
        return e_create_move::ABORT;
    }

    return create_move;
}

/* Finds the bounding box of a net and stores its coordinates in the  *
 * bb_coord_new data structure. It excludes the moving block sent in  *
 * function arguments in block_id. It also returns whether this net   *
 * should be excluded from median calculation or not.                 *
 * This routine should only be called for small nets, since it does   *
 * not determine enough information for the bounding box to be        *
 * updated incrementally later.                                       *
 * Currently assumes channels on both sides of the CLBs forming the   *
 * edges of the bounding box can be used.  Essentially, I am assuming *
 * the pins always lie on the outside of the bounding box.            */
static void get_bb_from_scratch_excluding_block(ClusterNetId net_id, t_bb& bb_coord_new, ClusterBlockId block_id, bool& skip_net) {
    //TODO: account for multiple physical pin instances per logical pin

    skip_net = true;

    int xmin = OPEN;
    int xmax = OPEN;
    int ymin = OPEN;
    int ymax = OPEN;

    int layer_min = OPEN;
    int layer_max = OPEN;

    int pnum;

    auto& cluster_ctx = g_vpr_ctx.clustering();
    auto& place_ctx = g_vpr_ctx.placement();
    auto& device_ctx = g_vpr_ctx.device();

    ClusterBlockId bnum = cluster_ctx.clb_nlist.net_driver_block(net_id);
    bool first_block = false;

    if (bnum != block_id) {
        skip_net = false;
        pnum = net_pin_to_tile_pin_index(net_id, 0);
        int src_x = place_ctx.block_locs[bnum].loc.x + physical_tile_type(bnum)->pin_width_offset[pnum];
        int src_y = place_ctx.block_locs[bnum].loc.y + physical_tile_type(bnum)->pin_height_offset[pnum];
        int src_layer = place_ctx.block_locs[bnum].loc.layer;

        xmin = src_x;
        ymin = src_y;
        xmax = src_x;
        ymax = src_y;
        layer_min = src_layer;
        layer_max = src_layer;
        first_block = true;
    }

    for (auto pin_id : cluster_ctx.clb_nlist.net_sinks(net_id)) {
        bnum = cluster_ctx.clb_nlist.pin_block(pin_id);
        pnum = tile_pin_index(pin_id);
        if (bnum == block_id)
            continue;
        skip_net = false;
        const auto& block_loc = place_ctx.block_locs[bnum].loc;
        int x = block_loc.x + physical_tile_type(bnum)->pin_width_offset[pnum];
        int y = block_loc.y + physical_tile_type(bnum)->pin_height_offset[pnum];
        int layer = block_loc.layer;

        if (!first_block) {
            xmin = x;
            ymin = y;
            xmax = x;
            ymax = y;
            layer_max = layer;
            layer_min = layer;
            first_block = true;
            continue;
        }
        if (x < xmin) {
            xmin = x;
        } else if (x > xmax) {
            xmax = x;
        }

        if (y < ymin) {
            ymin = y;
        } else if (y > ymax) {
            ymax = y;
        }

        if (layer < layer_min) {
            layer_min = layer;
        } else if (layer > layer_max) {
            layer_max = layer;
        }
    }

    /* Now I've found the coordinates of the bounding box.  There are no *
     * channels beyond device_ctx.grid.width()-2 and                     *
     * device_ctx.grid.height() - 2, so I want to clip to that.  As well,*
     * since I'll always include the channel immediately below and the   *
     * channel immediately to the left of the bounding box, I want to    *
     * clip to 1 in both directions as well (since minimum channel index *
     * is 0).  See route_common.cpp for a channel diagram.               */
    bb_coord_new.xmin = std::max(std::min<int>(xmin, device_ctx.grid.width() - 2), 1);  //-2 for no perim channels
    bb_coord_new.ymin = std::max(std::min<int>(ymin, device_ctx.grid.height() - 2), 1); //-2 for no perim channels
    bb_coord_new.layer_min = std::max(std::min<int>(layer_min, device_ctx.grid.get_num_layers() - 1), 0);
    bb_coord_new.xmax = std::max(std::min<int>(xmax, device_ctx.grid.width() - 2), 1);  //-2 for no perim channels
    bb_coord_new.ymax = std::max(std::min<int>(ymax, device_ctx.grid.height() - 2), 1); //-2 for no perim channels
    bb_coord_new.layer_max = std::max(std::min<int>(layer_max, device_ctx.grid.get_num_layers() - 1), 0);
}

/*
 * Calculates the bounding box of a net by storing its coordinates    *
 * in the bb_coord_new data structure. It uses information from       *
 * PlaceMoveContext to calculate the bb incrementally. This routine   *
 * should only be called for large nets, since it has some overhead   *
 * relative to just doing a brute force bounding box calculation.     *
 * The bounding box coordinate and edge information for inet must be  *
 * valid before this routine is called.                               *
 * Currently assumes channels on both sides of the CLBs forming the   *
 * edges of the bounding box can be used. Essentially, I am assuming *
 * the pins always lie on the outside of the bounding box.            *
 * The x and y coordinates are the pin's x and y coordinates.         */
/* IO blocks are considered to be one cell in for simplicity.         */
static bool get_bb_incrementally(ClusterNetId net_id,
                                 t_bb& bb_coord_new,
                                 int xold,
                                 int yold,
                                 int layer_old,
                                 int xnew,
                                 int ynew,
                                 int layer_new) {
    //TODO: account for multiple physical pin instances per logical pin

    auto& device_ctx = g_vpr_ctx.device();
    auto& place_move_ctx = g_placer_ctx.move();

    xnew = std::max(std::min<int>(xnew, device_ctx.grid.width() - 2), 1);  //-2 for no perim channels
    ynew = std::max(std::min<int>(ynew, device_ctx.grid.height() - 2), 1); //-2 for no perim channels
    layer_new = std::max(std::min<int>(layer_new, device_ctx.grid.get_num_layers() - 1), 0);

    xold = std::max(std::min<int>(xold, device_ctx.grid.width() - 2), 1);  //-2 for no perim channels
    yold = std::max(std::min<int>(yold, device_ctx.grid.height() - 2), 1); //-2 for no perim channels
    layer_old = std::max(std::min<int>(layer_old, device_ctx.grid.get_num_layers() - 1), 0);

    t_bb union_bb_edge;
    t_bb union_bb;
    const bool& cube_bb = g_vpr_ctx.placement().cube_bb;
    /* Calculating per-layer bounding box is more time consuming compared to cube bounding box. To speed up
    * this move, the bounding box used for this move is of the type cube bounding box even if the per-layer
    * bounding box is used by placement SA engine. 
    * If per-layer bounding box is used, we take a union of boundinx boxes on each layer to make a cube bounding box.
    * For example, the xmax of this cube boundix box is determined by the maximim x coordinate across all blocks on all layers.
    */
    if (!cube_bb) {
        std::tie(union_bb_edge, union_bb) = union_2d_bb_incr(place_move_ctx.layer_bb_num_on_edges[net_id],
                                                             place_move_ctx.layer_bb_coords[net_id]);
    }

    /* In this move, we use a 3D bounding box. Thus, if per-layer BB is used by placer, we need to take a union of BBs and use that for the rest of
     * operations in this move
     */
    const t_bb& curr_bb_edge = cube_bb ? place_move_ctx.bb_num_on_edges[net_id] : union_bb_edge;
    const t_bb& curr_bb_coord = cube_bb ? place_move_ctx.bb_coords[net_id] : union_bb;

    /* Check if I can update the bounding box incrementally. */

    if (xnew < xold) { /* Move to left. */

        /* Update the xmax fields for coordinates and number of edges first. */

        if (xold == curr_bb_coord.xmax) { /* Old position at xmax. */
            if (curr_bb_edge.xmax == 1) {
                return false;
            } else {
                bb_coord_new.xmax = curr_bb_coord.xmax;
            }
        } else { /* Move to left, old postion was not at xmax. */
            bb_coord_new.xmax = curr_bb_coord.xmax;
        }

        /* Now do the xmin fields for coordinates and number of edges. */

        if (xnew < curr_bb_coord.xmin) { /* Moved past xmin */
            bb_coord_new.xmin = xnew;
        } else if (xnew == curr_bb_coord.xmin) { /* Moved to xmin */
            bb_coord_new.xmin = xnew;
        } else { /* Xmin unchanged. */
            bb_coord_new.xmin = curr_bb_coord.xmin;
        }
        /* End of move to left case. */

    } else if (xnew > xold) { /* Move to right. */

        /* Update the xmin fields for coordinates and number of edges first. */

        if (xold == curr_bb_coord.xmin) { /* Old position at xmin. */
            if (curr_bb_edge.xmin == 1) {
                return false;
            } else {
                bb_coord_new.xmin = curr_bb_coord.xmin;
            }
        } else { /* Move to right, old position was not at xmin. */
            bb_coord_new.xmin = curr_bb_coord.xmin;
        }
        /* Now do the xmax fields for coordinates and number of edges. */

        if (xnew > curr_bb_coord.xmax) { /* Moved past xmax. */
            bb_coord_new.xmax = xnew;
        } else if (xnew == curr_bb_coord.xmax) { /* Moved to xmax */
            bb_coord_new.xmax = xnew;
        } else { /* Xmax unchanged. */
            bb_coord_new.xmax = curr_bb_coord.xmax;
        }
        /* End of move to right case. */

    } else { /* xnew == xold -- no x motion. */
        bb_coord_new.xmin = curr_bb_coord.xmin;
        bb_coord_new.xmax = curr_bb_coord.xmax;
    }

    /* Now account for the y-direction motion. */

    if (ynew < yold) { /* Move down. */

        /* Update the ymax fields for coordinates and number of edges first. */

        if (yold == curr_bb_coord.ymax) { /* Old position at ymax. */
            if (curr_bb_edge.ymax == 1) {
                return false;
            } else {
                bb_coord_new.ymax = curr_bb_coord.ymax;
            }
        } else { /* Move down, old postion was not at ymax. */
            bb_coord_new.ymax = curr_bb_coord.ymax;
        }

        /* Now do the ymin fields for coordinates and number of edges. */

        if (ynew < curr_bb_coord.ymin) { /* Moved past ymin */
            bb_coord_new.ymin = ynew;
        } else if (ynew == curr_bb_coord.ymin) { /* Moved to ymin */
            bb_coord_new.ymin = ynew;
        } else { /* ymin unchanged. */
            bb_coord_new.ymin = curr_bb_coord.ymin;
        }
        /* End of move down case. */

    } else if (ynew > yold) { /* Moved up. */

        /* Update the ymin fields for coordinates and number of edges first. */

        if (yold == curr_bb_coord.ymin) { /* Old position at ymin. */
            if (curr_bb_edge.ymin == 1) {
                return false;
            } else {
                bb_coord_new.ymin = curr_bb_coord.ymin;
            }
        } else { /* Moved up, old position was not at ymin. */
            bb_coord_new.ymin = curr_bb_coord.ymin;
        }

        /* Now do the ymax fields for coordinates and number of edges. */

        if (ynew > curr_bb_coord.ymax) { /* Moved past ymax. */
            bb_coord_new.ymax = ynew;
        } else if (ynew == curr_bb_coord.ymax) { /* Moved to ymax */
            bb_coord_new.ymax = ynew;
        } else { /* ymax unchanged. */
            bb_coord_new.ymax = curr_bb_coord.ymax;
        }
        /* End of move up case. */

    } else { /* ynew == yold -- no y motion. */
        bb_coord_new.ymin = curr_bb_coord.ymin;
        bb_coord_new.ymax = curr_bb_coord.ymax;
    }

    if (layer_new < layer_old) {
        if (layer_old == curr_bb_coord.layer_max) {
            if (curr_bb_edge.layer_max == 1) {
                return false;
            } else {
                bb_coord_new.layer_max = curr_bb_coord.layer_max;
            }
        } else {
            bb_coord_new.layer_max = curr_bb_coord.layer_max;
        }

        if (layer_new < curr_bb_coord.layer_min) {
            bb_coord_new.layer_min = layer_new;
        } else if (layer_new == curr_bb_coord.layer_min) {
            bb_coord_new.layer_min = layer_new;
        } else {
            bb_coord_new.layer_min = curr_bb_coord.layer_min;
        }

    } else if (layer_new > layer_old) {
        if (layer_old == curr_bb_coord.layer_min) {
            if (curr_bb_edge.layer_min == 1) {
                return false;
            } else {
                bb_coord_new.layer_min = curr_bb_coord.layer_min;
            }
        } else {
            bb_coord_new.layer_min = curr_bb_coord.layer_min;
        }

        if (layer_new > curr_bb_coord.layer_max) {
            bb_coord_new.layer_max = layer_new;
        } else if (layer_new == curr_bb_coord.layer_max) {
            bb_coord_new.layer_max = layer_new;
        } else {
            bb_coord_new.layer_max = curr_bb_coord.layer_max;
        }
    } else {
        bb_coord_new.layer_min = curr_bb_coord.layer_min;
        bb_coord_new.layer_max = curr_bb_coord.layer_max;
    }
    return true;
}<|MERGE_RESOLUTION|>--- conflicted
+++ resolved
@@ -149,14 +149,9 @@
     }
 
     //calculate the median region
-<<<<<<< HEAD
-    std::sort(place_move_ctx.X_coord.begin(), place_move_ctx.X_coord.end());
-    std::sort(place_move_ctx.Y_coord.begin(), place_move_ctx.Y_coord.end());
-    std::sort(place_move_ctx.layer_coord.begin(), place_move_ctx.layer_coord.end());
-=======
     std::stable_sort(place_move_ctx.X_coord.begin(), place_move_ctx.X_coord.end());
     std::stable_sort(place_move_ctx.Y_coord.begin(), place_move_ctx.Y_coord.end());
->>>>>>> f523a0fb
+    std::stable_sort(place_move_ctx.layer_coord.begin(), place_move_ctx.layer_coord.end());
 
     limit_coords.xmin = place_move_ctx.X_coord[floor((place_move_ctx.X_coord.size() - 1) / 2)];
     limit_coords.xmax = place_move_ctx.X_coord[floor((place_move_ctx.X_coord.size() - 1) / 2) + 1];
