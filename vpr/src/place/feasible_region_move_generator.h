--- conflicted
+++ resolved
@@ -21,11 +21,7 @@
 class FeasibleRegionMoveGenerator : public MoveGenerator {
   public:
     FeasibleRegionMoveGenerator() = delete;
-<<<<<<< HEAD
-    explicit FeasibleRegionMoveGenerator(PlacerContext& placer_ctx);
-=======
     explicit FeasibleRegionMoveGenerator(PlacerState& placer_state);
->>>>>>> 33a82f1c
 
   private:
     e_create_move propose_move(t_pl_blocks_to_be_moved& blocks_affected,
