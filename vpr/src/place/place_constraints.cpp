--- conflicted
+++ resolved
@@ -174,8 +174,8 @@
     for (int layer_num = 0; layer_num < num_layers; layer_num++) {
         //Create a PartitionRegion with grid dimensions
         //Will be used to check that updated PartitionRegions are within grid bounds
-        int width = device_ctx.grid.width(layer_num) - 1;
-        int height = device_ctx.grid.height(layer_num) - 1;
+        int width = device_ctx.grid.width() - 1;
+        int height = device_ctx.grid.height() - 1;
 
         grid_reg.set_region_rect({0, 0, width, height, layer_num});
         grid_pr.add_to_part_region(grid_reg);
@@ -313,15 +313,9 @@
     const int layer_num = reg.get_layer_num();
     int num_tiles = 0;
 
-<<<<<<< HEAD
     for (int x = reg_coord.xmin; x <= reg_coord.xmax; x++) {
         for (int y = reg_coord.ymin; y <= reg_coord.ymax; y++) {
             const auto& tile = device_ctx.grid.get_physical_type({x, y, reg_coord.layer_num});
-=======
-    for (int x = rb.xmin(); x <= rb.xmax(); x++) {
-        for (int y = rb.ymin(); y <= rb.ymax(); y++) {
-            const auto& tile = device_ctx.grid.get_physical_type(x, y);
->>>>>>> b86ab992
 
             /*
              * If the tile at the grid location is not compatible with the cluster block
@@ -396,8 +390,8 @@
     for (int layer_num = 0; layer_num < num_layers; ++layer_num) {
         intersect_reg[layer_num].set_region_rect({0,
                                                   0,
-                                                  (int)device_ctx.grid.width(layer_num) - 1,
-                                                  (int)device_ctx.grid.height(layer_num) - 1,
+                                                  (int)device_ctx.grid.width() - 1,
+                                                  (int)device_ctx.grid.height() - 1,
                                                   layer_num});
     }
     std::vector<Region> current_reg(num_layers);
