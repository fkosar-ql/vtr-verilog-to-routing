--- conflicted
+++ resolved
@@ -16,11 +16,7 @@
 #include "net_delay.h"
 #include "timing_place_lookup.h"
 #include "timing_place.h"
-<<<<<<< HEAD
-#include "placer_context.h"
-=======
 #include "placer_state.h"
->>>>>>> 33a82f1c
 
 #include "timing_info.h"
 
@@ -43,11 +39,7 @@
  */
 void PlacerCriticalities::update_criticalities(const SetupTimingInfo* timing_info,
                                                const PlaceCritParams& crit_params,
-<<<<<<< HEAD
-                                               PlacerContext& placer_ctx) {
-=======
                                                PlacerState& placer_state) {
->>>>>>> 33a82f1c
     /* If update is not enabled, exit the routine. */
     if (!update_enabled) {
         /* re-computation is required on the next iteration */
@@ -65,11 +57,7 @@
         last_crit_exponent_ = crit_params.crit_exponent;
     }
 
-<<<<<<< HEAD
-    auto& place_move_ctx = placer_ctx.mutable_move();
-=======
     auto& place_move_ctx = placer_state.mutable_move();
->>>>>>> 33a82f1c
 
     /* Performs a 1-to-1 mapping from criticality to timing_place_crit_.
      * For every pin on every net (or, equivalently, for every tedge ending
