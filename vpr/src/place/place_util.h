/**
 * @file place_util.h
 * @brief Utility structures representing various states of the
 *        placement and utility functions used by the placer.
 */

#ifndef PLACE_UTIL_H
#define PLACE_UTIL_H

#include <string>

#include "vpr_types.h"
#include "vtr_util.h"
#include "vtr_vector_map.h"
#include "globals.h"



// forward declaration of t_placer_costs so that it can be used an argument
// in NocCostTerms constructor
class t_placer_costs;
class BlkLocRegistry;

/**
 * @brief Data structure that stores different cost terms for NoC placement.
 * This data structure can also be used to store normalization and weighting
 * factors for NoC-related cost terms.
 *
 *   @param aggregate_bandwidth The aggregate NoC bandwidth cost. This is
 *   computed by summing all used link bandwidths.
 *   @param latency The NoC latency cost, calculated as the sum of latencies
 *   experienced by each traffic flow.
 *   @param latency_overrun Sum of latency overrun for traffic flows that have
 *   a latency constraint.
 *   @param congestion The NoC congestion cost, i.e. how over-utilized
 *   NoC links are. This is computed by dividing over-utilized bandwidth
 *   by link bandwidth, and summing all computed ratios.
 */
struct NocCostTerms {
  public:
    NocCostTerms();
    NocCostTerms(const NocCostTerms&) = default;
    NocCostTerms(double agg_bw, double lat, double lat_overrun, double congest);
    NocCostTerms& operator=(const NocCostTerms& other) = default;
    NocCostTerms& operator+=(const NocCostTerms& noc_delta_cost);

    double aggregate_bandwidth = 0.0;
    double latency = 0.0;
    double latency_overrun = 0.0;
    double congestion = 0.0;
};

/**
 * @brief Data structure that stores different cost values in the placer.
 *
 * Although we do cost calculations with float values, we use doubles
 * for the accumulated costs to avoid round-off, particularly on large
 * designs where the magnitude of a single move's delta cost is small
 * compared to the overall cost.
 *
 * To balance the trade-off between timing and wirelength (bb) cost, the
 * change in costs produced by block swaps are divided by the final cost
 * values of the previous iteration. However, the divisions are expensive,
 * so we store their multiplicative inverses when they are updated in
 * the outer loop routines to speed up the normalization process.
 *
 *   @param cost The weighted average of the wiring cost and the timing cost.
 *   @param bb_cost The bounding box cost, aka the wiring cost.
 *   @param timing_cost The timing cost, which is connection delay * criticality.
 *
 *   @param bb_cost_norm The normalization factor for the wiring cost.
 *   @param timing_cost_norm The normalization factor for the timing cost, which
 *              is upper-bounded by the value of MAX_INV_TIMING_COST.
 *
 *   @param noc_cost_terms NoC-related cost terms
 *   @param noc_cost_norm_factors Normalization factors for NoC-related cost terms.
 *
 *   @param MAX_INV_TIMING_COST Stops inverse timing cost from going to infinity
 *              with very lax timing constraints, which avoids multiplying by a
 *              gigantic timing_cost_norm when auto-normalizing. The exact value
 *              of this cost has relatively little impact, but should be large
 *              enough to not affect the timing costs computation for normal
 *              constraints.
 *
 *   @param place_algorithm Determines how the member values are updated upon
 *              each temperature change during the placer annealing process.
 */
class t_placer_costs {
  public: //members
    double cost = 0.;
    double bb_cost = 0.;
    double timing_cost = 0.;
    double bb_cost_norm = 0.;
    double timing_cost_norm = 0.;

    NocCostTerms noc_cost_terms;
    NocCostTerms noc_cost_norm_factors;

  public: //Constructor
    explicit t_placer_costs(t_place_algorithm algo)
        : place_algorithm(algo) {}
    t_placer_costs() = default;

  public: //Mutator
    /**
     * @brief Mutator: updates the norm factors in the outer loop iteration.
     *
     * At each temperature change we update these values to be used
     * for normalizing the trade-off between timing and wirelength (bb)
     */
    void update_norm_factors();

    /**
     * @brief Accumulates NoC cost difference terms
     *
     * @param noc_delta_cost Cost difference for NoC-related costs terms
     */
    t_placer_costs& operator+=(const NocCostTerms& noc_delta_cost);

  private:
    double MAX_INV_TIMING_COST = 1.e12;
    t_place_algorithm place_algorithm;
};

/**
 * @brief Stores variables that are used by the annealing process.
 *
 * This structure is updated by update_annealing_state() on each outer
 * loop iteration. It stores various important variables that need to
 * be accessed during the placement inner loop.
 *
 * Private variables are not given accessor functions. They serve as
 * macros originally defined in place.cpp as global scope variables.
 *
 * Public members:
 *   @param t
 *              Temperature for simulated annealing.
 *   @param restart_t
 *              Temperature used after restart due to minimum success ratio.
 *              Currently only used and updated by DUSTY_SCHED.
 *   @param alpha
 *              Temperature decays factor (multiplied each outer loop iteration).
 *   @param num_temps
 *              The count of how many temperature iterations have passed.
 *
 *   @param rlim
 *              Range limit for block swaps.
 *              Currently only updated by DUSTY_SCHED and AUTO_SCHED.
 *   @param crit_exponent
 *              Used by timing-driven placement to "sharpen" the timing criticality.
 *              Depends on rlim. Currently only updated by DUSTY_SCHED and AUTO_SCHED.
 *   @param move_lim
 *              Current block move limit.
 *              Currently only updated by DUSTY_SCHED.
 *   @param move_lim_max
 *              Maximum block move limit.
 *
 * Private members:
 *   @param UPPER_RLIM
 *              The upper limit for the range limiter value.
 *   @param FINAL_RLIM
 *              The final rlim (range limit) is 1, which is the smallest value that
 *              can still make progress, since an rlim of 0 wouldn't allow any swaps.
 *   @param INVERSE_DELTA_RLIM
 *              Used to update crit_exponent. See update_rlim() for more.
 *
 * Mutators:
 *   @param outer_loop_update()
 *              Update the annealing state variables in the placement outer loop.
 *   @param update_rlim(), update_crit_exponent(), update_move_lim()
 *              Inline subroutines used by the main routine outer_loop_update().
 */
class t_annealing_state {
  public:
    float t;
    float restart_t;
    float alpha;
    int num_temps;

    float rlim;
    float crit_exponent;
    int move_lim;
    int move_lim_max;

  private:
    float UPPER_RLIM;
    float FINAL_RLIM = 1.;
    float INVERSE_DELTA_RLIM;
    int NUM_LAYERS = 1;

  public: //Constructor
    t_annealing_state(const t_annealing_sched& annealing_sched,
                      float first_t,
                      float first_rlim,
                      int first_move_lim,
                      float first_crit_exponent,
                      int num_layers);

  public: //Mutator
    /**
     * @brief Update the annealing state according to the annealing schedule selected.
     *
     *   USER_SCHED:  A manual fixed schedule with fixed alpha and exit criteria.
     *   AUTO_SCHED:  A more sophisticated schedule where alpha varies based on success ratio.
     *   DUSTY_SCHED: This schedule jumps backward and slows down in response to success ratio.
     *                See doc/src/vpr/dusty_sa.rst for more details.
     *
     * @return True->continues the annealing. False->exits the annealing.
     */
    bool outer_loop_update(float success_rate,
                           const t_placer_costs& costs,
                           const t_placer_opts& placer_opts,
                           const t_annealing_sched& annealing_sched);

  private: //Mutator
    /**
     * @brief Update the range limiter to keep acceptance prob. near 0.44.
     *
     * Use a floating point rlim to allow gradual transitions at low temps.
     * The range is bounded by 1 (FINAL_RLIM) and the grid size (UPPER_RLIM).
     */
    inline void update_rlim(float success_rate);

    /**
     * @brief Update the criticality exponent.
     *
     * When rlim shrinks towards the FINAL_RLIM value (indicating
     * that we are fine-tuning a more optimized placement), we can
     * focus more on a smaller number of critical connections.
     * To achieve this, we make the crit_exponent sharper, so that
     * critical connections would become more critical than before.
     *
     * We calculate how close rlim is to its final value comparing
     * to its initial value. Then, we apply the same scaling factor
     * on the crit_exponent so that it lands on the suitable value
     * between td_place_exp_first and td_place_exp_last. The scaling
     * factor is calculated and applied linearly.
     */
    inline void update_crit_exponent(const t_placer_opts& placer_opts);

    /**
     * @brief Update the move limit based on the success rate.
     *
     * The value is bounded between 1 and move_lim_max.
     */
    inline void update_move_lim(float success_target, float success_rate);
};

/**
 * @brief Stores statistics produced by a single annealing iteration.
 *
 * This structure is refreshed at the beginning of every annealing loop
 * by calling reset(). Whenever a block swap move is accepted, this
 * structure calls single_swap_update() to update its variables. At the
 * end of the current iteration, it calls calc_iteration_stats() to
 * summarize the results (success_rate & std_dev of the total costs).
 *
 * In terms of calculating statistics for total cost, we mean that we
 * operate upon the set of placer cost values gathered after every
 * accepted block move.
 *
 *   @param av_cost
 *              Average total cost. Cost formulation depends on
 *              the place algorithm currently being used.
 *   @param av_bb_cost
 *              Average bounding box (wiring) cost.
 *   @param av_timing_cost
 *              Average timing cost (delay * criticality).
 *   @param sum_of_squares
 *              Sum of squares of the total cost.
 *   @param success_num
 *              Number of accepted block swaps for the current iteration.
 *   @param success_rate
 *              num_accepted / total_trials for the current iteration.
 *   @param std_dev
 *              Standard deviation of the total cost.
 *
 */
class t_placer_statistics {
  public:
    double av_cost;
    double av_bb_cost;
    double av_timing_cost;
    double sum_of_squares;
    int success_sum;
    float success_rate;
    double std_dev;

  public: //Constructor
    t_placer_statistics() { reset(); }

  public: //Mutator
    ///@brief Clear all data fields.
    void reset();

    ///@brief Update stats when a single swap move has been accepted.
    void calc_iteration_stats(const t_placer_costs& costs, int move_lim);

    ///@brief Calculate placer success rate and cost std_dev for this iteration.
    void single_swap_update(const t_placer_costs& costs);
};

/**
 * @brief Initialize the placer's block-grid dual direction mapping.
 *
 * Forward direction - block to grid: place_ctx.block_locs.
 * Reverse direction - grid to block: place_ctx.grid_blocks.
 *
 * Initialize both of them to empty states.
 */
void init_placement_context(vtr::vector_map<ClusterBlockId, t_block_loc>& block_locs,
                            GridBlock& grid_blocks);

/**
 * @brief Get the initial limit for inner loop block move attempt limit.
 *
 * There are two ways to scale the move limit.
 * e_place_effort_scaling::CIRCUIT
 *      scales the move limit proportional to num_blocks ^ (4/3)
 * e_place_effort_scaling::DEVICE_CIRCUIT
 *      scales the move limit proportional to device_size ^ (2/3) * num_blocks ^ (2/3)
 *
 * The second method is almost identical to the first one when the device
 * is highly utilized (device_size ~ num_blocks). For low utilization devices
 * (device_size >> num_blocks), the search space is larger, so the second method
 * performs more moves to ensure better optimization.
 */
int get_initial_move_lim(const t_placer_opts& placer_opts, const t_annealing_sched& annealing_sched);

/**
 * @brief Returns the standard deviation of data set x.
 *
 * There are n sample points, sum_x_squared is the summation over n of x^2 and av_x
 * is the average x. All operations are done in double precision, since round off
 * error can be a problem in the initial temp. std_dev calculation for big circuits.
 */
double get_std_dev(int n, double sum_x_squared, double av_x);

<<<<<<< HEAD
///@brief Initialize usage to 0 and blockID to EMPTY_BLOCK_ID for all place_ctx.grid_block locations
void zero_initialize_grid_blocks(GridBlock& grid_blocks);

///@brief a utility to calculate grid_blocks given the updated block_locs (used in restore_checkpoint)
void load_grid_blocks_from_block_locs(GridBlock& grid_blocks,
                                      const vtr::vector_map<ClusterBlockId, t_block_loc>& block_locs);

=======
>>>>>>> 33a82f1c
/**
 * @brief Builds (alloc and load) legal_pos that holds all the legal locations for placement
 *
 * @param legal_pos a lookup of all subtiles by sub_tile type
 * legal_pos[0..device_ctx.num_block_types-1][0..num_sub_tiles - 1] = std::vector<t_pl_loc> of all the legal locations
 * of the proper tile type and sub_tile type
 */
void alloc_and_load_legal_placement_locations(std::vector<std::vector<std::vector<t_pl_loc>>>& legal_pos,
                                              const GridBlock& grid_blocks);

<<<<<<< HEAD
///@brief Performs error checking to see if location is legal for block type,
/// and sets the location and grid usage of the block if it is legal.
void set_block_location(ClusterBlockId blk_id,
                        const t_pl_loc& location,
                        BlkLocRegistry& placer_loc_vars);

=======
>>>>>>> 33a82f1c
/// @brief check if a specified location is within the device grid
inline bool is_loc_on_chip(t_physical_tile_loc loc) {
    const auto& grid = g_vpr_ctx.device().grid;
    int x = loc.x;
    int y = loc.y;
    int layer_num = loc.layer_num;
    //return false if the location is not within the chip
    return (layer_num >= 0 && layer_num < int(grid.get_num_layers()) && x >= 0 && x < int(grid.width()) && y >= 0 && y < int(grid.height()));
}

/**
 * @brief  Checks that each macro member location is legal based on the head position and its offset
 *   
 * If the function is called from initial placement or simulated annealing placer,
 * it should ensure that the macro placement is entirely legal. Each macro member 
 * should be placed in a location with the right type that can accommodate more
 * blocks, and floorplanning constraint should also be checked.
 * If the function is called from analytical placement, it should only ensure 
 * that all macro members are placed within the chip. The overused blocks will
 * be spread by the strict_legalizer function. Floorplanning constraint is also not supported
 * by analytical placer.
 *  
 * @param pl_macro
 *        macro's member can be accessible from pl_macro parameter. 
 * @param head_pos
 *        head_pos is the macro's head location.
 * @param check_all_legality
 *        determines whether the routine should check all legality constraint 
 *        Analytic placer does not require to check block's capacity or
 *        floorplanning constraints. However, initial placement or SA-based approach
 *        require to check for all legality constraints.
 * @param blk_loc_registry Placement block location information.
 *
 */
bool macro_can_be_placed(const t_pl_macro& pl_macro,
                         const t_pl_loc& head_pos,
                         bool check_all_legality,
                         const BlkLocRegistry& blk_loc_registry);
#endif<|MERGE_RESOLUTION|>--- conflicted
+++ resolved
@@ -336,16 +336,6 @@
  */
 double get_std_dev(int n, double sum_x_squared, double av_x);
 
-<<<<<<< HEAD
-///@brief Initialize usage to 0 and blockID to EMPTY_BLOCK_ID for all place_ctx.grid_block locations
-void zero_initialize_grid_blocks(GridBlock& grid_blocks);
-
-///@brief a utility to calculate grid_blocks given the updated block_locs (used in restore_checkpoint)
-void load_grid_blocks_from_block_locs(GridBlock& grid_blocks,
-                                      const vtr::vector_map<ClusterBlockId, t_block_loc>& block_locs);
-
-=======
->>>>>>> 33a82f1c
 /**
  * @brief Builds (alloc and load) legal_pos that holds all the legal locations for placement
  *
@@ -353,18 +343,8 @@
  * legal_pos[0..device_ctx.num_block_types-1][0..num_sub_tiles - 1] = std::vector<t_pl_loc> of all the legal locations
  * of the proper tile type and sub_tile type
  */
-void alloc_and_load_legal_placement_locations(std::vector<std::vector<std::vector<t_pl_loc>>>& legal_pos,
-                                              const GridBlock& grid_blocks);
-
-<<<<<<< HEAD
-///@brief Performs error checking to see if location is legal for block type,
-/// and sets the location and grid usage of the block if it is legal.
-void set_block_location(ClusterBlockId blk_id,
-                        const t_pl_loc& location,
-                        BlkLocRegistry& placer_loc_vars);
-
-=======
->>>>>>> 33a82f1c
+void alloc_and_load_legal_placement_locations(std::vector<std::vector<std::vector<t_pl_loc>>>& legal_pos);
+
 /// @brief check if a specified location is within the device grid
 inline bool is_loc_on_chip(t_physical_tile_loc loc) {
     const auto& grid = g_vpr_ctx.device().grid;
