--- conflicted
+++ resolved
@@ -1187,17 +1187,13 @@
     clear_all_grid_locs();
 
     /* Go through cluster blocks to calculate the tightest placement
-    * floorplan constraint for each constrained block
-    */
+     * floorplan constraint for each constrained block
+     */
     propagate_place_constraints();
 
     /*Mark the blocks that have already been locked to one spot via floorplan constraints
-<<<<<<< HEAD
-    * as fixed, so they do not get moved during initial placement or later during the simulated annealing stage of placement*/
-=======
      * as fixed, so they do not get moved during initial placement or later during the simulated annealing stage of placement
      */
->>>>>>> 21d01503
     mark_fixed_blocks();
 
     // Compute and store compressed floorplanning constraints
