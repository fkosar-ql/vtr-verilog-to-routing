--- conflicted
+++ resolved
@@ -16,18 +16,11 @@
 }
 
 //Records that block 'blk' should be moved to the specified 'to' location
-<<<<<<< HEAD
-e_block_move_result record_block_move(t_pl_blocks_to_be_moved& blocks_affected,
-                                      ClusterBlockId blk,
-                                      t_pl_loc to,
-                                      const PlaceLocVars& place_loc_vars) {
-    auto res = blocks_affected.moved_to.emplace(to);
-    if (!res.second) {
-=======
-e_block_move_result t_pl_blocks_to_be_moved::record_block_move(ClusterBlockId blk, t_pl_loc to) {
+e_block_move_result t_pl_blocks_to_be_moved::record_block_move(ClusterBlockId blk,
+                                                               t_pl_loc to,
+                                                               const PlaceLocVars& place_loc_vars) {
     auto [to_it, to_success] = moved_to.emplace(to);
     if (!to_success) {
->>>>>>> 36ed2b27
         log_move_abort("duplicate block move to location");
         return e_block_move_result::ABORT;
     }
@@ -53,7 +46,7 @@
 }
 
 //Examines the currently proposed move and determine any empty locations
-std::set<t_pl_loc> t_pl_blocks_to_be_moved::t_pl_blocks_to_be_moved::determine_locations_emptied_by_move() {
+std::set<t_pl_loc> t_pl_blocks_to_be_moved::determine_locations_emptied_by_move() {
     std::set<t_pl_loc> moved_from_set;
     std::set<t_pl_loc> moved_to_set;
 
