--- conflicted
+++ resolved
@@ -8,15 +8,14 @@
     const int num_layers = grid.get_num_layers();
 
     //Collect the set of x/y locations for each instace of a block type
-<<<<<<< HEAD
     std::vector<std::vector<std::vector<vtr::Point<int>>>> block_locations(device_ctx.logical_block_types.size());
     for (int block_type_num = 0; block_type_num < (int)device_ctx.logical_block_types.size(); block_type_num++) {
         block_locations[block_type_num].resize(num_layers);
     }
 
     for (int layer_num = 0; layer_num < num_layers; layer_num++) {
-        for (int x = 0; x < (int)grid.width(layer_num); ++x) {
-            for (int y = 0; y < (int)grid.height(layer_num); ++y) {
+        for (int x = 0; x < (int)grid.width(); ++x) {
+            for (int y = 0; y < (int)grid.height(); ++y) {
                 int width_offset = grid.get_width_offset({x, y, layer_num});
                 int height_offset = grid.get_height_offset(t_physical_tile_loc(x, y, layer_num));
                 if (width_offset == 0 && height_offset == 0) {
@@ -27,20 +26,6 @@
                         //Only record at block root location
                         block_locations[block->index][layer_num].emplace_back(x, y);
                     }
-=======
-    std::vector<std::vector<vtr::Point<int>>> block_locations(device_ctx.logical_block_types.size());
-    for (size_t x = 0; x < grid.width(); ++x) {
-        for (size_t y = 0; y < grid.height(); ++y) {
-            int width_offset = grid.get_width_offset(x, y);
-            int height_offset = grid.get_height_offset(x, y);
-            if (width_offset == 0 && height_offset == 0) {
-                const auto& type = grid.get_physical_type(x, y);
-                auto equivalent_sites = get_equivalent_sites_set(type);
-
-                for (auto& block : equivalent_sites) {
-                    //Only record at block root location
-                    block_locations[block->index].emplace_back(x, y);
->>>>>>> b86ab992
                 }
             }
         }
