#ifndef VPR_SIMPLERL_MOVE_GEN_H
#define VPR_SIMPLERL_MOVE_GEN_H
#include "move_generator.h"
#include "median_move_generator.h"
#include "weighted_median_move_generator.h"
#include "feasible_region_move_generator.h"
#include "weighted_centroid_move_generator.h"
#include "uniform_move_generator.h"
#include "critical_uniform_move_generator.h"
#include "centroid_move_generator.h"
#include "uniform_inter_layer_move_generator.h"

/**
 * @brief KArmedBanditAgent is the base class for RL agents that target the k-armed bandit problems
 */
class KArmedBanditAgent {
  public:
    KArmedBanditAgent(size_t num_moves, e_agent_space agent_space);
    virtual ~KArmedBanditAgent() = default;

    /**
     * @brief Choose a move type to perform and a block type that move should be performed with based on Q-table
     *
     * @return A move type and a block type as a "t_propose_action" struct
     * If the agent is set to only propose move type, then block type index in the struct will be set to -1
     */
    virtual t_propose_action propose_action() = 0;

    /**
     * @brief Update the agent Q-table based on the reward received by the SA algorithm
     *
     *   @param reward A double value calculated in "place.cpp" file showing how placement cost was affected by the prior action taken
     *   @param reward_func The reward function used by the agent, detail explanation can be found on "directed_moves_util.h" file
     */
    void process_outcome(double, e_reward_function);

    /**
     * @brief write all agent internal information (Q-table, reward for each performed action, ...) to a file (agent_info_file_)
     *
     *   @param last_action Last action performed by the RL-agent
     *   @param reward A double value calculated in "place.cpp" file showing how placement cost was affected by the prior action taken
     */
    void write_agent_info(int last_action, double reward);

    /**
     * @brief Set step size for q-table updates
     *
     *   @param gamma Controls how quickly the agent's memory decays, can be specified by the command-line option "--place_agent_gamma"
     *   Gamma default value is 0.05.
     *   @param move_lim Number of moves per temperature
     */
    void set_step(float gamma, int move_lim);

  protected:
    /**
     * @brief Converts an action index to a move type.
     *
     *   @param action_idx Specifies which action is selected by the agent.
     *
     * @return The move type associated with the selected action.
     */
    inline e_move_type action_to_move_type_(size_t action_idx);

    /**
     * @brief Converts an action index to a logical block type index.
     *
     *   @param action_idx Specifies which action is selected by the agent.
     *
     * @return The logical block type index associated with the selected action.
     */
    inline int action_to_blk_type_(size_t action_idx);

    /**
     * @brief Converts an agent block type index to a logical block type index.
     * Q-table only contains entries for block types that exist in the netlist.
     * Agent block type index ranges from 0 to num_types_in_netlist-1. The agent
     * chooses an agent block type and a move type. This function is used to
     * convert the agent block type index (only usable within this class) to
     * a logical block type index (usable by different move generators).
     *
     *   @param idx Specifies the index by which this calls refers to a logical block type index.
     *
     * @return The referred logical block type index.
     */
    inline int agent_to_phy_blk_type(int idx);

  protected:
    float exp_alpha_ = -1;                  //Step size for q_ updates (< 0 implies use incremental average)
    size_t num_available_moves_;            //Number of move types that agent can choose from to perform
    size_t num_available_types_;            //Number of block types that exist in the netlest. Agent may not choose the block type.
    size_t num_available_actions_;          //Total number of available actions
    bool propose_blk_type_ = false;         //Check if agent should propose both move and block type or only move type
    std::vector<size_t> num_action_chosen_; //Number of times each arm has been pulled (n)
    std::vector<float> q_;                  //Estimated value of each arm (Q)
    size_t last_action_;                    //type of the last action (move type) proposed
    /* Ratios of the average runtime to calculate each move type              */
    /* These ratios are useful for different reward functions                 *
     * The vector is calculated by averaging many runs on different circuits  */
    std::vector<double> time_elapsed_{1.0, 3.6, 5.4, 2.5, 2.1, 0.8, 2.2, 1.0};

    FILE* agent_info_file_ = nullptr;

  private:
    /**
     * @brief Iterates over all logical block types and check whether they exist in the
     * netlist. Then, returns the logical block type indices found in the netlist.
     *
     * @return A vector containing all logical block type indices that exist in the netlist.
     */
    static std::vector<int> get_available_logical_blk_types_();

  private:
    std::vector<int> action_logical_blk_type_;
};

/**
 * @brief Epsilon-greedy agent implementation to address K-armed bandit problems
 *
 * In this class, the RL agent addresses the exploration-exploitation dilemma using epsilon- greedy
 * where the agent chooses the best action (the greedy) most of the time. For a small fraction of the time 
 * (epsilon), it randomly chooses any action to explore the solution space.
 */
class EpsilonGreedyAgent : public KArmedBanditAgent {
  public:
    EpsilonGreedyAgent(size_t num_moves, e_agent_space agent_space, float epsilon);
    ~EpsilonGreedyAgent() override;

    t_propose_action propose_action() override; //Returns the type of the next action as well as the block type the agent wishes to perform

  public:
    /**
     * @brief Set the user-specified epsilon for the E-greedy agent
     *
     *   @param epsilon Epsilon value for the agent, can be specified by the command-line option "--place_agent_epsilon"
     *   Epsilon default value is 0.3.
     */
    void set_epsilon(float epsilon);

    /**
     * @brief Set equal action probability to all available actions.
     */
    void set_epsilon_action_prob();

  private:
    /**
     * @brief Initialize agent's Q-table and internal variable to zero (RL-agent learns everything throughout the placement run and has no prior knowledge)
     */
    void init_q_scores_();

  private:
    float epsilon_ = 0.1;                         //How often to perform a non-greedy exploration action
    std::vector<float> cumm_epsilon_action_prob_; //The accumulative probability of choosing each action
};

/**
 * @brief Softmax agent implementation to address K-armed bandit problems
 *
 * In this class, the RL agent addresses the exploration-exploitation dilemma using Softmax
 * where the probability of choosing each action proportional to the estimated Q value of
 * this action. 
 */
class SoftmaxAgent : public KArmedBanditAgent {
  public:
    SoftmaxAgent(size_t num_moves, e_agent_space agent_space);
    ~SoftmaxAgent() override;

    //void process_outcome(double reward, std::string reward_fun) override; //Updates the agent based on the reward of the last proposed action
    t_propose_action propose_action() override; //Returns the type of the next action as well as the block type the agent wishes to perform

  private:
    /**
     * @brief Initialize agent's Q-table and internal variable to zero (RL-agent learns everything throughout the placement run and has no prior knowledge)
     */
    void init_q_scores_();

    /**
     * @brief Calculate the fraction of total netlist blocks for each agent block type and will be used by the "set_action_prob" function.
     */
    void set_block_ratio_();

    /**
     * @brief Set action probability for all available actions.
     * If agent only proposes move type, the action probabilities would be equal for all move types at the beginning.
     * If agent proposes both move and block type, the action_prob for each action would be based on its block type count in the netlist.
     */
    void set_action_prob_();

  private:
    std::vector<float> exp_q_;            //The clipped and scaled exponential of the estimated Q value for each action
    std::vector<float> action_prob_;      //The probability of choosing each action
    std::vector<float> cumm_action_prob_; //The accumulative probability of choosing each action
    std::vector<float> block_type_ratio_; //Fraction of total netlist blocks for each block type (size: [0..agent_blk_type-1])
};

/**
 * @brief This class represents the move generator that uses simple RL agent
 * 
 * It is a derived class from MoveGenerator that utilizes a simple RL agent to
 * dynamically select the optimal probability of each action (move type)
 * 
 */
class SimpleRLMoveGenerator : public MoveGenerator {
  private:
    std::vector<std::unique_ptr<MoveGenerator>> avail_moves; // list of pointers to the available move generators (the different move types)
    std::unique_ptr<KArmedBanditAgent> karmed_bandit_agent;  // a pointer to the specific agent used (e.g. Softmax)

  public:
<<<<<<< HEAD
    // constructors using a pointer to the agent used
    SimpleRLMoveGenerator(std::unique_ptr<EpsilonGreedyAgent>& agent, bool is_multi_layer);
    SimpleRLMoveGenerator(std::unique_ptr<SoftmaxAgent>& agent, bool is_multi_layer);
=======
    // constructor using a pointer to the agent used
    // the constructor
    /**
     * @brief Constructs an RL move generator using the passed agent
     *
     *   @param agent std::unique_ptr to the agent. Only EpsilonGreedyAgent and SoftmaxAgent types are accepted
     *   by the constructor. If other types are passed, a compile error would be thrown.
     */
    template<class T,
             class = typename std::enable_if<std::is_same<T, EpsilonGreedyAgent>::value || std::is_same<T, SoftmaxAgent>::value>::type>
    explicit SimpleRLMoveGenerator(std::unique_ptr<T>& agent);
>>>>>>> a0dd712f

    // Updates affected_blocks with the proposed move, while respecting the current rlim
    e_create_move propose_move(t_pl_blocks_to_be_moved& blocks_affected, t_propose_action& proposed_action, float rlim, const t_placer_opts& placer_opts, const PlacerCriticalities* criticalities) override;

    // Receives feedback about the outcome of the previously proposed move
    void process_outcome(double reward, e_reward_function reward_fun) override;
};

template<class T, class>
SimpleRLMoveGenerator::SimpleRLMoveGenerator(std::unique_ptr<T>& agent) {
    avail_moves.resize((int)e_move_type::NUMBER_OF_AUTO_MOVES);

    avail_moves[(int)e_move_type::UNIFORM] = std::make_unique<UniformMoveGenerator>();
    avail_moves[(int)e_move_type::MEDIAN] = std::make_unique<MedianMoveGenerator>();
    avail_moves[(int)e_move_type::CENTROID] = std::make_unique<CentroidMoveGenerator>();
    avail_moves[(int)e_move_type::W_CENTROID] = std::make_unique<WeightedCentroidMoveGenerator>();
    avail_moves[(int)e_move_type::W_MEDIAN] = std::make_unique<WeightedMedianMoveGenerator>();
    avail_moves[(int)e_move_type::CRIT_UNIFORM] = std::make_unique<CriticalUniformMoveGenerator>();
    avail_moves[(int)e_move_type::FEASIBLE_REGION] = std::make_unique<FeasibleRegionMoveGenerator>();

    karmed_bandit_agent = std::move(agent);
}
#endif<|MERGE_RESOLUTION|>--- conflicted
+++ resolved
@@ -205,11 +205,6 @@
     std::unique_ptr<KArmedBanditAgent> karmed_bandit_agent;  // a pointer to the specific agent used (e.g. Softmax)
 
   public:
-<<<<<<< HEAD
-    // constructors using a pointer to the agent used
-    SimpleRLMoveGenerator(std::unique_ptr<EpsilonGreedyAgent>& agent, bool is_multi_layer);
-    SimpleRLMoveGenerator(std::unique_ptr<SoftmaxAgent>& agent, bool is_multi_layer);
-=======
     // constructor using a pointer to the agent used
     // the constructor
     /**
@@ -220,8 +215,7 @@
      */
     template<class T,
              class = typename std::enable_if<std::is_same<T, EpsilonGreedyAgent>::value || std::is_same<T, SoftmaxAgent>::value>::type>
-    explicit SimpleRLMoveGenerator(std::unique_ptr<T>& agent);
->>>>>>> a0dd712f
+    explicit SimpleRLMoveGenerator(std::unique_ptr<T>& agent, bool is_multi_layer);
 
     // Updates affected_blocks with the proposed move, while respecting the current rlim
     e_create_move propose_move(t_pl_blocks_to_be_moved& blocks_affected, t_propose_action& proposed_action, float rlim, const t_placer_opts& placer_opts, const PlacerCriticalities* criticalities) override;
@@ -231,7 +225,7 @@
 };
 
 template<class T, class>
-SimpleRLMoveGenerator::SimpleRLMoveGenerator(std::unique_ptr<T>& agent) {
+SimpleRLMoveGenerator::SimpleRLMoveGenerator(std::unique_ptr<T>& agent, bool is_multi_layer) {
     avail_moves.resize((int)e_move_type::NUMBER_OF_AUTO_MOVES);
 
     avail_moves[(int)e_move_type::UNIFORM] = std::make_unique<UniformMoveGenerator>();
@@ -241,6 +235,9 @@
     avail_moves[(int)e_move_type::W_MEDIAN] = std::make_unique<WeightedMedianMoveGenerator>();
     avail_moves[(int)e_move_type::CRIT_UNIFORM] = std::make_unique<CriticalUniformMoveGenerator>();
     avail_moves[(int)e_move_type::FEASIBLE_REGION] = std::make_unique<FeasibleRegionMoveGenerator>();
+    if (is_multi_layer) {
+        avail_moves[(int)e_move_type::UniformInterLayer] = std::make_unique<UniformInterLayerMoveGenerator>();
+    }
 
     karmed_bandit_agent = std::move(agent);
 }
