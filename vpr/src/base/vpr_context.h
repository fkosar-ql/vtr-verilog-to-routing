#ifndef VPR_CONTEXT_H
#define VPR_CONTEXT_H
#include <unordered_map>
#include <memory>
#include <vector>

#include "vpr_types.h"
#include "vtr_ndmatrix.h"
#include "vtr_vector.h"
#include "atom_netlist.h"
#include "clustered_netlist.h"
#include "rr_graph_view.h"
#include "rr_graph_storage.h"
#include "rr_graph_builder.h"
#include "rr_node.h"
#include "rr_rc_data.h"
#include "tatum/TimingGraph.hpp"
#include "tatum/TimingConstraints.hpp"
#include "power.h"
#include "power_components.h"
#include "device_grid.h"
#include "clock_network_builders.h"
#include "clock_connection_builders.h"
#include "route_traceback.h"
#include "router_lookahead.h"
#include "place_macro.h"
#include "compressed_grid.h"
#include "metadata_storage.h"
#include "vpr_constraints.h"
#include "noc_storage.h"
<<<<<<< HEAD
=======
#include "noc_traffic_flows.h"
>>>>>>> a153da5b

/**
 * @brief A Context is collection of state relating to a particular part of VPR
 *
 * This is a base class who's only purpose is to disable copying of contexts.
 * This ensures that attempting to use a context by value (instead of by reference)
 * will result in a compilation error.
 *
 * No data or member functions should be defined in this class!
 */
struct Context {
    //Contexts are non-copyable
    Context() = default;
    Context(Context&) = delete;
    Context& operator=(Context&) = delete;
    virtual ~Context() = default;
};

/**
 * @brief State relating to the atom-level netlist
 *
 * This should contain only data structures related to user specified netlist
 * being implemented by VPR onto the target device.
 */
struct AtomContext : public Context {
    /********************************************************************
     * Atom Netlist
     ********************************************************************/
    AtomContext()
        : list_of_pack_molecules(nullptr, free_pack_molecules) {}
    ///@brief Atom netlist
    AtomNetlist nlist;

    ///@brief Mappings to/from the Atom Netlist to physically described .blif models
    AtomLookup lookup;

    ///@brief The molecules associated with each atom block
    std::multimap<AtomBlockId, t_pack_molecule*> atom_molecules;

    std::unique_ptr<t_pack_molecule, decltype(&free_pack_molecules)> list_of_pack_molecules;
};

/**
 * @brief State relating to timing
 *
 * This should contain only data structures related to timing analysis,
 * or related timing analysis algorithmic state.
 */
struct TimingContext : public Context {
    /********************************************************************
     * Timing
     ********************************************************************/

    /**
     * @brief The current timing graph.
     *
     * This represents the timing dependencies between pins of the atom netlist
     */
    std::shared_ptr<tatum::TimingGraph> graph;

    /**
     * @brief The current timing constraints, as loaded from an SDC file (or set by default).
     *
     * These specify how timing analysis is performed (e.g. target clock periods)
     */
    std::shared_ptr<tatum::TimingConstraints> constraints;

    t_timing_analysis_profile_info stats;
};

namespace std {
template<>
struct hash<std::tuple<int, int, short>> {
    std::size_t operator()(const std::tuple<int, int, short>& ok) const noexcept {
        std::size_t seed = std::hash<int>{}(std::get<0>(ok));
        vtr::hash_combine(seed, std::get<1>(ok));
        vtr::hash_combine(seed, std::get<2>(ok));
        return seed;
    }
};
} // namespace std

/**
 * @brief State relating the device
 *
 * This should contain only data structures describing the targeted device.
 */
struct DeviceContext : public Context {
    /*********************************************************************
     * Physical FPGA architecture
     *********************************************************************/

    DeviceGrid grid; ///<FPGA complex block grid [0 .. grid.width()-1][0 .. grid.height()-1]

    /*
     * Empty types
     */

    t_physical_tile_type_ptr EMPTY_PHYSICAL_TILE_TYPE;
    t_logical_block_type_ptr EMPTY_LOGICAL_BLOCK_TYPE;

    /*
     * block_types are blocks that can be moved by the placer
     * such as: I/Os, CLBs, memories, multipliers, etc
     * Different types of physical block are contained in type descriptors
     */

    std::vector<t_physical_tile_type> physical_tile_types;
    std::vector<t_logical_block_type> logical_block_types;

    /**
     * @brief Boolean that indicates whether the architecture implements an N:M
     *        physical tiles to logical blocks mapping
     */
    bool has_multiple_equivalent_tiles;

    /*******************************************************************
     * Routing related
     ********************************************************************/

    ///@brief chan_width is for x|y-directed channels; i.e. between rows
    t_chan_width chan_width;

    /*
     * Structures to define the routing architecture of the FPGA.
     */

    vtr::vector<RRIndexedDataId, t_rr_indexed_data> rr_indexed_data; // [0 .. num_rr_indexed_data-1]

    ///@brief Fly-weighted Resistance/Capacitance data for RR Nodes
    std::vector<t_rr_rc_data> rr_rc_data;

    ///@brief Sets of non-configurably connected nodes
    std::vector<std::vector<int>> rr_non_config_node_sets;

    ///@brief Reverse look-up from RR node to non-configurably connected node set (index into rr_nonconf_node_sets)
    std::unordered_map<int, int> rr_node_to_non_config_node_set;

    /* A writeable view of routing resource graph to be the ONLY database 
     * for routing resource graph builder functions.
     */
    RRGraphBuilder rr_graph_builder{};

    /* A read-only view of routing resource graph to be the ONLY database 
     * for client functions: GUI, placer, router, timing analyzer etc.
     */
    RRGraphView rr_graph{rr_graph_builder.rr_nodes(), rr_graph_builder.node_lookup(), rr_graph_builder.rr_node_metadata(), rr_graph_builder.rr_edge_metadata(), rr_indexed_data, rr_rc_data, rr_graph_builder.rr_segments(), rr_graph_builder.rr_switch()};
    int num_arch_switches;
    t_arch_switch_inf* arch_switch_inf; // [0..(num_arch_switches-1)]

    /*
     * Clock Networks
     */

    std::vector<std::unique_ptr<ClockNetwork>> clock_networks;
    std::vector<std::unique_ptr<ClockConnection>> clock_connections;

    /**
     * @brief rr_node idx that connects to the input of all clock network wires
     *
     * Useful for two stage clock routing
     * XXX: currently only one place to source the clock networks so only storing
     *      a single value
     */
    int virtual_clock_network_root_idx;
    /**
     * @brief switch_fanin_remap is only used for printing out switch fanin stats
     *        (the -switch_stats option)
     *
     * array index: [0..(num_arch_switches-1)];
     * map key: num of all possible fanin of that type of switch on chip
     * map value: remapped switch index (index in rr_switch_inf)
     */
    std::vector<std::map<int, int>> switch_fanin_remap;

    /*******************************************************************
     * Architecture
     ********************************************************************/
    const t_arch* arch;

    /*******************************************************************
     * Clock Network
     ********************************************************************/
    t_clock_arch* clock_arch;

    /**
     * @brief Name of rrgraph file read (if any).
     *
     * Used to determine when reading rrgraph if file is already loaded.
     */
    std::string read_rr_graph_filename;
};

/**
 * @brief State relating to power analysis
 *
 * This should contain only data structures related to power analysis,
 * or related power analysis algorithmic state.
 */
struct PowerContext : public Context {
    /*******************************************************************
     * Power
     ********************************************************************/
    t_solution_inf solution_inf;
    t_power_output* output;
    t_power_commonly_used* commonly_used;
    t_power_tech* tech;
    t_power_arch* arch;
    vtr::vector<ClusterNetId, t_net_power> clb_net_power;

    ///@brief Atom net power info
    std::unordered_map<AtomNetId, t_net_power> atom_net_power;
    t_power_components by_component;
};

/**
 * @brief State relating to clustering
 *
 * This should contain only data structures that describe the current
 * clustering/packing, or related clusterer/packer algorithmic state.
 */
struct ClusteringContext : public Context {
    /********************************************************************
     * CLB Netlist
     ********************************************************************/

    ///@brief New netlist class derived from Netlist
    ClusteredNetlist clb_nlist;

    /* Database for nets of each clb block pin after routing stage
     * - post_routing_clb_pin_nets:
     *     mapping of pb_type pins to clustered net ids
     * - pre_routing_net_pin_mapping:
     *     a copy of mapping for current pb_route index to previous pb_route index
     *     Record the previous pin mapping for finding the correct pin index during timing analysis
     */
    std::map<ClusterBlockId, std::map<int, ClusterNetId>> post_routing_clb_pin_nets;
    std::map<ClusterBlockId, std::map<int, int>> pre_routing_net_pin_mapping;

    std::map<t_logical_block_type_ptr, size_t> num_used_type_instances;
};

struct ClusteringHelperContext : public Context {
    std::map<t_logical_block_type_ptr, size_t> num_used_type_instances;
    t_cluster_placement_stats* cluster_placement_stats;
    int num_models;
    int max_cluster_size;
    t_pb_graph_node** primitives_list;

    bool enable_pin_feasibility_filter;
    int feasible_block_array_size;

    int total_clb_num;
    std::vector<t_lb_type_rr_node>* lb_type_rr_graphs;

    ~ClusteringHelperContext() {
        free(primitives_list);
    }
};

/**
 * @brief State relating to placement
 *
 * This should contain only data structures that describe the current placement,
 * or related placer algorithm state.
 */
struct PlacementContext : public Context {
    ///@brief Clustered block placement locations
    vtr::vector_map<ClusterBlockId, t_block_loc> block_locs;

    ///@brief Clustered pin placement mapping with physical pin
    vtr::vector_map<ClusterPinId, int> physical_pins;

    ///@brief Clustered block associated with each grid location (i.e. inverse of block_locs)
    vtr::Matrix<t_grid_blocks> grid_blocks; //[0..device_ctx.grid.width()-1][0..device_ctx.grid.width()-1]

    ///@brief The pl_macros array stores all the placement macros (usually carry chains).
    std::vector<t_pl_macro> pl_macros;

    /**
     * @brief Compressed grid space for each block type
     *
     * Used to efficiently find logically 'adjacent' blocks of the same
     * block type even though the may be physically far apart
     */
    t_compressed_block_grids compressed_block_grids;

    /**
     * @brief SHA256 digest of the .place file
     *
     * Used for unique identification and consistency checking
     */
    std::string placement_id;
};

/**
 * @brief State relating to routing
 *
 * This should contain only data structures that describe the current routing implementation,
 * or related router algorithmic state.
 */
struct RoutingContext : public Context {
    /* [0..num_nets-1] of linked list start pointers.  Defines the routing.  */
    vtr::vector<ClusterNetId, t_traceback> trace;
    vtr::vector<ClusterNetId, std::unordered_set<int>> trace_nodes;

    vtr::vector<ClusterNetId, std::vector<int>> net_rr_terminals; /* [0..num_nets-1][0..num_pins-1] */
    vtr::vector<ClusterNetId, uint8_t> is_clock_net;              /* [0..num_nets-1] */

    vtr::vector<ClusterBlockId, std::vector<int>> rr_blk_source; /* [0..num_blocks-1][0..num_class-1] */

    std::vector<t_rr_node_route_inf> rr_node_route_inf; /* [0..device_ctx.num_rr_nodes-1] */

    /**
     * @brief Information about whether a node is part of a non-configurable set
     *
     * (i.e. connected to others with non-configurable edges like metal shorts that can't be disabled)
     * Stored in a single bit per rr_node for efficiency
     * bit value 0: node is not part of a non-configurable set
     * bit value 1: node is part of a non-configurable set
     * Initialized once when RoutingContext is initialized, static throughout invocation of router
     */
    vtr::dynamic_bitset<> non_configurable_bitset; /*[0...device_ctx.num_rr_nodes] */

    ///@brief Information about current routing status of each net
    t_net_routing_status net_status;

    ///@brief Limits area within which each net must be routed.
    vtr::vector<ClusterNetId, t_bb> route_bb; /* [0..cluster_ctx.clb_nlist.nets().size()-1]*/

    t_clb_opins_used clb_opins_used_locally; //[0..cluster_ctx.clb_nlist.blocks().size()-1][0..num_class-1]

    /**
     * @brief SHA256 digest of the .route file
     *
     * Used for unique identification and consistency checking
     */
    std::string routing_id;

    /**
     * @brief Cache of router lookahead object.
     *
     * Cache key: (lookahead type, read lookahead (if any), segment definitions).
     */
    vtr::Cache<std::tuple<e_router_lookahead, std::string, std::vector<t_segment_inf>>,
               RouterLookahead>
        cached_router_lookahead_;
};

/**
 * @brief State relating to VPR's floorplanning constraints
 *
 * This should contain only data structures related to constraining blocks
 * to certain regions on the chip.
 */
struct FloorplanningContext : public Context {
    /**
     * @brief Stores groups of constrained atoms, areas where the atoms are constrained to
     *
     * Provides all information needed about floorplanning constraints, including
     * which atoms are constrained and the regions they are constrained to.
     *
     * The constraints are input into vpr and do not change.
     */
    VprConstraints constraints;

    /**
     * @brief Constraints for each cluster
     *
     * Each cluster will have a PartitionRegion specifying its regions constraints
     * according to the constrained atoms packed into it. This structure allows the floorplanning
     * constraints for a given cluster to be found easily given its ClusterBlockId.
     *
     * The constraints on each cluster are computed during the clustering process and can change.
     */
    vtr::vector<ClusterBlockId, PartitionRegion> cluster_constraints;

    std::vector<Region> overfull_regions;
};

/**
 * @brief State of the Network on Chip (NoC)
 *
 * This should only contain data structures related to descrbing the
 * NoC within the device.
 */
struct NocContext : public Context {
    /**
     * @brief A model of the NoC  
     *
     * Contains all the routers and links that make up the NoC. The routers contain
     * information regarding the physical tile positions they represent. The links
     * define the connections between every router  (ropology) and also metrics that describe its
     * "usage". 
     * 
     *
     * The NoC model is created once from the architecture file description. 
     */
    NocStorage noc_model;
<<<<<<< HEAD
=======

    /**
     * @brief Represents the maximum allowed bandwidth for the links in the NoC (in Gbps)
     */
    double noc_link_bandwidth;

    /**
     * @brief Represents the delay expected when going through a link
     */
    double noc_link_latency;

    /**
     * @brief Represents the expected delay when going through a router
     */
    double noc_router_latency;

    /**
     * @brief Stores all the communication happening betwee routers in the NoC 
     *
     * Contains all of the traffic flows that describe which two routers are communication with each other and also some metrics and constraints on the data transfer between the two routers. 
     * 
     *
     * This is created from a user supplied .flows file.
     */
    NocTrafficFlows noc_traffic_flows_storage;
>>>>>>> a153da5b
};

/**
 * @brief This object encapsulates VPR's state.
 *
 * There is typically a single instance which is
 * accessed via the global variable g_vpr_ctx (see globals.h/.cpp).
 *
 * It is divided up into separate sub-contexts of logically related data structures.
 *
 * Each sub-context can be accessed via member functions which return a reference to the sub-context:
 *  - The default the member function (e.g. device()) return an const (immutable) reference providing
 *    read-only access to the context. This should be the preferred form, as the compiler will detect
 *     unintentional state changes.
 *  - The 'mutable' member function (e.g. mutable_device()) will return a non-const (mutable) reference
 *    allowing modification of the context. This should only be used on an as-needed basis.
 *
 * Typical usage in VPR would be to call the appropriate accessor to get a reference to the context of
 * interest, and then operate on it.
 *
 *
 * For example if we were performing an action which required access to the current placement, we would do:
 *
 * ```
 *    void my_analysis_algorithm() {
 *        //Get read-only access to the placement
 *        auto& place_ctx = g_vpr_ctx.placement();
 *
 *        //Do something that depends on (but does not change)
 *        //the current placement...
 *
 *    }
 * ```
 * <!-- NOTE: Markdown ``` are used to display the code properly in the documentation -->
 *
 * If we needed to modify the placement (e.g. we were implementing another placement algorithm) we would do:
 *
 * ```
 *    void my_placement_algorithm() {
 *        //Get read-write access to the placement
 *        auto& place_ctx = g_vpr_ctx.mutable_placement();
 *
 *        //Do something that modifies the placement
 *        //...
 *    }
 * ```
 *
 *
 * @note The returned contexts are not copyable, so they must be taken by reference.
 */
class VprContext : public Context {
  public:
    const AtomContext& atom() const { return atom_; }
    AtomContext& mutable_atom() { return atom_; }

    const DeviceContext& device() const { return device_; }
    DeviceContext& mutable_device() { return device_; }

    const TimingContext& timing() const { return timing_; }
    TimingContext& mutable_timing() { return timing_; }

    const PowerContext& power() const { return power_; }
    PowerContext& mutable_power() { return power_; }

    const ClusteringContext& clustering() const { return clustering_; }
    ClusteringContext& mutable_clustering() { return clustering_; }

    const ClusteringHelperContext& helper() const { return helper_; }
    ClusteringHelperContext& mutable_helper() { return helper_; }

    const PlacementContext& placement() const { return placement_; }
    PlacementContext& mutable_placement() { return placement_; }

    const RoutingContext& routing() const { return routing_; }
    RoutingContext& mutable_routing() { return routing_; }

    const FloorplanningContext& floorplanning() const { return constraints_; }
    FloorplanningContext& mutable_floorplanning() { return constraints_; }

    const NocContext& noc() const { return noc_; }
    NocContext& mutable_noc() { return noc_; }

  private:
    DeviceContext device_;

    AtomContext atom_;

    TimingContext timing_;
    PowerContext power_;

    ClusteringContext clustering_;
    ClusteringHelperContext helper_;

    PlacementContext placement_;
    RoutingContext routing_;
    FloorplanningContext constraints_;
    NocContext noc_;
};

#endif<|MERGE_RESOLUTION|>--- conflicted
+++ resolved
@@ -28,10 +28,7 @@
 #include "metadata_storage.h"
 #include "vpr_constraints.h"
 #include "noc_storage.h"
-<<<<<<< HEAD
-=======
 #include "noc_traffic_flows.h"
->>>>>>> a153da5b
 
 /**
  * @brief A Context is collection of state relating to a particular part of VPR
@@ -431,23 +428,6 @@
      * The NoC model is created once from the architecture file description. 
      */
     NocStorage noc_model;
-<<<<<<< HEAD
-=======
-
-    /**
-     * @brief Represents the maximum allowed bandwidth for the links in the NoC (in Gbps)
-     */
-    double noc_link_bandwidth;
-
-    /**
-     * @brief Represents the delay expected when going through a link
-     */
-    double noc_link_latency;
-
-    /**
-     * @brief Represents the expected delay when going through a router
-     */
-    double noc_router_latency;
 
     /**
      * @brief Stores all the communication happening betwee routers in the NoC 
@@ -458,7 +438,6 @@
      * This is created from a user supplied .flows file.
      */
     NocTrafficFlows noc_traffic_flows_storage;
->>>>>>> a153da5b
 };
 
 /**
