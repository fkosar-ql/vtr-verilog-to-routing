#include "vpr_constraints.h"
#include "partition.h"
#include "route_constraint.h"
#include <regex>

void VprConstraints::add_constrained_atom(AtomBlockId blk_id, PartitionId part_id) {
    auto got = constrained_atoms.find(blk_id);

    /**
     * Each atom can only be in one partition. If the atom is not found in constrained_atoms, it
     * will be added with its partition id.
     * If the atom is already in constrained_atoms, the partition id will be updated.
     */
    if (got == constrained_atoms.end()) {
        constrained_atoms.insert({blk_id, part_id});
    } else {
        got->second = part_id;
    }
}

PartitionId VprConstraints::get_atom_partition(AtomBlockId blk_id) const {
    auto got = constrained_atoms.find(blk_id);

    if (got == constrained_atoms.end()) {
        return PartitionId::INVALID(); ///< atom is not in a partition, i.e. unconstrained
    } else {
        return got->second;
    }
}

void VprConstraints::add_partition(const Partition& part) {
    partitions.push_back(part);
}

const Partition& VprConstraints::get_partition(PartitionId part_id) const {
    return partitions[part_id];
}

Partition& VprConstraints::get_mutable_partition(PartitionId part_id) {
    return partitions[part_id];
}

std::vector<AtomBlockId> VprConstraints::get_part_atoms(PartitionId part_id) const {
    std::vector<AtomBlockId> part_atoms;

    for (const auto& it : constrained_atoms) {
        if (it.second == part_id) {
            part_atoms.push_back(it.first);
        }
    }

    return part_atoms;
}

int VprConstraints::get_num_partitions() const {
    return partitions.size();
}

const PartitionRegion& VprConstraints::get_partition_pr(PartitionId part_id) const {
    return partitions[part_id].get_part_region();
}

PartitionRegion& VprConstraints::get_mutable_partition_pr(PartitionId part_id) {
    return partitions[part_id].get_mutable_part_region();
}

<<<<<<< HEAD
void VprConstraints::add_route_constraint(RouteConstraint rc) {
    route_constraints_.insert({rc.net_name(), rc});
    return;
}

const RouteConstraint VprConstraints::get_route_constraint_by_net_name(std::string net_name) {
    RouteConstraint rc;
    auto const& rc_itr = route_constraints_.find(net_name);
    if (rc_itr == route_constraints_.end()) {
        // try regexp
        bool found_thru_regex = false;
        for (auto constraint : route_constraints_) {
            if (std::regex_match(net_name, std::regex(constraint.first))) {
                rc = constraint.second;

                // mark as invalid so write constraint function will not write constraint
                // of regexpr name
                // instead a matched constraint is inserted in
                constraint.second.set_is_valid(false);
                rc.set_net_name(net_name);
                rc.set_is_valid(true);
                route_constraints_.insert({net_name, rc});

                found_thru_regex = true;
                break;
            }
        }
        if (!found_thru_regex) {
            rc.set_net_name("INVALID");
            rc.set_net_type("INVALID");
            rc.set_route_model("INVALID");
            rc.set_is_valid(false);
        }
    } else {
        rc = rc_itr->second;
    }
    return rc;
}

const RouteConstraint VprConstraints::get_route_constraint_by_idx(std::size_t idx) const {
    RouteConstraint rc;
    if ((route_constraints_.size() == 0) || (idx > route_constraints_.size() - 1)) {
        rc.set_net_name("INVALID");
        rc.set_net_type("INVALID");
        rc.set_route_model("INVALID");
        rc.set_is_valid(false);
    } else {
        std::size_t i = 0;
        for (auto const& rc_itr : route_constraints_) {
            if (i == idx) {
                rc = rc_itr.second;
                break;
            }
        }
    }
    return rc;
}

int VprConstraints::get_route_constraint_num(void) const {
    return route_constraints_.size();
}

void print_constraints(FILE* fp, VprConstraints constraints) {
    Partition temp_part;
=======
void print_constraints(FILE* fp, const VprConstraints& constraints) {
>>>>>>> 95555a8e
    std::vector<AtomBlockId> atoms;

    int num_parts = constraints.get_num_partitions();

    fprintf(fp, "\n Number of partitions is %d \n", num_parts);

    for (int i = 0; i < num_parts; i++) {
        PartitionId part_id(i);

        const Partition& temp_part = constraints.get_partition(part_id);

        fprintf(fp, "\npartition_id: %zu\n", size_t(part_id));
        print_partition(fp, temp_part);

        atoms = constraints.get_part_atoms(part_id);

        int atoms_size = atoms.size();

        fprintf(fp, "\tAtom vector size is %d\n", atoms_size);
        fprintf(fp, "\tIds of atoms in partition: \n");
        for (auto atom_id : atoms) {
            fprintf(fp, "\t#%zu\n", size_t(atom_id));
        }
    }
}<|MERGE_RESOLUTION|>--- conflicted
+++ resolved
@@ -64,7 +64,6 @@
     return partitions[part_id].get_mutable_part_region();
 }
 
-<<<<<<< HEAD
 void VprConstraints::add_route_constraint(RouteConstraint rc) {
     route_constraints_.insert({rc.net_name(), rc});
     return;
@@ -127,11 +126,7 @@
     return route_constraints_.size();
 }
 
-void print_constraints(FILE* fp, VprConstraints constraints) {
-    Partition temp_part;
-=======
 void print_constraints(FILE* fp, const VprConstraints& constraints) {
->>>>>>> 95555a8e
     std::vector<AtomBlockId> atoms;
 
     int num_parts = constraints.get_num_partitions();
