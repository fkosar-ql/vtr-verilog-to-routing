#include <cstdio>
#include <cstring>
#include <fstream>

#include "vtr_util.h"
#include "vtr_log.h"
#include "vtr_digest.h"

#include "vpr_types.h"
#include "vpr_error.h"

#include "globals.h"
#include "hash.h"
#include "read_place.h"
#include "read_xml_arch_file.h"
#include "place_util.h"

static void read_place_header(std::ifstream& placement_file,
                              const char* net_file,
                              const char* place_file,
                              bool verify_file_digests,
                              const DeviceGrid& grid);

static std::string read_place_body(std::ifstream& placement_file,
                                   BlkLocRegistry& place_loc_vars,
                                   const char* place_file,
                                   bool is_place_file);

std::string read_place(const char* net_file,
                       const char* place_file,
                       BlkLocRegistry& place_loc_vars,
                       bool verify_file_digests,
                       const DeviceGrid& grid) {
    std::ifstream fstream(place_file);
    if (!fstream) {
        VPR_FATAL_ERROR(VPR_ERROR_PLACE_F,
                        "'%s' - Cannot open place file.\n",
                        place_file);
    }

    bool is_place_file = true;

    VTR_LOG("Reading %s.\n", place_file);
    VTR_LOG("\n");

    read_place_header(fstream, net_file, place_file, verify_file_digests, grid);
    std::string placement_id = read_place_body(fstream, place_loc_vars, place_file, is_place_file);

    VTR_LOG("Successfully read %s.\n", place_file);
    VTR_LOG("\n");

    return placement_id;
}

void read_constraints(const char* constraints_file,
                      BlkLocRegistry& place_loc_vars) {
    std::ifstream fstream(constraints_file);
    if (!fstream) {
        VPR_FATAL_ERROR(VPR_ERROR_PLACE_F,
                        "'%s' - Cannot open constraints file.\n",
                        constraints_file);
    }

    bool is_place_file = false;

    VTR_LOG("Reading %s.\n", constraints_file);
    VTR_LOG("\n");

    read_place_body(fstream, place_loc_vars, constraints_file, is_place_file);

    VTR_LOG("Successfully read constraints file %s.\n", constraints_file);
    VTR_LOG("\n");
}

/**
 * This function reads the header (first two lines) of a placement file.
 * The header consists of two lines that specify the netlist file and grid size that were used when generating placement.
 * It checks whether the packed netlist file that generated the placement matches the current netlist file.
 * It also checks whether the FPGA grid size has stayed the same from when the placement was generated.
 * The verify_file_digests bool is used to decide whether to give a warning or an error if the netlist files do not match.
 * An error is given if the grid size has changed.
 */
static void read_place_header(std::ifstream& placement_file,
                              const char* net_file,
                              const char* place_file,
                              bool verify_file_digests,
                              const DeviceGrid& grid) {
    auto& cluster_ctx = g_vpr_ctx.clustering();

    std::string line;
    int lineno = 0;
    bool seen_netlist_id = false;
    bool seen_grid_dimensions = false;

    // store the current position in file
    // if an invalid line is read, we might need to return to the beginning of that line
    std::streampos file_pos = placement_file.tellg();

    while (std::getline(placement_file, line) && (!seen_netlist_id || !seen_grid_dimensions)) { //Parse line-by-line
       ++lineno;

        std::vector<std::string> tokens = vtr::split(line);

        if (tokens.empty()) {
            continue; //Skip blank lines

        } else if (tokens[0][0] == '#') {
            continue; //Skip commented lines

        } else if (tokens.size() == 4 &&
                   tokens[0] == "Netlist_File:" &&
                   tokens[2] == "Netlist_ID:") {
            //Check that the netlist used to generate this placement matches the one loaded
            //
            //NOTE: this is an optional check which causes no errors if this line is missing.
            //      This ensures other tools can still generate placement files which can be loaded
            //      by VPR.

            if (seen_netlist_id) {
                vpr_throw(VPR_ERROR_PLACE_F, place_file, lineno,
                          "Duplicate Netlist_File/Netlist_ID specification");
            }

            std::string place_netlist_id = tokens[3];
            std::string place_netlist_file = tokens[1];

            if (place_netlist_id != cluster_ctx.clb_nlist.netlist_id()) {
                auto msg = vtr::string_fmt(
                    "The packed netlist file that generated placement (File: '%s' ID: '%s')"
                    " does not match current netlist (File: '%s' ID: '%s')",
                    place_netlist_file.c_str(), place_netlist_id.c_str(),
                    net_file, cluster_ctx.clb_nlist.netlist_id().c_str());
                if (verify_file_digests) {
                    msg += " To ignore the packed netlist mismatch, use '--verify_file_digests off' command line option.";
                    vpr_throw(VPR_ERROR_PLACE_F, place_file, lineno, msg.c_str());
                } else {
                    VTR_LOGF_WARN(place_file, lineno, "%s\n", msg.c_str());
                    VTR_LOG_WARN("The packed netlist mismatch is ignored because"
                                 "--verify_file_digests command line option is off.");
                }
            }

            seen_netlist_id = true;

        } else if (tokens.size() == 7 &&
                   tokens[0] == "Array" &&
                   tokens[1] == "size:" &&
                   tokens[3] == "x" &&
                   tokens[5] == "logic" &&
                   tokens[6] == "blocks") {
            //Load the device grid dimensions

            size_t place_file_width = vtr::atou(tokens[2]);
            size_t place_file_height = vtr::atou(tokens[4]);
            if (grid.width() != place_file_width || grid.height() != place_file_height) {
                auto msg = vtr::string_fmt(
                    "Current FPGA size (%d x %d) is different from size when placement generated (%d x %d)",
                    grid.width(), grid.height(), place_file_width, place_file_height);
                if (verify_file_digests) {
                    msg += " To ignore this size mismatch, use '--verify_file_digests off' command line option.";
                    vpr_throw(VPR_ERROR_PLACE_F, place_file, lineno, msg.c_str());
                } else {
                    VTR_LOGF_WARN(place_file, lineno, "%s\n", msg.c_str());
                    VTR_LOG_WARN("The FPGA size mismatch is ignored because"
                                 "--verify_file_digests command line option is off.");
                }
            }

            seen_grid_dimensions = true;

        } else {
            //Unrecognized
            auto msg = vtr::string_fmt(
                "Invalid line '%s' in placement file header. "
                "Expected to see netlist filename and device size first.",
                line.c_str());

            if (verify_file_digests) {
                msg += " To ignore this unexpected line, use '--verify_file_digests off' command line option.";
                vpr_throw(VPR_ERROR_PLACE_F, place_file, lineno, msg.c_str());
            } else {
                VTR_LOGF_WARN(place_file, lineno, "%s\n", msg.c_str());
                VTR_LOG_WARN("Unexpected line in the placement file header is ignored because"
                             "--verify_file_digests command line option is off.");
            }

            if ((tokens.size() == 4 || (tokens.size() > 4 && tokens[4][0] == '#')) ||
                (tokens.size() == 5 || (tokens.size() > 5 && tokens[5][0] == '#'))) {
                placement_file.seekg(file_pos);
                break;
            }
        }

        // store the current position in the file before reading the next line
        // we might need to return to this position
        file_pos = placement_file.tellg();
    }
}

/**
 * This function reads either the body of a placement file or a constraints file.
 * A constraints file is in the same format as a placement file, but without the first two header lines.
 * If it is reading a place file it sets the x, y, and subtile locations of the blocks in the placement context.
 * If it is reading a constraints file it does the same and also marks the blocks as locked and marks the grid usage.
 * The bool is_place_file indicates if the file should be read as a place file (is_place_file = true)
 * or a constraints file (is_place_file = false).
 */
static std::string read_place_body(std::ifstream& placement_file,
                                   BlkLocRegistry& place_loc_vars,
                                   const char* place_file,
                                   bool is_place_file) {
    auto& cluster_ctx = g_vpr_ctx.clustering();
    auto& atom_ctx = g_vpr_ctx.atom();
    auto& block_locs = place_loc_vars.mutable_block_locs();

    std::string line;
    int lineno = 0;

    //used to count how many times a block has been seen in the place/constraints file so duplicate blocks can be detected
    vtr::vector_map<ClusterBlockId, int> seen_blocks;

    //initialize seen_blocks
    for (ClusterBlockId block_id : cluster_ctx.clb_nlist.blocks()) {
        int seen_count = 0;
        seen_blocks.insert(block_id, seen_count);
    }

    while (std::getline(placement_file, line)) { //Parse line-by-line
        ++lineno;

        std::vector<std::string> tokens = vtr::split(line);

        if (tokens.empty()) {
            continue; //Skip blank lines

        } else if (tokens[0][0] == '#') {
            continue; //Skip commented lines

        } else if ((tokens.size() == 4 || (tokens.size() > 4 && tokens[4][0] == '#')) ||
                   (tokens.size() == 5 || (tokens.size() > 5 && tokens[5][0] == '#'))) {
            //Load the block location
            //
            // If the place file corresponds to a 3D architecture, it should contain 5 tokens of actual data, with an optional 6th (commented) token indicating VPR's internal block number.
            // If it belongs to 2D architecture file, supported for backward compatability, We should have 4 tokens of actual data, with an optional 5th (commented) token indicating VPR's
            //internal block number
            int block_name_index = 0;
            int block_x_index = 1;
            int block_y_index = 2;
            int sub_tile_index_index = 3;
            int block_layer_index;
            if (tokens.size() == 4 || (tokens.size() > 4 && tokens[4][0] == '#')) {
                //2D architecture
                block_layer_index = -1;

            } else {
                // 3D architecture
                block_layer_index = 4;
            }

            std::string block_name = tokens[block_name_index];
            int block_x = vtr::atoi(tokens[block_x_index]);
            int block_y = vtr::atoi(tokens[block_y_index]);
            int sub_tile_index = vtr::atoi(tokens[sub_tile_index_index]);
            int block_layer;
            if (block_layer_index != -1) {
                block_layer = vtr::atoi(tokens[block_layer_index]);
            } else {
                block_layer = 0;
            }

            //c-style block name needed for printing block name in error messages
            char const* c_block_name = block_name.c_str();

            ClusterBlockId blk_id = cluster_ctx.clb_nlist.find_block(block_name);

            //If block name is not found in cluster netlist check if it is in atom netlist
            if (blk_id == ClusterBlockId::INVALID()) {
                AtomBlockId atom_blk_id = atom_ctx.nlist.find_block(block_name);

                if (atom_blk_id == AtomBlockId::INVALID()) {
                    VTR_LOG_WARN("Block %s has an invalid name and it is going to be skipped.\n", c_block_name);
                    continue;
                } else {
                    blk_id = atom_ctx.lookup.atom_clb(atom_blk_id); //getting the ClusterBlockId of the cluster that the atom is in
                }
            }

            //Check if block is listed multiple times with conflicting locations in constraints file
            if (seen_blocks[blk_id] > 0) {
                if (block_x != block_locs[blk_id].loc.x ||
                    block_y != block_locs[blk_id].loc.y ||
                    sub_tile_index != block_locs[blk_id].loc.sub_tile ||
                    block_layer != block_locs[blk_id].loc.layer) {
                    std::string cluster_name = cluster_ctx.clb_nlist.block_name(blk_id);
                    VPR_THROW(VPR_ERROR_PLACE,
                              "The location of cluster %s (#%d) is specified %d times in the constraints file with conflicting locations. \n"
                              "Its location was last specified with block %s. \n",
                              cluster_name.c_str(), blk_id, seen_blocks[blk_id] + 1, c_block_name);
                }
            }

            t_pl_loc loc;
            loc.x = block_x;
            loc.y = block_y;
            loc.sub_tile = sub_tile_index;
            loc.layer = block_layer;

            if (seen_blocks[blk_id] == 0) {
<<<<<<< HEAD
                set_block_location(blk_id, loc, place_loc_vars);
=======
                if (is_place_file && place_ctx.block_locs[blk_id].is_fixed) {
                    const auto& contraint_loc =  place_ctx.block_locs[blk_id].loc;
                    if (loc != contraint_loc) {
                        VPR_THROW(VPR_ERROR_PLACE,
                        "The new location assigned to cluster #%d is (%d,%d,%d,%d), which is inconsistent with the location specified in the constraint file (%d,%d,%d,%d).",
                        blk_id, loc.x, loc.y, loc.layer, loc.sub_tile, contraint_loc.x, contraint_loc.y, contraint_loc.layer, contraint_loc.sub_tile);
                    }
                }
                set_block_location(blk_id, loc);
>>>>>>> 49de5fb7
            }

            //need to lock down blocks if it is a constraints file
            if (!is_place_file) {
                block_locs[blk_id].is_fixed = true;
            }

            //mark the block as seen
            seen_blocks[blk_id]++;

        } else {
            //Unrecognized
            vpr_throw(VPR_ERROR_PLACE_F, place_file, lineno,
                      "Invalid line '%s' in file",
                      line.c_str());
        }
    }

    //For place files, check that all blocks have been read
    //For constraints files, not all blocks need to be read
    if (is_place_file) {
        for (ClusterBlockId block_id : cluster_ctx.clb_nlist.blocks()) {
            if (seen_blocks[block_id] == 0) {
                VPR_THROW(VPR_ERROR_PLACE, "Block %d has not been read from the place file. \n", block_id);
            }
        }
    }

    //Want to make a hash for place file to be used during routing for error checking
    if (is_place_file) {
        return vtr::secure_digest_file(place_file);
    } else {
        return {};
    }
}

/**
 * @brief Prints out the placement of the circuit.
 *
 * The architecture and netlist files used to generate this placement are recorded
 * in the file to avoid loading a placement with the wrong support file later.
 */
std::string print_place(const char* net_file,
                        const char* net_id,
                        const char* place_file,
                        const vtr::vector_map<ClusterBlockId, t_block_loc>& block_locs,
                        bool is_place_file) {
    FILE* fp;

    auto& device_ctx = g_vpr_ctx.device();
    auto& cluster_ctx = g_vpr_ctx.clustering();

    fp = fopen(place_file, "w");

    if (is_place_file) {
        fprintf(fp, "Netlist_File: %s Netlist_ID: %s\n",
                net_file,
                net_id);
        fprintf(fp, "Array size: %zu x %zu logic blocks\n\n", device_ctx.grid.width(), device_ctx.grid.height());
        fprintf(fp, "#block name\tx\ty\tsubblk\tlayer\tblock number\n");
        fprintf(fp, "#----------\t--\t--\t------\t-----\t------------\n");
    }

    if (!block_locs.empty()) { //Only if placement exists
        for (ClusterBlockId blk_id : cluster_ctx.clb_nlist.blocks()) {
            // if block is not placed, skip (useful for printing legalizer output)
            if (!is_place_file && (block_locs[blk_id].loc.x == INVALID_X)) {
                continue;
            }
            fprintf(fp, "%s\t", cluster_ctx.clb_nlist.block_pb(blk_id)->name);
            if (strlen(cluster_ctx.clb_nlist.block_pb(blk_id)->name) < 8)
                fprintf(fp, "\t");

            fprintf(fp, "%d\t%d\t%d\t%d",
                    block_locs[blk_id].loc.x,
                    block_locs[blk_id].loc.y,
                    block_locs[blk_id].loc.sub_tile,
                    block_locs[blk_id].loc.layer);
            fprintf(fp, "\t#%zu\n", size_t(blk_id));
        }
    }
    fclose(fp);

    //Calculate the ID of the placement
    return vtr::secure_digest_file(place_file);
}<|MERGE_RESOLUTION|>--- conflicted
+++ resolved
@@ -306,19 +306,15 @@
             loc.layer = block_layer;
 
             if (seen_blocks[blk_id] == 0) {
-<<<<<<< HEAD
-                set_block_location(blk_id, loc, place_loc_vars);
-=======
-                if (is_place_file && place_ctx.block_locs[blk_id].is_fixed) {
-                    const auto& contraint_loc =  place_ctx.block_locs[blk_id].loc;
-                    if (loc != contraint_loc) {
+                if (is_place_file && block_locs[blk_id].is_fixed) {
+                    const t_pl_loc& constraint_loc = block_locs[blk_id].loc;
+                    if (loc != constraint_loc) {
                         VPR_THROW(VPR_ERROR_PLACE,
                         "The new location assigned to cluster #%d is (%d,%d,%d,%d), which is inconsistent with the location specified in the constraint file (%d,%d,%d,%d).",
-                        blk_id, loc.x, loc.y, loc.layer, loc.sub_tile, contraint_loc.x, contraint_loc.y, contraint_loc.layer, contraint_loc.sub_tile);
+                        blk_id, loc.x, loc.y, loc.layer, loc.sub_tile, constraint_loc.x, constraint_loc.y, constraint_loc.layer, constraint_loc.sub_tile);
                     }
                 }
-                set_block_location(blk_id, loc);
->>>>>>> 49de5fb7
+                set_block_location(blk_id, loc, place_loc_vars);
             }
 
             //need to lock down blocks if it is a constraints file
