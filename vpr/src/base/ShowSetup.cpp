#include <fstream>

#include "vtr_assert.h"
#include "vtr_log.h"
#include "vtr_memory.h"

#include "vpr_types.h"
#include "vpr_error.h"

#include "globals.h"
#include "echo_files.h"
#include "read_options.h"
#include "read_xml_arch_file.h"
#include "ShowSetup.h"

/******** Function Prototypes ********/
static void ShowPackerOpts(const t_packer_opts& PackerOpts);
static void ShowNetlistOpts(const t_netlist_opts& NetlistOpts);
static void ShowPlacerOpts(const t_placer_opts& PlacerOpts,
                           const t_annealing_sched& AnnealSched);
static void ShowRouterOpts(const t_router_opts& RouterOpts);
static void ShowAnalysisOpts(const t_analysis_opts& AnalysisOpts);
static void ShowNocOpts(const t_noc_opts& NocOpts);
static void ShowAnnealSched(const t_annealing_sched& AnnealSched);

/******** Function Implementations ********/

void ShowSetup(const t_vpr_setup& vpr_setup) {
    VTR_LOG("Timing analysis: %s\n", (vpr_setup.TimingEnabled ? "ON" : "OFF"));

    VTR_LOG("Circuit netlist file: %s\n", vpr_setup.FileNameOpts.NetFile.c_str());
    VTR_LOG("Circuit placement file: %s\n", vpr_setup.FileNameOpts.PlaceFile.c_str());
    VTR_LOG("Circuit routing file: %s\n", vpr_setup.FileNameOpts.RouteFile.c_str());
    VTR_LOG("Circuit SDC file: %s\n", vpr_setup.Timing.SDCFile.c_str());
    if (vpr_setup.FileNameOpts.read_vpr_constraints_file.empty()) {
        VTR_LOG("Vpr floorplanning constraints file: not specified\n");
    } else {
        VTR_LOG("Vpr floorplanning constraints file: %s\n", vpr_setup.FileNameOpts.read_vpr_constraints_file.c_str());
    }
    VTR_LOG("\n");

    VTR_LOG("Packer: %s\n", (vpr_setup.PackerOpts.doPacking ? "ENABLED" : "DISABLED"));
    VTR_LOG("Placer: %s\n", (vpr_setup.PlacerOpts.doPlacement ? "ENABLED" : "DISABLED"));
    VTR_LOG("Router: %s\n", (vpr_setup.RouterOpts.doRouting ? "ENABLED" : "DISABLED"));
    VTR_LOG("Analysis: %s\n", (vpr_setup.AnalysisOpts.doAnalysis ? "ENABLED" : "DISABLED"));
    VTR_LOG("\n");

    VTR_LOG("VPR was run with the following options:\n\n");

    ShowNetlistOpts(vpr_setup.NetlistOpts);

    if (vpr_setup.PackerOpts.doPacking) {
        ShowPackerOpts(vpr_setup.PackerOpts);
    }
    if (vpr_setup.PlacerOpts.doPlacement) {
        ShowPlacerOpts(vpr_setup.PlacerOpts, vpr_setup.AnnealSched);
    }
    if (vpr_setup.RouterOpts.doRouting) {
        ShowRouterOpts(vpr_setup.RouterOpts);
    }
    if (vpr_setup.AnalysisOpts.doAnalysis) {
        ShowAnalysisOpts(vpr_setup.AnalysisOpts);
    }
    if (vpr_setup.NocOpts.noc) {
        ShowNocOpts(vpr_setup.NocOpts);
    }
}

void ClusteredNetlistStats::writeHuman(std::ostream& output) const {
    output << "Cluster level netlist and block usage statistics\n";
    output << "Netlist num_nets: " << num_nets << "\n";
    output << "Netlist num_blocks: " << num_blocks << "\n";
    for (const auto& type : logical_block_types) {
        output << "Netlist " << type.name << " blocks: " << num_blocks_type[type.index] << ".\n";
    }

    output << "Netlist inputs pins: " << L_num_p_inputs << "\n";
    output << "Netlist output pins: " << L_num_p_outputs << "\n";
}
void ClusteredNetlistStats::writeJSON(std::ostream& output) const {
    output << "{\n";

    output << "  \"num_nets\": \"" << num_nets << "\",\n";
    output << "  \"num_blocks\": \"" << num_blocks << "\",\n";

    output << "  \"input_pins\": \"" << L_num_p_inputs << "\",\n";
    output << "  \"output_pins\": \"" << L_num_p_outputs << "\",\n";

    output << "  \"blocks\": {\n";

    for (const auto& type : logical_block_types) {
        output << "    \"" << type.name << "\": " << num_blocks_type[type.index];
        if ((int)type.index < (int)logical_block_types.size() - 1)
            output << ",\n";
        else
            output << "\n";
    }
    output << "  }\n";
    output << "}\n";
}

void ClusteredNetlistStats::writeXML(std::ostream& output) const {
    output << "<?xml version=\"1.0\" encoding=\"UTF-8\"?>\n";
    output << "<block_usage_report>\n";

    output << "  <nets num=\"" << num_nets << "\"></nets>\n";
    output << "  <blocks num=\"" << num_blocks << "\">\n";

    for (const auto& type : logical_block_types) {
        output << "    <block type=\"" << type.name << "\" usage=\"" << num_blocks_type[type.index] << "\"></block>\n";
    }
    output << "  </blocks>\n";

    output << "  <input_pins num=\"" << L_num_p_inputs << "\"></input_pins>\n";
    output << "  <output_pins num=\"" << L_num_p_outputs << "\"></output_pins>\n";

    output << "</block_usage_report>\n";
}

ClusteredNetlistStats::ClusteredNetlistStats() {
    auto& device_ctx = g_vpr_ctx.device();
    auto& cluster_ctx = g_vpr_ctx.clustering();

    int j;
    L_num_p_inputs = 0;
    L_num_p_outputs = 0;
    num_blocks_type = std::vector<int>(device_ctx.logical_block_types.size(), 0);
    num_nets = (int)cluster_ctx.clb_nlist.nets().size();
    num_blocks = (int)cluster_ctx.clb_nlist.blocks().size();
    logical_block_types = device_ctx.logical_block_types;

    /* Count I/O input and output pads */
    for (auto blk_id : cluster_ctx.clb_nlist.blocks()) {
        auto logical_block = cluster_ctx.clb_nlist.block_type(blk_id);
        auto physical_tile = pick_physical_type(logical_block);
        num_blocks_type[logical_block->index]++;
        if (is_io_type(physical_tile)) {
            for (j = 0; j < logical_block->pb_type->num_pins; j++) {
                int physical_pin = get_physical_pin(physical_tile, logical_block, j);

                if (cluster_ctx.clb_nlist.block_net(blk_id, j) != ClusterNetId::INVALID()) {
                    auto pin_type = get_pin_type_from_pin_physical_num(physical_tile, physical_pin);
                    if (pin_type == DRIVER) {
                        L_num_p_inputs++;
                    } else {
                        VTR_ASSERT(pin_type == RECEIVER);
                        L_num_p_outputs++;
                    }
                }
            }
        }
    }
}

void ClusteredNetlistStats::write(OutputFormat fmt, std::ostream& output) const {
    switch (fmt) {
        case HumanReadable:
            writeHuman(output);
            break;
        case JSON:
            writeJSON(output);
            break;
        case XML:
            writeXML(output);
            break;
        default:
            VPR_FATAL_ERROR(VPR_ERROR_PACK,
                            "Unknown extension on in block usage summary file");
            break;
    }
}

void writeClusteredNetlistStats(const std::string& block_usage_filename) {
    const auto stats = ClusteredNetlistStats();

    // Print out the human readable version to stdout

    stats.write(ClusteredNetlistStats::OutputFormat::HumanReadable, std::cout);

    if (!block_usage_filename.empty()) {
        ClusteredNetlistStats::OutputFormat fmt;

        if (vtr::check_file_name_extension(block_usage_filename, ".json")) {
            fmt = ClusteredNetlistStats::OutputFormat::JSON;
        } else if (vtr::check_file_name_extension(block_usage_filename, ".xml")) {
            fmt = ClusteredNetlistStats::OutputFormat::XML;
        } else if (vtr::check_file_name_extension(block_usage_filename, ".txt")) {
            fmt = ClusteredNetlistStats::OutputFormat::HumanReadable;
        } else {
            VPR_FATAL_ERROR(VPR_ERROR_PACK, "Unknown extension on output %s", block_usage_filename.c_str());
        }

        std::fstream fp;

        fp.open(block_usage_filename, std::fstream::out | std::fstream::trunc);
        stats.write(fmt, fp);
        fp.close();
    }
}

static void ShowAnnealSched(const t_annealing_sched& AnnealSched) {
    VTR_LOG("AnnealSched.type: ");
    switch (AnnealSched.type) {
        case AUTO_SCHED:
            VTR_LOG("AUTO_SCHED\n");
            break;
        case USER_SCHED:
            VTR_LOG("USER_SCHED\n");
            break;
        case DUSTY_SCHED:
            VTR_LOG("DUSTY_SCHED\n");
            break;
        default:
            VTR_LOG_ERROR("Unknown annealing schedule\n");
    }

    VTR_LOG("AnnealSched.inner_num: %f\n", AnnealSched.inner_num);

    if (USER_SCHED == AnnealSched.type) {
        VTR_LOG("AnnealSched.init_t: %f\n", AnnealSched.init_t);
        VTR_LOG("AnnealSched.alpha_t: %f\n", AnnealSched.alpha_t);
        VTR_LOG("AnnealSched.exit_t: %f\n", AnnealSched.exit_t);
    } else if (DUSTY_SCHED == AnnealSched.type) {
        VTR_LOG("AnnealSched.alpha_min: %f\n", AnnealSched.alpha_min);
        VTR_LOG("AnnealSched.alpha_max: %f\n", AnnealSched.alpha_max);
        VTR_LOG("AnnealSched.alpha_decay: %f\n", AnnealSched.alpha_decay);
        VTR_LOG("AnnealSched.success_min: %f\n", AnnealSched.success_min);
        VTR_LOG("AnnealSched.success_target: %f\n", AnnealSched.success_target);
    }
}

static void ShowRouterOpts(const t_router_opts& RouterOpts) {
    VTR_LOG("RouterOpts.route_type: ");
    switch (RouterOpts.route_type) {
        case GLOBAL:
            VTR_LOG("GLOBAL\n");
            break;
        case DETAILED:
            VTR_LOG("DETAILED\n");
            break;
        default:
            VTR_LOG_ERROR("Unknown router opt\n");
    }

    VTR_LOG("RouterOpts.flat_routing: ");
    if (RouterOpts.flat_routing) {
        VTR_LOG("true\n");
    } else {
        VTR_LOG("false\n");
    }

    VTR_LOG("RouterOpts.has_choking_spot: ");
    if (RouterOpts.has_choking_spot) {
        VTR_LOG("true\n");
    } else {
        VTR_LOG("false\n");
    }

    VTR_ASSERT(GLOBAL == RouterOpts.route_type || DETAILED == RouterOpts.route_type);

    VTR_LOG("RouterOpts.router_algorithm: ");
    switch (RouterOpts.router_algorithm) {
        case PARALLEL:
            VTR_LOG("PARALLEL\n");
            break;
        case PARALLEL_DECOMP:
            VTR_LOG("PARALLEL_DECOMP\n");
            break;
        case TIMING_DRIVEN:
            VTR_LOG("TIMING_DRIVEN\n");
            break;
        default:
            switch (RouterOpts.route_type) {
                case DETAILED:
                    VPR_FATAL_ERROR(VPR_ERROR_UNKNOWN, "<Unknown>\n");
                case GLOBAL:
                    VTR_LOG_ERROR("Unknown router algorithm\n");
                    break;
                default:
                    break;
            }
    }

    VTR_LOG("RouterOpts.base_cost_type: ");
    switch (RouterOpts.base_cost_type) {
        case DELAY_NORMALIZED:
            VTR_LOG("DELAY_NORMALIZED\n");
            break;
        case DELAY_NORMALIZED_LENGTH:
            if (GLOBAL == RouterOpts.route_type) {
                VTR_LOG_ERROR("Unknown router base cost type\n");
                break;
            }

            VTR_LOG("DELAY_NORMALIZED_LENGTH\n");
            break;
        case DELAY_NORMALIZED_LENGTH_BOUNDED:
            if (GLOBAL == RouterOpts.route_type) {
                VTR_LOG_ERROR("Unknown router base cost type\n");
                break;
            }

            VTR_LOG("DELAY_NORMALIZED_LENGTH_BOUNDED\n");
            break;
        case DELAY_NORMALIZED_FREQUENCY:
            if (GLOBAL == RouterOpts.route_type) {
                VTR_LOG_ERROR("Unknown router base cost type\n");
                break;
            }

            VTR_LOG("DELAY_NORMALIZED_FREQUENCY\n");
            break;
        case DELAY_NORMALIZED_LENGTH_FREQUENCY:
            if (GLOBAL == RouterOpts.route_type) {
                VTR_LOG_ERROR("Unknown router base cost type\n");
                break;
            }

            VTR_LOG("DELAY_NORMALIZED_LENGTH_FREQUENCY\n");
            break;
        case DEMAND_ONLY:
            VTR_LOG("DEMAND_ONLY\n");
            break;
        case DEMAND_ONLY_NORMALIZED_LENGTH:
            if (GLOBAL == RouterOpts.route_type) {
                VTR_LOG_ERROR("Unknown router base cost type\n");
                break;
            }

            VTR_LOG("DEMAND_ONLY_NORMALIZED_LENGTH\n");
            break;
        default:
            switch (RouterOpts.route_type) {
                case DETAILED:
                    VPR_FATAL_ERROR(VPR_ERROR_UNKNOWN, "Unknown base_cost_type\n");
                case GLOBAL:
                    VTR_LOG_ERROR("Unknown router base cost type\n");
                    break;
                default:
                    break;
            }
    }

    VTR_LOG("RouterOpts.fixed_channel_width: ");
    if (NO_FIXED_CHANNEL_WIDTH == RouterOpts.fixed_channel_width) {
        VTR_LOG("NO_FIXED_CHANNEL_WIDTH\n");
    } else {
        VTR_LOG("%d\n", RouterOpts.fixed_channel_width);
    }

    if (DETAILED == RouterOpts.route_type) {
        VTR_LOG("RouterOpts.check_route: ");
        switch (RouterOpts.check_route) {
            case e_check_route_option::OFF:
                VTR_LOG("OFF\n");
                break;
            case e_check_route_option::QUICK:
                VTR_LOG("QUICK\n");
                break;
            case e_check_route_option::FULL:
                VTR_LOG("FULL\n");
                break;
            default:
                VPR_FATAL_ERROR(VPR_ERROR_UNKNOWN, "Unknown check_route value\n");
        }
    }

<<<<<<< HEAD
        VTR_LOG("RouterOpts.trim_empty_chan: %s\n", (RouterOpts.trim_empty_channels ? "true" : "false"));
        VTR_LOG("RouterOpts.trim_obs_chan: %s\n", (RouterOpts.trim_obs_channels ? "true" : "false"));
        VTR_LOG("RouterOpts.acc_fac: %f\n", RouterOpts.acc_fac);
        VTR_LOG("RouterOpts.bb_factor: %d\n", RouterOpts.bb_factor);
        VTR_LOG("RouterOpts.bend_cost: %f\n", RouterOpts.bend_cost);
        VTR_LOG("RouterOpts.first_iter_pres_fac: %f\n", RouterOpts.first_iter_pres_fac);
        VTR_LOG("RouterOpts.initial_pres_fac: %f\n", RouterOpts.initial_pres_fac);
        VTR_LOG("RouterOpts.pres_fac_mult: %f\n", RouterOpts.pres_fac_mult);
        VTR_LOG("RouterOpts.max_pres_fac: %f\n", RouterOpts.max_pres_fac);
        VTR_LOG("RouterOpts.max_router_iterations: %d\n", RouterOpts.max_router_iterations);
        VTR_LOG("RouterOpts.min_incremental_reroute_fanout: %d\n", RouterOpts.min_incremental_reroute_fanout);
        VTR_LOG("RouterOpts.do_check_rr_graph: %s\n", RouterOpts.do_check_rr_graph ? "true" : "false");
        VTR_LOG("RouterOpts.verify_binary_search: %s\n", RouterOpts.verify_binary_search ? "true" : "false");
        VTR_LOG("RouterOpts.min_channel_width_hint: %d\n", RouterOpts.min_channel_width_hint);
        VTR_LOG("RouterOpts.read_rr_edge_metadata: %s\n", RouterOpts.read_rr_edge_metadata ? "true" : "false");
        VTR_LOG("RouterOpts.exit_after_first_routing_iteration: %s\n", RouterOpts.exit_after_first_routing_iteration ? "true" : "false");

        if (TIMING_DRIVEN == RouterOpts.router_algorithm) {
            VTR_LOG("RouterOpts.astar_fac: %f\n", RouterOpts.astar_fac);
            VTR_LOG("RouterOpts.router_profiler_astar_fac: %f\n", RouterOpts.router_profiler_astar_fac);
            VTR_LOG("RouterOpts.criticality_exp: %f\n", RouterOpts.criticality_exp);
            VTR_LOG("RouterOpts.max_criticality: %f\n", RouterOpts.max_criticality);
            VTR_LOG("RouterOpts.init_wirelength_abort_threshold: %f\n", RouterOpts.init_wirelength_abort_threshold);
            VTR_LOG("RouterOpts.save_routing_per_iteration: %s\n", RouterOpts.save_routing_per_iteration ? "true" : "false");
            VTR_LOG("RouterOpts.congested_routing_iteration_threshold_frac: %f\n", RouterOpts.congested_routing_iteration_threshold_frac);
            VTR_LOG("RouterOpts.high_fanout_threshold: %d\n", RouterOpts.high_fanout_threshold);
            VTR_LOG("RouterOpts.router_debug_net: %d\n", RouterOpts.router_debug_net);
            VTR_LOG("RouterOpts.router_debug_sink_rr: %d\n", RouterOpts.router_debug_sink_rr);
            VTR_LOG("RouterOpts.router_debug_iteration: %d\n", RouterOpts.router_debug_iteration);
            VTR_LOG("RouterOpts.max_convergence_count: %d\n", RouterOpts.max_convergence_count);
            VTR_LOG("RouterOpts.reconvergence_cpd_threshold: %f\n", RouterOpts.reconvergence_cpd_threshold);
            VTR_LOG("RouterOpts.update_lower_bound_delays: %s\n", RouterOpts.update_lower_bound_delays ? "true" : "false");
            VTR_LOG("RouterOpts.first_iteration_timing_report_file: %s\n", RouterOpts.first_iteration_timing_report_file.c_str());

=======
    VTR_LOG("RouterOpts.acc_fac: %f\n", RouterOpts.acc_fac);
    VTR_LOG("RouterOpts.bb_factor: %d\n", RouterOpts.bb_factor);
    VTR_LOG("RouterOpts.bend_cost: %f\n", RouterOpts.bend_cost);
    VTR_LOG("RouterOpts.first_iter_pres_fac: %f\n", RouterOpts.first_iter_pres_fac);
    VTR_LOG("RouterOpts.initial_pres_fac: %f\n", RouterOpts.initial_pres_fac);
    VTR_LOG("RouterOpts.pres_fac_mult: %f\n", RouterOpts.pres_fac_mult);
    VTR_LOG("RouterOpts.max_pres_fac: %f\n", RouterOpts.max_pres_fac);
    VTR_LOG("RouterOpts.max_router_iterations: %d\n", RouterOpts.max_router_iterations);
    VTR_LOG("RouterOpts.min_incremental_reroute_fanout: %d\n", RouterOpts.min_incremental_reroute_fanout);
    VTR_LOG("RouterOpts.do_check_rr_graph: %s\n", RouterOpts.do_check_rr_graph ? "true" : "false");
    VTR_LOG("RouterOpts.verify_binary_search: %s\n", RouterOpts.verify_binary_search ? "true" : "false");
    VTR_LOG("RouterOpts.min_channel_width_hint: %d\n", RouterOpts.min_channel_width_hint);
    VTR_LOG("RouterOpts.read_rr_edge_metadata: %s\n", RouterOpts.read_rr_edge_metadata ? "true" : "false");
    VTR_LOG("RouterOpts.exit_after_first_routing_iteration: %s\n", RouterOpts.exit_after_first_routing_iteration ? "true" : "false");

    if (TIMING_DRIVEN == RouterOpts.router_algorithm) {
        VTR_LOG("RouterOpts.astar_fac: %f\n", RouterOpts.astar_fac);
        VTR_LOG("RouterOpts.router_profiler_astar_fac: %f\n", RouterOpts.router_profiler_astar_fac);
        VTR_LOG("RouterOpts.criticality_exp: %f\n", RouterOpts.criticality_exp);
        VTR_LOG("RouterOpts.max_criticality: %f\n", RouterOpts.max_criticality);
        VTR_LOG("RouterOpts.init_wirelength_abort_threshold: %f\n", RouterOpts.init_wirelength_abort_threshold);

        if (GLOBAL == RouterOpts.route_type)
            VTR_LOG("RouterOpts.incr_reroute_delay_ripup: %f\n", RouterOpts.incr_reroute_delay_ripup);
        else {
>>>>>>> e7ec2194
            std::string incr_delay_ripup_opts[3] = {"ON", "OFF", "AUTO"};
            VTR_LOG("RouterOpts.incr_reroute_delay_ripup: %s\n", incr_delay_ripup_opts[(size_t)RouterOpts.incr_reroute_delay_ripup].c_str());
        }

        VTR_LOG("RouterOpts.save_routing_per_iteration: %s\n", RouterOpts.save_routing_per_iteration ? "true" : "false");
        VTR_LOG("RouterOpts.congested_routing_iteration_threshold_frac: %f\n", RouterOpts.congested_routing_iteration_threshold_frac);
        VTR_LOG("RouterOpts.high_fanout_threshold: %d\n", RouterOpts.high_fanout_threshold);
        VTR_LOG("RouterOpts.router_debug_net: %d\n", RouterOpts.router_debug_net);
        VTR_LOG("RouterOpts.router_debug_sink_rr: %d\n", RouterOpts.router_debug_sink_rr);
        VTR_LOG("RouterOpts.router_debug_iteration: %d\n", RouterOpts.router_debug_iteration);
        VTR_LOG("RouterOpts.max_convergence_count: %d\n", RouterOpts.max_convergence_count);
        VTR_LOG("RouterOpts.reconvergence_cpd_threshold: %f\n", RouterOpts.reconvergence_cpd_threshold);
        VTR_LOG("RouterOpts.update_lower_bound_delays: %s\n", RouterOpts.update_lower_bound_delays ? "true" : "false");
        VTR_LOG("RouterOpts.first_iteration_timing_report_file: %s\n", RouterOpts.first_iteration_timing_report_file.c_str());

        VTR_LOG("RouterOpts.route_bb_update: ");
        switch (RouterOpts.route_bb_update) {
            case e_route_bb_update::STATIC:
                VTR_LOG("STATIC\n");
                break;
            case e_route_bb_update::DYNAMIC:
                VTR_LOG("DYNAMIC\n");
                break;
            default:
                VPR_FATAL_ERROR(VPR_ERROR_UNKNOWN, "Unknown route_bb_update\n");
        }

        VTR_LOG("RouterOpts.lookahead_type: ");
        switch (RouterOpts.lookahead_type) {
            case e_router_lookahead::CLASSIC:
                VTR_LOG("CLASSIC\n");
                break;
            case e_router_lookahead::MAP:
                VTR_LOG("MAP\n");
                break;
            case e_router_lookahead::COMPRESSED_MAP:
                VTR_LOG("COMPRESSED_MAP\n");
                break;
            case e_router_lookahead::EXTENDED_MAP:
                VTR_LOG("EXTENDED_MAP\n");
                break;
            case e_router_lookahead::NO_OP:
                VTR_LOG("NO_OP\n");
                break;
            default:
                VPR_FATAL_ERROR(VPR_ERROR_UNKNOWN, "Unknown lookahead_type\n");
        }

        VTR_LOG("RouterOpts.initial_timing: ");
        switch (RouterOpts.initial_timing) {
            case e_router_initial_timing::ALL_CRITICAL:
                VTR_LOG("ALL_CRITICAL\n");
                break;
            case e_router_initial_timing::LOOKAHEAD:
                VTR_LOG("LOOKAHEAD\n");
                break;
            default:
                VPR_FATAL_ERROR(VPR_ERROR_UNKNOWN, "Unknown initial_timing\n");
        }

        VTR_LOG("RouterOpts.router_heap: ");
        switch (RouterOpts.router_heap) {
            case e_heap_type::INVALID_HEAP:
                VTR_LOG("INVALID_HEAP\n");
                break;
            case e_heap_type::BINARY_HEAP:
                VTR_LOG("BINARY_HEAP\n");
                break;
            case e_heap_type::FOUR_ARY_HEAP:
                VTR_LOG("FOUR_ARY_HEAP\n");
                break;
            case e_heap_type::BUCKET_HEAP_APPROXIMATION:
                VTR_LOG("BUCKET_HEAP_APPROXIMATION\n");
                break;
            default:
                VPR_FATAL_ERROR(VPR_ERROR_UNKNOWN, "Unknown router_heap\n");
        }
    }

    if (DETAILED == RouterOpts.route_type) {
        if (RouterOpts.routing_failure_predictor == SAFE)
            VTR_LOG("RouterOpts.routing_failure_predictor = SAFE\n");
        else if (RouterOpts.routing_failure_predictor == AGGRESSIVE)
            VTR_LOG("RouterOpts.routing_failure_predictor = AGGRESSIVE\n");
        else if (RouterOpts.routing_failure_predictor == OFF)
            VTR_LOG("RouterOpts.routing_failure_predictor = OFF\n");

        if (RouterOpts.routing_budgets_algorithm == DISABLE) {
            VTR_LOG("RouterOpts.routing_budgets_algorithm = DISABLE\n");
        } else if (RouterOpts.routing_budgets_algorithm == MINIMAX) {
            VTR_LOG("RouterOpts.routing_budgets_algorithm = MINIMAX\n");
        } else if (RouterOpts.routing_budgets_algorithm == YOYO) {
            VTR_LOG("RouterOpts.routing_budgets_algorithm = YOYO\n");
        } else if (RouterOpts.routing_budgets_algorithm == SCALE_DELAY) {
            VTR_LOG("RouterOpts.routing_budgets_algorithm = SCALE_DELAY\n");
        }
    }

    VTR_LOG("\n");
}

static void ShowPlacerOpts(const t_placer_opts& PlacerOpts,
                           const t_annealing_sched& AnnealSched) {
    VTR_LOG("PlacerOpts.place_freq: ");
    switch (PlacerOpts.place_freq) {
        case PLACE_ONCE:
            VTR_LOG("PLACE_ONCE\n");
            break;
        case PLACE_ALWAYS:
            VTR_LOG("PLACE_ALWAYS\n");
            break;
        case PLACE_NEVER:
            VTR_LOG("PLACE_NEVER\n");
            break;
        default:
            VTR_LOG_ERROR("Unknown Place Freq\n");
    }
    if ((PLACE_ONCE == PlacerOpts.place_freq)
        || (PLACE_ALWAYS == PlacerOpts.place_freq)) {
        VTR_LOG("PlacerOpts.place_algorithm: ");
        switch (PlacerOpts.place_algorithm.get()) {
            case BOUNDING_BOX_PLACE:
                VTR_LOG("BOUNDING_BOX_PLACE\n");
                break;
            case CRITICALITY_TIMING_PLACE:
                VTR_LOG("CRITICALITY_TIMING_PLACE\n");
                break;
            case SLACK_TIMING_PLACE:
                VTR_LOG("SLACK_TIMING_PLACE\n");
                break;
            default:
                VTR_LOG_ERROR("Unknown placement algorithm\n");
        }

        VTR_LOG("PlacerOpts.pad_loc_type: ");
        switch (PlacerOpts.pad_loc_type) {
            case FREE:
                VTR_LOG("FREE\n");
                break;
            case RANDOM:
                VTR_LOG("RANDOM\n");
                break;
            default:
                VPR_FATAL_ERROR(VPR_ERROR_UNKNOWN, "Unknown I/O pad location type\n");
        }

        VTR_LOG("PlacerOpts.constraints_file: ");
        if (PlacerOpts.constraints_file.empty()) {
            VTR_LOG("No constraints file given\n");
        } else {
            VTR_LOG("Using constraints file '%s'\n", PlacerOpts.constraints_file.c_str());
        }

        VTR_LOG("PlacerOpts.place_cost_exp: %f\n", PlacerOpts.place_cost_exp);

        VTR_LOG("PlacerOpts.place_chan_width: %d\n", PlacerOpts.place_chan_width);

        if (PlacerOpts.place_algorithm.is_timing_driven()) {
            VTR_LOG("PlacerOpts.inner_loop_recompute_divider: %d\n", PlacerOpts.inner_loop_recompute_divider);
            VTR_LOG("PlacerOpts.recompute_crit_iter: %d\n", PlacerOpts.recompute_crit_iter);
            VTR_LOG("PlacerOpts.timing_tradeoff: %f\n", PlacerOpts.timing_tradeoff);
            VTR_LOG("PlacerOpts.td_place_exp_first: %f\n", PlacerOpts.td_place_exp_first);
            VTR_LOG("PlacerOpts.td_place_exp_last: %f\n", PlacerOpts.td_place_exp_last);
            VTR_LOG("PlacerOpts.delay_offset: %f\n", PlacerOpts.delay_offset);
            VTR_LOG("PlacerOpts.delay_ramp_delta_threshold: %d\n", PlacerOpts.delay_ramp_delta_threshold);
            VTR_LOG("PlacerOpts.delay_ramp_slope: %f\n", PlacerOpts.delay_ramp_slope);
            VTR_LOG("PlacerOpts.tsu_rel_margin: %f\n", PlacerOpts.tsu_rel_margin);
            VTR_LOG("PlacerOpts.tsu_abs_margin: %f\n", PlacerOpts.tsu_abs_margin);
            VTR_LOG("PlacerOpts.post_place_timing_report_file: %s\n", PlacerOpts.post_place_timing_report_file.c_str());
            VTR_LOG("PlacerOpts.allowed_tiles_for_delay_model: %s\n", PlacerOpts.allowed_tiles_for_delay_model.c_str());

            std::string e_reducer_strings[5] = {"MIN", "MAX", "MEDIAN", "ARITHMEAN", "GEOMEAN"};
            if ((size_t)PlacerOpts.delay_model_reducer > 4)
                VPR_FATAL_ERROR(VPR_ERROR_UNKNOWN, "Unknown delay_model_reducer\n");
            VTR_LOG("PlacerOpts.delay_model_reducer: %s\n", e_reducer_strings[(size_t)PlacerOpts.delay_model_reducer].c_str());

            std::string place_delay_model_strings[3] = {"SIMPLE", "DELTA", "DELTA_OVERRIDE"};
            if ((size_t)PlacerOpts.delay_model_type > 2)
                VPR_FATAL_ERROR(VPR_ERROR_UNKNOWN, "Unknown delay_model_type\n");
            VTR_LOG("PlacerOpts.delay_model_type: %s\n", place_delay_model_strings[(size_t)PlacerOpts.delay_model_type].c_str());
        }

        VTR_LOG("PlacerOpts.rlim_escape_fraction: %f\n", PlacerOpts.rlim_escape_fraction);
        VTR_LOG("PlacerOpts.move_stats_file: %s\n", PlacerOpts.move_stats_file.c_str());
        VTR_LOG("PlacerOpts.placement_saves_per_temperature: %d\n", PlacerOpts.placement_saves_per_temperature);

        VTR_LOG("PlacerOpts.effort_scaling: ");
        switch (PlacerOpts.effort_scaling) {
            case CIRCUIT:
                VTR_LOG("CIRCUIT\n");
                break;
            case DEVICE_CIRCUIT:
                VTR_LOG("DEVICE_CIRCUIT\n");
                break;
            default:
                VPR_FATAL_ERROR(VPR_ERROR_UNKNOWN, "Unknown effort_scaling\n");
        }

        VTR_LOG("PlacerOpts.place_delta_delay_matrix_calculation_method: ");
        switch (PlacerOpts.place_delta_delay_matrix_calculation_method) {
            case e_place_delta_delay_algorithm::ASTAR_ROUTE:
                VTR_LOG("ASTAR_ROUTE\n");
                break;
            case e_place_delta_delay_algorithm::DIJKSTRA_EXPANSION:
                VTR_LOG("DIJKSTRA_EXPANSION\n");
                break;
            default:
                VPR_FATAL_ERROR(VPR_ERROR_UNKNOWN, "Unknown delta_delay_matrix_calculation_method\n");
        }

        VTR_LOG("PlaceOpts.seed: %d\n", PlacerOpts.seed);

        ShowAnnealSched(AnnealSched);
    }
    VTR_LOG("\n");
}

static void ShowNetlistOpts(const t_netlist_opts& NetlistOpts) {
    VTR_LOG("NetlistOpts.abosrb_buffer_luts            : %s\n", (NetlistOpts.absorb_buffer_luts) ? "true" : "false");
    VTR_LOG("NetlistOpts.sweep_dangling_primary_ios    : %s\n", (NetlistOpts.sweep_dangling_primary_ios) ? "true" : "false");
    VTR_LOG("NetlistOpts.sweep_dangling_nets           : %s\n", (NetlistOpts.sweep_dangling_nets) ? "true" : "false");
    VTR_LOG("NetlistOpts.sweep_dangling_blocks         : %s\n", (NetlistOpts.sweep_dangling_blocks) ? "true" : "false");
    VTR_LOG("NetlistOpts.sweep_constant_primary_outputs: %s\n", (NetlistOpts.sweep_constant_primary_outputs) ? "true" : "false");
    VTR_LOG("NetlistOpts.netlist_verbosity             : %d\n", NetlistOpts.netlist_verbosity);

    std::string const_gen_inference_strings[3] = {"NONE", "COMB", "COMB_SEQ"};
    if ((size_t)NetlistOpts.const_gen_inference > 3)
        VPR_FATAL_ERROR(VPR_ERROR_UNKNOWN, "Unknown delay_model_reducer\n");
    VTR_LOG("NetlistOpts.const_gen_inference           : %s\n", const_gen_inference_strings[(size_t)NetlistOpts.const_gen_inference].c_str());

    VTR_LOG("\n");
}

static void ShowAnalysisOpts(const t_analysis_opts& AnalysisOpts) {
    VTR_LOG("AnalysisOpts.gen_post_synthesis_netlist: %s\n", (AnalysisOpts.gen_post_synthesis_netlist) ? "true" : "false");
    VTR_LOG("AnalysisOpts.timing_report_npaths: %d\n", AnalysisOpts.timing_report_npaths);
    VTR_LOG("AnalysisOpts.timing_report_skew: %s\n", AnalysisOpts.timing_report_skew ? "true" : "false");
    VTR_LOG("AnalysisOpts.echo_dot_timing_graph_node: %s\n", AnalysisOpts.echo_dot_timing_graph_node.c_str());

    VTR_LOG("AnalysisOpts.timing_report_detail: ");
    switch (AnalysisOpts.timing_report_detail) {
        case e_timing_report_detail::NETLIST:
            VTR_LOG("NETLIST\n");
            break;
        case e_timing_report_detail::AGGREGATED:
            VTR_LOG("AGGREGATED\n");
            break;
        case e_timing_report_detail::DETAILED_ROUTING:
            VTR_LOG("DETAILED_ROUTING\n");
            break;
        case e_timing_report_detail::DEBUG:
            VTR_LOG("DEBUG\n");
            break;
        default:
            VPR_FATAL_ERROR(VPR_ERROR_UNKNOWN, "Unknown timing_report_detail\n");
    }

    const auto opts = {
        std::make_tuple(&AnalysisOpts.post_synth_netlist_unconn_input_handling, "post_synth_netlist_unconn_input_handling"),
        std::make_tuple(&AnalysisOpts.post_synth_netlist_unconn_output_handling, "post_synth_netlist_unconn_output_handling"),
    };
    for (const auto& opt : opts) {
        auto value = *std::get<0>(opt);
        VTR_LOG("AnalysisOpts.%s: ", std::get<1>(opt));
        switch (value) {
            case e_post_synth_netlist_unconn_handling::UNCONNECTED:
                VTR_LOG("UNCONNECTED\n");
                break;
            case e_post_synth_netlist_unconn_handling::NETS:
                VTR_LOG("NETS\n");
                break;
            case e_post_synth_netlist_unconn_handling::GND:
                VTR_LOG("GND\n");
                break;
            case e_post_synth_netlist_unconn_handling::VCC:
                VTR_LOG("VCC\n");
                break;
            default:
                VPR_FATAL_ERROR(VPR_ERROR_UNKNOWN, "Unknown post_synth_netlist_unconn_handling\n");
        }
    }
    VTR_LOG("\n");
}

static void ShowPackerOpts(const t_packer_opts& PackerOpts) {
    VTR_LOG("PackerOpts.allow_unrelated_clustering: ");
    if (PackerOpts.allow_unrelated_clustering == e_unrelated_clustering::ON) {
        VTR_LOG("true\n");
    } else if (PackerOpts.allow_unrelated_clustering == e_unrelated_clustering::OFF) {
        VTR_LOG("false\n");
    } else if (PackerOpts.allow_unrelated_clustering == e_unrelated_clustering::AUTO) {
        VTR_LOG("auto\n");
    } else {
        VPR_FATAL_ERROR(VPR_ERROR_UNKNOWN, "Unknown packer allow_unrelated_clustering\n");
    }
    VTR_LOG("PackerOpts.alpha_clustering: %f\n", PackerOpts.alpha);
    VTR_LOG("PackerOpts.beta_clustering: %f\n", PackerOpts.beta);
    VTR_LOG("PackerOpts.cluster_seed_type: ");
    switch (PackerOpts.cluster_seed_type) {
        case e_cluster_seed::TIMING:
            VTR_LOG("TIMING\n");
            break;
        case e_cluster_seed::MAX_INPUTS:
            VTR_LOG("MAX_INPUTS\n");
            break;
        case e_cluster_seed::BLEND:
            VTR_LOG("BLEND\n");
            break;
        case e_cluster_seed::MAX_PINS:
            VTR_LOG("MAX_PINS\n");
            break;
        case e_cluster_seed::MAX_INPUT_PINS:
            VTR_LOG("MAX_INPUT_PINS\n");
            break;
        case e_cluster_seed::BLEND2:
            VTR_LOG("BLEND2\n");
            break;
        default:
            VPR_FATAL_ERROR(VPR_ERROR_UNKNOWN, "Unknown packer cluster_seed_type\n");
    }
    VTR_LOG("PackerOpts.connection_driven: %s", (PackerOpts.connection_driven ? "true\n" : "false\n"));
    VTR_LOG("PackerOpts.global_clocks: %s", (PackerOpts.global_clocks ? "true\n" : "false\n"));
    VTR_LOG("PackerOpts.hill_climbing_flag: %s", (PackerOpts.hill_climbing_flag ? "true\n" : "false\n"));
    VTR_LOG("PackerOpts.inter_cluster_net_delay: %f\n", PackerOpts.inter_cluster_net_delay);
    VTR_LOG("PackerOpts.timing_driven: %s", (PackerOpts.timing_driven ? "true\n" : "false\n"));
    VTR_LOG("PackerOpts.target_external_pin_util: %s", vtr::join(PackerOpts.target_external_pin_util, " ").c_str());
    VTR_LOG("\n");
    VTR_LOG("\n");
}

static void ShowNocOpts(const t_noc_opts& NocOpts) {
    VTR_LOG("NocOpts.noc_flows_file: %s\n", NocOpts.noc_flows_file.c_str());
    VTR_LOG("NocOpts.noc_routing_algorithm: %s\n", NocOpts.noc_routing_algorithm.c_str());
    VTR_LOG("NocOpts.noc_placement_weighting: %f\n", NocOpts.noc_placement_weighting);
    VTR_LOG("NocOpts.noc_aggregate_bandwidth_weighting: %f\n", NocOpts.noc_aggregate_bandwidth_weighting);
    VTR_LOG("NocOpts.noc_latency_constraints_weighting: %f\n", NocOpts.noc_latency_constraints_weighting);
    VTR_LOG("NocOpts.noc_latency_weighting: %f\n", NocOpts.noc_latency_weighting);
    VTR_LOG("NocOpts.noc_congestion_weighting: %f\n", NocOpts.noc_congestion_weighting);
    VTR_LOG("NocOpts.noc_swap_percentage: %d%%\n", NocOpts.noc_swap_percentage);
    VTR_LOG("NocOpts.noc_sat_routing_bandwidth_resolution: %d\n", NocOpts.noc_sat_routing_bandwidth_resolution);
    VTR_LOG("NocOpts.noc_sat_routing_latency_overrun_weighting: %d\n", NocOpts.noc_sat_routing_latency_overrun_weighting);
    VTR_LOG("NocOpts.noc_sat_routing_congestion_weighting: %d\n", NocOpts.noc_sat_routing_congestion_weighting);
    VTR_LOG("NocOpts.noc_sat_routing_num_workers: %d\n", NocOpts.noc_sat_routing_num_workers);
    VTR_LOG("NocOpts.noc_routing_algorithm: %s\n", NocOpts.noc_placement_file_name.c_str());
    VTR_LOG("\n");
}<|MERGE_RESOLUTION|>--- conflicted
+++ resolved
@@ -365,42 +365,6 @@
         }
     }
 
-<<<<<<< HEAD
-        VTR_LOG("RouterOpts.trim_empty_chan: %s\n", (RouterOpts.trim_empty_channels ? "true" : "false"));
-        VTR_LOG("RouterOpts.trim_obs_chan: %s\n", (RouterOpts.trim_obs_channels ? "true" : "false"));
-        VTR_LOG("RouterOpts.acc_fac: %f\n", RouterOpts.acc_fac);
-        VTR_LOG("RouterOpts.bb_factor: %d\n", RouterOpts.bb_factor);
-        VTR_LOG("RouterOpts.bend_cost: %f\n", RouterOpts.bend_cost);
-        VTR_LOG("RouterOpts.first_iter_pres_fac: %f\n", RouterOpts.first_iter_pres_fac);
-        VTR_LOG("RouterOpts.initial_pres_fac: %f\n", RouterOpts.initial_pres_fac);
-        VTR_LOG("RouterOpts.pres_fac_mult: %f\n", RouterOpts.pres_fac_mult);
-        VTR_LOG("RouterOpts.max_pres_fac: %f\n", RouterOpts.max_pres_fac);
-        VTR_LOG("RouterOpts.max_router_iterations: %d\n", RouterOpts.max_router_iterations);
-        VTR_LOG("RouterOpts.min_incremental_reroute_fanout: %d\n", RouterOpts.min_incremental_reroute_fanout);
-        VTR_LOG("RouterOpts.do_check_rr_graph: %s\n", RouterOpts.do_check_rr_graph ? "true" : "false");
-        VTR_LOG("RouterOpts.verify_binary_search: %s\n", RouterOpts.verify_binary_search ? "true" : "false");
-        VTR_LOG("RouterOpts.min_channel_width_hint: %d\n", RouterOpts.min_channel_width_hint);
-        VTR_LOG("RouterOpts.read_rr_edge_metadata: %s\n", RouterOpts.read_rr_edge_metadata ? "true" : "false");
-        VTR_LOG("RouterOpts.exit_after_first_routing_iteration: %s\n", RouterOpts.exit_after_first_routing_iteration ? "true" : "false");
-
-        if (TIMING_DRIVEN == RouterOpts.router_algorithm) {
-            VTR_LOG("RouterOpts.astar_fac: %f\n", RouterOpts.astar_fac);
-            VTR_LOG("RouterOpts.router_profiler_astar_fac: %f\n", RouterOpts.router_profiler_astar_fac);
-            VTR_LOG("RouterOpts.criticality_exp: %f\n", RouterOpts.criticality_exp);
-            VTR_LOG("RouterOpts.max_criticality: %f\n", RouterOpts.max_criticality);
-            VTR_LOG("RouterOpts.init_wirelength_abort_threshold: %f\n", RouterOpts.init_wirelength_abort_threshold);
-            VTR_LOG("RouterOpts.save_routing_per_iteration: %s\n", RouterOpts.save_routing_per_iteration ? "true" : "false");
-            VTR_LOG("RouterOpts.congested_routing_iteration_threshold_frac: %f\n", RouterOpts.congested_routing_iteration_threshold_frac);
-            VTR_LOG("RouterOpts.high_fanout_threshold: %d\n", RouterOpts.high_fanout_threshold);
-            VTR_LOG("RouterOpts.router_debug_net: %d\n", RouterOpts.router_debug_net);
-            VTR_LOG("RouterOpts.router_debug_sink_rr: %d\n", RouterOpts.router_debug_sink_rr);
-            VTR_LOG("RouterOpts.router_debug_iteration: %d\n", RouterOpts.router_debug_iteration);
-            VTR_LOG("RouterOpts.max_convergence_count: %d\n", RouterOpts.max_convergence_count);
-            VTR_LOG("RouterOpts.reconvergence_cpd_threshold: %f\n", RouterOpts.reconvergence_cpd_threshold);
-            VTR_LOG("RouterOpts.update_lower_bound_delays: %s\n", RouterOpts.update_lower_bound_delays ? "true" : "false");
-            VTR_LOG("RouterOpts.first_iteration_timing_report_file: %s\n", RouterOpts.first_iteration_timing_report_file.c_str());
-
-=======
     VTR_LOG("RouterOpts.acc_fac: %f\n", RouterOpts.acc_fac);
     VTR_LOG("RouterOpts.bb_factor: %d\n", RouterOpts.bb_factor);
     VTR_LOG("RouterOpts.bend_cost: %f\n", RouterOpts.bend_cost);
@@ -426,7 +390,6 @@
         if (GLOBAL == RouterOpts.route_type)
             VTR_LOG("RouterOpts.incr_reroute_delay_ripup: %f\n", RouterOpts.incr_reroute_delay_ripup);
         else {
->>>>>>> e7ec2194
             std::string incr_delay_ripup_opts[3] = {"ON", "OFF", "AUTO"};
             VTR_LOG("RouterOpts.incr_reroute_delay_ripup: %s\n", incr_delay_ripup_opts[(size_t)RouterOpts.incr_reroute_delay_ripup].c_str());
         }
