#ifndef VPR_CONSTRAINTS_SERIALIZER_H_
#define VPR_CONSTRAINTS_SERIALIZER_H_

#include "region.h"
#include "vpr_constraints.h"
#include "partition.h"
#include "partition_region.h"
#include "echo_files.h"
#include "constraints_load.h"
#include "vtr_log.h"
#include "vtr_error.h"
#include "globals.h" //for the g_vpr_ctx
#include "clock_modeling.h"

#include "vpr_constraints_uxsdcxx_interface.h"

/**
 * @file
 * @brief The reading of vpr constraints is now done via uxsdcxx and the 'vpr_constraints.xsd' file.
 *        The interface between the generated code and VPR is provided by VprConstraintsBase, which is in the
 *        file 'vpr/src/base/gen/vpr_constraints_uxsdcxx_interface.h'.
 * 		  This file implements the virtual functions from VprConstraintsBase.
 *
 * Overview
 * ========
 * 'vpr_constraints.xsd' is an XML schema that specifies the desired format for a VPR constraints file.
 * If this schema is changed, the following files must be regenerated: 'vpr/src/base/gen/vpr_constraints_uxsdcxx.h' and
 * 'vpr/src/base/gen/vpr_constraints_uxsdcxx_interface.h'.
 *
 * Instructions to Update the Files
 * ================================
 *
 * 1. Clone https://github.com/duck2/uxsdcxx/
 * 2. Run 'python3 -mpip install --user -r requirements.txt'
 * 3. Run 'python3 uxsdcxx.py vpr/src/base/vpr_constraints.xsd'
 * 4. Copy 'vpr_constraints_uxsdcxx.h' and 'vpr_constraints_uxsdcxx_interface.h' to vpr/src/base/gen
 * 5. Run 'make format'
 * 6. Update 'vpr/src/base/vpr_constraints_serializer.h' (this file) by adding or changing functions as needed.
 *    If the schema has changed, the compiler will complain that virtual functions are missing if they are
 *    not implemented here.
 *
 * Functions in this file
 * ======================
 *
 * This file implements all the functions that are necessary for the load/read interface of uxsdcxx. These are start_load, finish_load,
 * error_encountered, and any function starting with 'set', 'add', 'preallocate' or 'finish'. Some of the load functions (ex. finish_load and
 * the preallocate functions) have been stubbed out because the load could be successfully completed without implementing them.
 *
 * The functions related to the write interface have also been stubbed out because writing vpr_constraints XML files is not needed at this time.
 * These functions can be implemented to make the write interface if needed.
 *
 * For more detail on how the load and write interfaces work with uxsdcxx, refer to 'vpr/src/route/SCHEMA_GENERATOR.md'
 */

/*
 * Used for the PartitionReadContext, which is used when writing out a constraints XML file.
 * Groups together the information needed when printing a partition.
 */
struct partition_info {
    Partition part;
    std::vector<AtomBlockId> atoms;
    PartitionId part_id;
};

/*
 * The contexts that end with "ReadContext" are used when writing out the XML file.
 * The contexts that end with "WriteContext" are used when reading in the XML file.
 */
struct VprConstraintsContextTypes : public uxsd::DefaultVprConstraintsContextTypes {
    using AddAtomReadContext = AtomBlockId;
    using AddRegionReadContext = Region;
    using PartitionReadContext = partition_info;
    using PartitionListReadContext = void*;
    using SetGlobalSignalReadContext = std::pair<std::string, RoutingScheme>;
    using GlobalRouteConstraintsReadContext = void*;
    using VprConstraintsReadContext = void*;
    using AddAtomWriteContext = void*;
    using AddRegionWriteContext = void*;
    using PartitionWriteContext = void*;
    using PartitionListWriteContext = void*;
    using SetGlobalSignalWriteContext = void*;
    using GlobalRouteConstraintsWriteContext = void*;
    using VprConstraintsWriteContext = void*;
};

class VprConstraintsSerializer final : public uxsd::VprConstraintsBase<VprConstraintsContextTypes> {
  public:
    VprConstraintsSerializer()
        : report_error_(nullptr) {}
    VprConstraintsSerializer(VprConstraints constraints)
        : constraints_(constraints)
        , report_error_(nullptr) {}

    void start_load(const std::function<void(const char*)>* report_error_in) final {
        // report_error_in should be invoked if VprConstraintsSerializer encounters
        // an error during the read.
        report_error_ = report_error_in;
    }

    virtual void start_write() final {}
    virtual void finish_write() final {}

    // error_encountered will be invoked by the reader implementation whenever
    // any error is encountered.
    //
    // This method should **not** be invoked from within VprConstraintsSerializer,
    // instead the error should be reported via report_error.  This enables
    // the reader implementation to add context (e.g. file and line number).
    void error_encountered(const char* file, int line, const char* message) final {
        vpr_throw(VPR_ERROR_OTHER, file, line, "%s", message);
    }

    //resets the routing scheme defined within loaded_route_constraint to the default values 
    void reset_loaded_route_constrints(){
        // The network name in the routing scheme needs to be reset to its default value
        // before loading a new constraint for error-checking purposes when the route model
        // is set to dedicated network. The "network_name" attribute is an optional argument
        // but must be specified for use with dedicated network routing. Before loading the
        // constraint, this parameter is set to the default value "INVALID". If, after loading
        // the constraint, this parameter still has its default value but the route model
        // is set to dedicated network, VPR will throw an error.
        loaded_route_constraint.second.reset();
    }

    /** Generated for complex type "add_atom":
     * <xs:complexType name="add_atom">
     *   <xs:attribute name="name_pattern" type="xs:string" use="required" />
     * </xs:complexType>
     */
    virtual inline const char* get_add_atom_name_pattern(AtomBlockId& blk_id) final {
        auto& atom_ctx = g_vpr_ctx.atom();
        temp_atom_string_ = atom_ctx.nlist.block_name(blk_id);
        return temp_atom_string_.c_str();
    }

    virtual inline void set_add_atom_name_pattern(const char* name_pattern, void*& /*ctx*/) final {
        auto& atom_ctx = g_vpr_ctx.atom();
        std::string atom_name = name_pattern;

        auto atom_name_regex = std::regex(atom_name);

        atoms_.clear();

        atom_id_ = atom_ctx.nlist.find_block(name_pattern);

        /* The constraints file may either provide a specific atom name or a regex.
         * If the a valid atom ID is found for the atom name, then a specific atom name
         * must have been read in from the file. The if condition checks for this case.
         * The else statement checks for atoms that may match a regex.
         * This code may get slow if many regexes are given in the file.
         */
        if (atom_id_ != AtomBlockId::INVALID()) {
            atoms_.push_back(atom_id_);
        } else {
            /*If the atom name returns an invalid ID, it might be a regular expression, so loop through the atoms blocks
             * and see if any block names match atom_name_regex.
             */
            for (auto block_id : atom_ctx.nlist.blocks()) {
                auto block_name = atom_ctx.nlist.block_name(block_id);

                if (std::regex_search(block_name, atom_name_regex)) {
                    atoms_.push_back(block_id);
                }
            }
        }

        /*If the atoms_ vector is empty by this point, no atoms were found that matched the name,
         * so the name is invalid.
         */
        if (atoms_.empty()) {
            VTR_LOG_WARN("Atom %s was not found, skipping atom.\n", name_pattern);
        }
    }

    /** Generated for complex type "add_region":
     * <xs:complexType name="add_region">
     *   <xs:attribute name="x_low" type="xs:int" use="required" />
     *   <xs:attribute name="y_low" type="xs:int" use="required" />
     *   <xs:attribute name="x_high" type="xs:int" use="required" />
     *   <xs:attribute name="y_high" type="xs:int" use="required" />
     *   <xs:attribute name="subtile" type="xs:int" />
     * </xs:complexType>
     */

    virtual inline int get_add_region_layer_num(Region& r) final {
        return r.get_layer_num();
    }

    virtual inline int get_add_region_subtile(Region& r) final {
        return r.get_sub_tile();
    }

    virtual inline void set_add_region_subtile(int subtile, void*& /*ctx*/) final {
        loaded_region.set_sub_tile(subtile);
    }

    virtual inline int get_add_region_x_high(Region& r) final {
        const auto reg_coord = r.get_region_rect();
        return reg_coord.xmax;
    }

    virtual inline int get_add_region_x_low(Region& r) final {
        const auto reg_coord = r.get_region_rect();
        return reg_coord.xmin;
    }

    virtual inline int get_add_region_y_high(Region& r) final {
        const auto reg_coord = r.get_region_rect();
        return reg_coord.ymax;
    }

    virtual inline int get_add_region_y_low(Region& r) final {
        const auto reg_coord = r.get_region_rect();
        return reg_coord.ymin;
    }

    /** Generated for complex type "partition":
     * <xs:complexType name="partition">
     *   <xs:sequence>
     *     <xs:element maxOccurs="unbounded" name="add_atom" type="add_atom" />
     *     <xs:element maxOccurs="unbounded" name="add_region" type="add_region" />
     *   </xs:sequence>
     *   <xs:attribute name="name" type="xs:string" use="required" />
     * </xs:complexType>
     */
    virtual inline const char* get_partition_name(partition_info& part_info) final {
        temp_part_string_ = part_info.part.get_name();
        return temp_part_string_.c_str();
    }
    virtual inline void set_partition_name(const char* name, void*& /*ctx*/) final {
        loaded_partition.set_name(name);
    }

    virtual inline void preallocate_partition_add_atom(void*& /*ctx*/, size_t /*size*/) final {}

    virtual inline void* add_partition_add_atom(void*& /*ctx*/) final {
        return nullptr;
    }

    virtual inline void finish_partition_add_atom(void*& /*ctx*/) final {
        PartitionId part_id(num_partitions_);

<<<<<<< HEAD
        for (unsigned int i = 0; i < atoms_.size(); i++) {
            constraints_.mutable_place_constraints().add_constrained_atom(atoms_[i], part_id);
=======
        for (auto atom : atoms_) {
            constraints_.add_constrained_atom(atom, part_id);
>>>>>>> a8034e28
        }
    }

    virtual inline size_t num_partition_add_atom(partition_info& part_info) final {
        return part_info.atoms.size();
    }
    virtual inline AtomBlockId get_partition_add_atom(int n, partition_info& part_info) final {
        return part_info.atoms[n];
    }

    virtual inline void preallocate_partition_add_region(void*& /*ctx*/, size_t /*size*/) final {}

    virtual inline void* add_partition_add_region(void*& /*ctx*/, int x_high, int x_low, int y_high, int y_low) final {
        loaded_region.set_region_rect({x_low, y_low, x_high, y_high, 0});

        return nullptr;
    }

    virtual inline void finish_partition_add_region(void*& /*ctx*/) final {
        loaded_part_region.add_to_part_region(loaded_region);

        Region clear_region;
        loaded_region = clear_region;
    }

    virtual inline size_t num_partition_add_region(partition_info& part_info) final {
        const PartitionRegion& pr = part_info.part.get_part_region();
        const std::vector<Region>& regions = pr.get_regions();
        return regions.size();
    }
    virtual inline Region get_partition_add_region(int n, partition_info& part_info) final {
        const PartitionRegion& pr = part_info.part.get_part_region();
        const std::vector<Region>& regions = pr.get_regions();
        return regions[n];
    }

    /** Generated for complex type "partition_list":
     * <xs:complexType name="partition_list">
     *   <xs:sequence>
     *     <xs:element maxOccurs="unbounded" name="partition" type="partition" />
     *   </xs:sequence>
     * </xs:complexType>
     */
    virtual inline void preallocate_partition_list_partition(void*& /*ctx*/, size_t /*size*/) final {}

    virtual inline void* add_partition_list_partition(void*& /*ctx*/) final {
        return nullptr;
    }

    virtual inline void finish_partition_list_partition(void*& /*ctx*/) final {
        loaded_partition.set_part_region(loaded_part_region);

        //clear loaded_part_region
        PartitionRegion clear_pr;
        loaded_part_region = clear_pr;

        constraints_.mutable_place_constraints().add_partition(loaded_partition);

        num_partitions_++;
    }
    virtual inline size_t num_partition_list_partition(void*& /*ctx*/) final {
        return constraints_.place_constraints().get_num_partitions();
    }

    /*
     * The argument n is the partition id. Get all the data for partition n so it can be
     * written out.
     */
    virtual inline partition_info get_partition_list_partition(int n, void*& /*ctx*/) final {
        PartitionId partid(n);
        Partition part = constraints_.place_constraints().get_partition(partid);
        std::vector<AtomBlockId> atoms = constraints_.place_constraints().get_part_atoms(partid);

        partition_info part_info;
        part_info.part = part;
        part_info.part_id = partid;
        part_info.atoms = atoms;

        return part_info;
    }

    /** Generated for complex type "set_global_signal":
     * <xs:complexType name="set_global_signal">
     *   <xs:attribute name="name" type="xs:string" use="required" />
     *   <xs:attribute name="network_name" type="xs:string" use="required" />
     *   <xs:attribute name="route_model" type="xs:string" use="required" />
     * </xs:complexType>
     */

        e_clock_modeling from_uxsd_route_model(uxsd::enum_route_model_type route_model) {
        switch (route_model) {
            case uxsd::enum_route_model_type::DEDICATED_NETWORK:
                return e_clock_modeling::DEDICATED_NETWORK;
            case uxsd::enum_route_model_type::ROUTE:
                return e_clock_modeling::ROUTED_CLOCK;
            case uxsd::enum_route_model_type::IDEAL:
                return e_clock_modeling::IDEAL_CLOCK;
            default:
                VPR_FATAL_ERROR(VPR_ERROR_OTHER,
                         "Invalid route model %d", route_model);
        }
    }

    uxsd::enum_route_model_type to_uxsd_route_model(e_clock_modeling route_model) {
        switch (route_model) {
            case e_clock_modeling::DEDICATED_NETWORK:
                return uxsd::enum_route_model_type::DEDICATED_NETWORK;
            case e_clock_modeling::ROUTED_CLOCK:
                return uxsd::enum_route_model_type::ROUTE;
            case e_clock_modeling::IDEAL_CLOCK:
                return uxsd::enum_route_model_type::IDEAL;
            default:
                VPR_FATAL_ERROR(VPR_ERROR_OTHER,
                         "Invalid route model %d", route_model);
        }
    }

    virtual inline const char* get_set_global_signal_name(std::pair<std::string, RoutingScheme>& rc) final {
        temp_name_string_ = rc.first;
        return temp_name_string_.c_str();
    }
    virtual inline void set_set_global_signal_name(const char* name, void*& /*ctx*/) final {
        std::string net_name = std::string(name);
        loaded_route_constraint.first = net_name;
        return;
    }
    virtual inline uxsd::enum_route_model_type get_set_global_signal_route_model(std::pair<std::string, RoutingScheme>& rc) final {
        return to_uxsd_route_model(rc.second.route_model());
    }
    virtual inline void set_set_global_signal_route_model(uxsd::enum_route_model_type route_model, void*& /*ctx*/) final {
        loaded_route_constraint.second.set_route_model(from_uxsd_route_model(route_model));
    }
    virtual inline const char* get_set_global_signal_network_name(std::pair<std::string, RoutingScheme>& rc) final {
        temp_name_string_ = rc.second.network_name();
        return temp_name_string_.c_str();
    }
    virtual inline void set_set_global_signal_network_name(const char* network_name, void*& /*ctx*/) final {
        loaded_route_constraint.second.set_network_name(std::string(network_name));
    }

    /** Generated for complex type "global_route_constraints":
     * <xs:complexType name="global_route_constraints">
     *   <xs:sequence>
     *     <xs:element name="set_global_signal" type="set_global_signal" maxOccurs="unbounded" />
     *   </xs:sequence>
     * </xs:complexType>
     */
    virtual inline void preallocate_global_route_constraints_set_global_signal(void*& /*ctx*/, size_t /*size*/) final {}
    virtual inline void* add_global_route_constraints_set_global_signal(void*& ctx, uxsd::enum_route_model_type route_model) final {
        reset_loaded_route_constrints();
        set_set_global_signal_route_model(route_model, ctx);
        return nullptr;
    }
    virtual inline void finish_global_route_constraints_set_global_signal(void*& /*ctx*/) final {
        if(loaded_route_constraint.second.route_model() == e_clock_modeling::DEDICATED_NETWORK
            && loaded_route_constraint.second.network_name() == "INVALID"){
                VPR_FATAL_ERROR(VPR_ERROR_OTHER,
                            "Invalid routing constraint for net \"%s\". The network name has to be specified when routing model is set to \"dedicated_network\".\n", loaded_route_constraint.first.c_str());
            }
        constraints_.mutable_route_constraints().add_route_constraint(loaded_route_constraint.first, loaded_route_constraint.second);
    }
    virtual inline size_t num_global_route_constraints_set_global_signal(void*& /*ctx*/) final {
        return constraints_.route_constraints().get_num_route_constraints();
    }
    virtual inline std::pair<std::string, RoutingScheme> get_global_route_constraints_set_global_signal(int n, void*& /*ctx*/) final {
        return constraints_.route_constraints().get_route_constraint_by_idx((std::size_t)n);
    }

    virtual inline void* init_vpr_constraints_global_route_constraints(void*& /*ctx*/) final {
        return nullptr;
    }

    virtual inline void finish_vpr_constraints_global_route_constraints(void*& /*ctx*/) final {}

    virtual inline void* get_vpr_constraints_global_route_constraints(void*& /*ctx*/) final {
        return nullptr;
    }

    virtual inline bool has_vpr_constraints_global_route_constraints(void*& /*ctx*/){
        if(constraints_.route_constraints().get_num_route_constraints() > 0)
            return true;
        else   
            return false;
    }
	

    /** Generated for complex type "vpr_constraints":
     * <xs:complexType xmlns:xs="http://www.w3.org/2001/XMLSchema">
     *      <xs:all minOccurs="0">
     *       <xs:element name="partition_list" type="partition_list" />
     *       <xs:element name="global_route_constraints" type="global_route_constraints" />
     *     </xs:all>
     *     <xs:attribute name="tool_name" type="xs:string" />
     *   </xs:complexType>
     */
    virtual inline const char* get_vpr_constraints_tool_name(void*& /*ctx*/) final {
        return temp_.c_str();
    }

    virtual inline void set_vpr_constraints_tool_name(const char* /*tool_name*/, void*& /*ctx*/) final {}

    virtual inline void set_vpr_constraints_constraints_comment(const char* /*constraints_comment*/, void*& /*ctx*/) final {}

    virtual inline const char* get_vpr_constraints_constraints_comment(void*& /*ctx*/) final {
        return temp_.c_str();
    }
    virtual inline void* init_vpr_constraints_partition_list(void*& /*ctx*/) final {
        return nullptr;
    }

    virtual inline void finish_vpr_constraints_partition_list(void*& /*ctx*/) final {
    }

    virtual inline void* get_vpr_constraints_partition_list(void*& /*ctx*/) final {
        return nullptr;
    }

    virtual inline bool has_vpr_constraints_partition_list(void*& /*ctx*/) final{
        if(constraints_.place_constraints().get_num_partitions() > 0)
            return true;
        else   
            return false;
    }
    virtual void finish_load() final {
    }

    //temp data for writes
    std::string temp_atom_string_;
    std::string temp_part_string_;
    std::string temp_name_string_;

    /*
     * Temp data for loads and writes.
     * During loads, constraints_ is filled in based on the data read in from the XML file.
     * During writes, constraints_ contains the data that is to be written out to the XML file,
     * and is passed in via the constructor.
     */
    VprConstraints constraints_;
    const std::function<void(const char*)>* report_error_;

    //temp data structures to be loaded during file reading
    Region loaded_region;
    Partition loaded_partition;
    PartitionRegion loaded_part_region;
    std::pair<std::string, RoutingScheme> loaded_route_constraint;

    //temp string used when a method must return a const char*
    std::string temp_ = "vpr";

    //used to count the number of partitions read in from the file
    int num_partitions_ = 0;

    //used when reading in atom names and regular expressions for atoms
    AtomBlockId atom_id_;
    std::vector<AtomBlockId> atoms_;
};

#endif /* VPR_CONSTRAINTS_SERIALIZER_H_ */<|MERGE_RESOLUTION|>--- conflicted
+++ resolved
@@ -240,13 +240,8 @@
     virtual inline void finish_partition_add_atom(void*& /*ctx*/) final {
         PartitionId part_id(num_partitions_);
 
-<<<<<<< HEAD
-        for (unsigned int i = 0; i < atoms_.size(); i++) {
-            constraints_.mutable_place_constraints().add_constrained_atom(atoms_[i], part_id);
-=======
         for (auto atom : atoms_) {
-            constraints_.add_constrained_atom(atom, part_id);
->>>>>>> a8034e28
+            constraints_.mutable_place_constraints().add_constrained_atom(atom, part_id);
         }
     }
 
