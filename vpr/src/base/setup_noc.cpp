#include <cmath>

#include "setup_noc.h"

#include "globals.h"
#include "vpr_error.h"
#include "vtr_math.h"
#include "echo_files.h"

// a default condition that helps keep track of whether a physical router has been assigned to a logical router or not
static constexpr int PHYSICAL_ROUTER_NOT_ASSIGNED = -1;

// a default index used for initialization purposes. No router will have a negative index
static constexpr int INVALID_PHYSICAL_ROUTER_INDEX = -1;

void setup_noc(const t_arch& arch) {
    // get references to global variables
    auto& device_ctx = g_vpr_ctx.device();
    auto& noc_ctx = g_vpr_ctx.mutable_noc();

    // quick error check that the noc attribute of the arch is not empty
    // basically, no noc topology information was provided by the user in the arch file
    if (arch.noc == nullptr) {
        VPR_FATAL_ERROR(VPR_ERROR_OTHER, "No NoC topology information was provided in the architecture file.");
    }

    // go through the FPGA grid and find the noc router tiles
    // then store the position
    auto noc_router_tiles = identify_and_store_noc_router_tile_positions(device_ctx.grid, arch.noc->noc_router_tile_name);

    // check whether the noc topology information provided uses more than the number of available routers in the FPGA
    if (noc_router_tiles.size() < arch.noc->router_list.size()) {
<<<<<<< HEAD
        VPR_FATAL_ERROR(VPR_ERROR_OTHER,
                        "The Provided NoC topology information in the architecture file "
                        "has more number of routers than what is available in the FPGA device.");
    } else if (noc_router_tiles.size() > arch.noc->router_list.size()) {
        // check whether the noc topology information provided is using all the routers in the FPGA
        VPR_FATAL_ERROR(VPR_ERROR_OTHER,
                        "The Provided NoC topology information in the architecture file "
                        "uses less number of routers than what is available in the FPGA device.");
    } else if (noc_router_tiles.empty()) {  // case where no physical router tiles were found
        VPR_FATAL_ERROR(VPR_ERROR_OTHER,
                        "No physical NoC routers were found on the FPGA device. "
                        "Either the provided name for the physical router tile was incorrect or the FPGA device has no routers.");
=======
        VPR_FATAL_ERROR(VPR_ERROR_OTHER, "The Provided NoC topology information in the architecture file has more number of routers than what is available in the FPGA device.");
    } else if (noc_router_tiles.size() > arch.noc->router_list.size()) // check whether the noc topology information provided is using all the routers in the FPGA
    {
        VPR_FATAL_ERROR(VPR_ERROR_OTHER, "The Provided NoC topology information in the architecture file uses less number of routers than what is available in the FPGA device.");
    } else if (noc_router_tiles.empty()) // case where no physical router tiles were found
    {
        VPR_FATAL_ERROR(VPR_ERROR_OTHER, "No physical NoC routers were found on the FPGA device. Either the provided name for the physical router tile was incorrect or the FPGA device has no routers.");
>>>>>>> 817a9563
    }

    // store the reference to device grid with
    // need to set this first before adding routers to the model
    noc_ctx.noc_model.set_device_grid_spec((int)device_ctx.grid.width(), (int)device_ctx.grid.height());

    // generate noc model
    generate_noc(arch, noc_ctx, noc_router_tiles);

    /* store the general noc properties
     * noc_ctx.noc_model.set_noc_link_bandwidth(...) is not called because all
     * link bandwidths were set when create_noc_links(...) was called.
     */
    noc_ctx.noc_model.set_noc_link_latency(arch.noc->link_latency);
    noc_ctx.noc_model.set_noc_router_latency(arch.noc->router_latency);

    // echo the noc info
    if (getEchoEnabled() && isEchoFileEnabled(E_ECHO_NOC_MODEL)) {
        noc_ctx.noc_model.echo_noc(getEchoFileName(E_ECHO_NOC_MODEL));
    }
}

<<<<<<< HEAD
std::vector<t_noc_router_tile_position> identify_and_store_noc_router_tile_positions(const DeviceGrid& device_grid,
                                                                                     std::string_view noc_router_tile_name) {
=======
void identify_and_store_noc_router_tile_positions(const DeviceGrid& device_grid, std::vector<t_noc_router_tile_position>& noc_router_tiles, const std::string& noc_router_tile_name) {
>>>>>>> 817a9563
    const int num_layers = device_grid.get_num_layers();
    const int grid_width = (int)device_grid.width();
    const int grid_height = (int)device_grid.height();

    std::vector<t_noc_router_tile_position> noc_router_tiles;

    // go through the device
    for (int layer_num = 0; layer_num < num_layers; layer_num++) {
        for (int i = 0; i < grid_width; i++) {
            for (int j = 0; j < grid_height; j++) {
                // get some information from the current tile
                const auto& type = device_grid.get_physical_type({i, j, layer_num});
                int width_offset = device_grid.get_width_offset({i, j, layer_num});
                int height_offset = device_grid.get_height_offset({i, j, layer_num});

                std::string_view curr_tile_name = type->name;
                int curr_tile_width_offset = width_offset;
                int curr_tile_height_offset = height_offset;

                int curr_tile_height = type->height;
                int curr_tile_width = type->width;

                /*
                 * Only store the tile position if it is a noc router.
                 * Additionally, since a router tile can span multiple grid locations,
                 * we only add the tile if the height and width offset are zero (this prevents the router from being added multiple times for each grid location it spans).
                 */
                if (noc_router_tile_name == curr_tile_name && !curr_tile_width_offset && !curr_tile_height_offset) {
                    // calculating the centroid position of the current tile
                    double curr_tile_centroid_x = (curr_tile_width - 1) / (double)2 + i;
                    double curr_tile_centroid_y = (curr_tile_height - 1) / (double)2 + j;

                    noc_router_tiles.emplace_back(i, j, layer_num, curr_tile_centroid_x, curr_tile_centroid_y);
                }
            }
        }
    }

    return noc_router_tiles;
}

void generate_noc(const t_arch& arch,
                  NocContext& noc_ctx,
                  const std::vector<t_noc_router_tile_position>& noc_router_tiles) {
    // references to the noc
    NocStorage* noc_model = &noc_ctx.noc_model;
    // reference to the noc description
    const t_noc_inf& noc_info = *arch.noc;

    // initialize the noc
    noc_model->clear_noc();

    // create all the routers in the NoC
    create_noc_routers(*arch.noc, noc_model, noc_router_tiles);

    // create all the links in the NoC
    create_noc_links(noc_info, noc_model);

    // indicate that the NoC has been built, cannot be modified anymore
    noc_model->finished_building_noc();
}

void create_noc_routers(const t_noc_inf& noc_info,
                        NocStorage* noc_model,
                        const std::vector<t_noc_router_tile_position>& noc_router_tiles) {
    // keep track of the shortest distance between a user described router (noc description in the arch file) and a physical router on the FPGA
    double shortest_distance;
    // stores the index of a physical router within the noc_router_tiles that is closest to a given user described router
    int closest_physical_router;

<<<<<<< HEAD
=======
    // information regarding physical router position
    double curr_physical_router_pos_x;
    double curr_physical_router_pos_y;

    // information regarding logical router position
    double curr_logical_router_position_x;
    double curr_logical_router_position_y;

>>>>>>> 817a9563
    // keep track of the index of each physical router (this helps uniquely identify them)
    int curr_physical_router_index = 0;

    // keep track of the ids of the routers that create the case where multiple routers have the same distance to a physical router tile
    int error_case_physical_router_index_1;
    int error_case_physical_router_index_2;

    // keep track of the router assignments (store the user router id that was assigned to each physical router tile)
    // this is used in error checking, after determining the closest physical router for a user described router in the arch file,
    // the datastructure below can be used to check if that physical router was already assigned previously
    std::vector<int> router_assignments;
    router_assignments.resize(noc_router_tiles.size(), PHYSICAL_ROUTER_NOT_ASSIGNED);

    // Below we create all the routers within the NoC //

    // go through each user described router in the arch file and assign it to a physical router on the FPGA
<<<<<<< HEAD
    for (const auto& logical_router : noc_info.router_list) {
        // assign the shortest distance to a large value (this is done so that the first distance calculated, and we can replace this)
        shortest_distance = std::numeric_limits<double>::max();
=======
    for (auto logical_router = noc_info.router_list.begin(); logical_router != noc_info.router_list.end(); logical_router++) {
        // assign the shortest distance to a large value (this is done so that the first distance calculated and we can replace this)
        shortest_distance = LLONG_MAX;
>>>>>>> 817a9563

        // get position of the current logical router
        double curr_logical_router_position_x = logical_router.device_x_position;
        double curr_logical_router_position_y = logical_router.device_y_position;

        closest_physical_router = 0;

        // the starting index of the physical router list
        curr_physical_router_index = 0;

        // initialize the router ids that track the error case where two physical router tiles have the same distance to a user described router
        // we initialize it to an invalid index, so that it reflects the situation where we never hit this case
        error_case_physical_router_index_1 = INVALID_PHYSICAL_ROUTER_INDEX;
        error_case_physical_router_index_2 = INVALID_PHYSICAL_ROUTER_INDEX;

        // determine the physical router tile that is closest to the current user described router in the arch file
<<<<<<< HEAD
        for (const auto& physical_router : noc_router_tiles) {
            // get the position of the current physical router tile on the FPGA device
            double curr_physical_router_pos_x = physical_router.tile_centroid_x;
            double curr_physical_router_pos_y = physical_router.tile_centroid_y;
=======
        for (auto& physical_router : noc_router_tiles) {
            // get the position of the current physical router tile on the FPGA device
            curr_physical_router_pos_x = physical_router.tile_centroid_x;
            curr_physical_router_pos_y = physical_router.tile_centroid_y;
>>>>>>> 817a9563

            // use Euclidean distance to calculate the length between the current user described router and the physical router
            double curr_calculated_distance = std::hypot(curr_physical_router_pos_x - curr_logical_router_position_x,
                                                         curr_physical_router_pos_y - curr_logical_router_position_y);

            // if the current distance is the same as the previous shortest distance
            if (vtr::isclose(curr_calculated_distance, shortest_distance)) {
                // store the ids of the two physical routers
                error_case_physical_router_index_1 = closest_physical_router;
                error_case_physical_router_index_2 = curr_physical_router_index;

            // case where the current logical router is closest to the physical router tile
            } else if (curr_calculated_distance < shortest_distance) {
                // update the shortest distance and then the closest router
                shortest_distance = curr_calculated_distance;
                closest_physical_router = curr_physical_router_index;
            }

            // update the index for the next physical router
            curr_physical_router_index++;
        }

        // check the case where two physical router tiles have the same distance to the given logical router
        if (error_case_physical_router_index_1 == closest_physical_router) {
            VPR_FATAL_ERROR(VPR_ERROR_OTHER,
                            "Router with ID:'%d' has the same distance to physical router tiles located at position (%d,%d) and (%d,%d). Therefore, no router assignment could be made.",
                            logical_router.id, noc_router_tiles[error_case_physical_router_index_1].grid_width_position, noc_router_tiles[error_case_physical_router_index_1].grid_height_position,
                            noc_router_tiles[error_case_physical_router_index_2].grid_width_position, noc_router_tiles[error_case_physical_router_index_2].grid_height_position);
        }

        // check if the current physical router was already assigned previously, if so then throw an error
        if (router_assignments[closest_physical_router] != PHYSICAL_ROUTER_NOT_ASSIGNED) {
            VPR_FATAL_ERROR(VPR_ERROR_OTHER, "Routers with IDs:'%d' and '%d' are both closest to physical router tile located at (%d,%d) and the physical router could not be assigned multiple times.",
                            logical_router.id, router_assignments[closest_physical_router], noc_router_tiles[closest_physical_router].grid_width_position,
                            noc_router_tiles[closest_physical_router].grid_height_position);
        }

        auto it = noc_info.router_latency_overrides.find(logical_router.id);
        double router_latency = (it == noc_info.router_latency_overrides.end()) ? noc_info.router_latency : it->second;

        // at this point, the closest user described router to the current physical router was found
        // so add the router to the NoC
        noc_model->add_router(logical_router.id,
                              noc_router_tiles[closest_physical_router].grid_width_position,
                              noc_router_tiles[closest_physical_router].grid_height_position,
                              noc_router_tiles[closest_physical_router].layer_position,
                              router_latency);

        // add the new assignment to the tracker
        router_assignments[closest_physical_router] = logical_router.id;
    }
}

void create_noc_links(const t_noc_inf& noc_info, NocStorage* noc_model) {
    // the ids used to represent the routers in the NoC are not the same as the ones provided by the user in the arch desc file.
    // while going through the router connections, the user provided router ids are converted and then stored below before being used in the links.
    NocRouterId source_router;
    NocRouterId sink_router;

    // start of by creating enough space for the list of outgoing links for each router in the NoC
    noc_model->make_room_for_noc_router_link_list();

    // go through each router and add its outgoing links to the NoC
<<<<<<< HEAD
    for (const auto& router : noc_info.router_list) {
=======
    for (const auto& router : noc_info->router_list) {
>>>>>>> 817a9563
        // get the converted id of the current source router
        source_router = noc_model->convert_router_id(router.id);

        // go through all the routers connected to the current one and add links to the noc
<<<<<<< HEAD
        for (const auto conn_router_id : router.connection_list) {
            // get the converted id of the currently connected sink router
            sink_router = noc_model->convert_router_id(conn_router_id);

            // check if this link has an overridden latency
            auto lat_it = noc_info.link_latency_overrides.find({router.id, conn_router_id});
            // use the link-specific latency if it has an overridden latency, otherwise use the NoC-wide link latency
            double link_lat = (lat_it == noc_info.link_latency_overrides.end()) ? noc_info.link_latency : lat_it->second;

            // check if this link has an overridden bandwidth
            auto bw_it = noc_info.link_bandwidth_overrides.find({router.id, conn_router_id});
            // use the link-specific bandwidth if it has an overridden bandwidth, otherwise use the NoC-wide link bandwidth
            double link_bw = (bw_it == noc_info.link_bandwidth_overrides.end()) ? noc_info.link_bandwidth : bw_it->second;
=======
        for (int conn_router_id : router.connection_list) {
            // get the converted id of the currently connected sink router
            sink_router = noc_model->convert_router_id(conn_router_id);
>>>>>>> 817a9563

            // add the link to the Noc
            noc_model->add_link(source_router, sink_router, link_bw, link_lat);
        }
    }
}<|MERGE_RESOLUTION|>--- conflicted
+++ resolved
@@ -30,7 +30,6 @@
 
     // check whether the noc topology information provided uses more than the number of available routers in the FPGA
     if (noc_router_tiles.size() < arch.noc->router_list.size()) {
-<<<<<<< HEAD
         VPR_FATAL_ERROR(VPR_ERROR_OTHER,
                         "The Provided NoC topology information in the architecture file "
                         "has more number of routers than what is available in the FPGA device.");
@@ -43,15 +42,6 @@
         VPR_FATAL_ERROR(VPR_ERROR_OTHER,
                         "No physical NoC routers were found on the FPGA device. "
                         "Either the provided name for the physical router tile was incorrect or the FPGA device has no routers.");
-=======
-        VPR_FATAL_ERROR(VPR_ERROR_OTHER, "The Provided NoC topology information in the architecture file has more number of routers than what is available in the FPGA device.");
-    } else if (noc_router_tiles.size() > arch.noc->router_list.size()) // check whether the noc topology information provided is using all the routers in the FPGA
-    {
-        VPR_FATAL_ERROR(VPR_ERROR_OTHER, "The Provided NoC topology information in the architecture file uses less number of routers than what is available in the FPGA device.");
-    } else if (noc_router_tiles.empty()) // case where no physical router tiles were found
-    {
-        VPR_FATAL_ERROR(VPR_ERROR_OTHER, "No physical NoC routers were found on the FPGA device. Either the provided name for the physical router tile was incorrect or the FPGA device has no routers.");
->>>>>>> 817a9563
     }
 
     // store the reference to device grid with
@@ -74,12 +64,8 @@
     }
 }
 
-<<<<<<< HEAD
 std::vector<t_noc_router_tile_position> identify_and_store_noc_router_tile_positions(const DeviceGrid& device_grid,
                                                                                      std::string_view noc_router_tile_name) {
-=======
-void identify_and_store_noc_router_tile_positions(const DeviceGrid& device_grid, std::vector<t_noc_router_tile_position>& noc_router_tiles, const std::string& noc_router_tile_name) {
->>>>>>> 817a9563
     const int num_layers = device_grid.get_num_layers();
     const int grid_width = (int)device_grid.width();
     const int grid_height = (int)device_grid.height();
@@ -150,17 +136,6 @@
     // stores the index of a physical router within the noc_router_tiles that is closest to a given user described router
     int closest_physical_router;
 
-<<<<<<< HEAD
-=======
-    // information regarding physical router position
-    double curr_physical_router_pos_x;
-    double curr_physical_router_pos_y;
-
-    // information regarding logical router position
-    double curr_logical_router_position_x;
-    double curr_logical_router_position_y;
-
->>>>>>> 817a9563
     // keep track of the index of each physical router (this helps uniquely identify them)
     int curr_physical_router_index = 0;
 
@@ -177,16 +152,9 @@
     // Below we create all the routers within the NoC //
 
     // go through each user described router in the arch file and assign it to a physical router on the FPGA
-<<<<<<< HEAD
     for (const auto& logical_router : noc_info.router_list) {
         // assign the shortest distance to a large value (this is done so that the first distance calculated, and we can replace this)
         shortest_distance = std::numeric_limits<double>::max();
-=======
-    for (auto logical_router = noc_info.router_list.begin(); logical_router != noc_info.router_list.end(); logical_router++) {
-        // assign the shortest distance to a large value (this is done so that the first distance calculated and we can replace this)
-        shortest_distance = LLONG_MAX;
->>>>>>> 817a9563
-
         // get position of the current logical router
         double curr_logical_router_position_x = logical_router.device_x_position;
         double curr_logical_router_position_y = logical_router.device_y_position;
@@ -202,17 +170,10 @@
         error_case_physical_router_index_2 = INVALID_PHYSICAL_ROUTER_INDEX;
 
         // determine the physical router tile that is closest to the current user described router in the arch file
-<<<<<<< HEAD
         for (const auto& physical_router : noc_router_tiles) {
             // get the position of the current physical router tile on the FPGA device
             double curr_physical_router_pos_x = physical_router.tile_centroid_x;
             double curr_physical_router_pos_y = physical_router.tile_centroid_y;
-=======
-        for (auto& physical_router : noc_router_tiles) {
-            // get the position of the current physical router tile on the FPGA device
-            curr_physical_router_pos_x = physical_router.tile_centroid_x;
-            curr_physical_router_pos_y = physical_router.tile_centroid_y;
->>>>>>> 817a9563
 
             // use Euclidean distance to calculate the length between the current user described router and the physical router
             double curr_calculated_distance = std::hypot(curr_physical_router_pos_x - curr_logical_router_position_x,
@@ -276,16 +237,11 @@
     noc_model->make_room_for_noc_router_link_list();
 
     // go through each router and add its outgoing links to the NoC
-<<<<<<< HEAD
     for (const auto& router : noc_info.router_list) {
-=======
-    for (const auto& router : noc_info->router_list) {
->>>>>>> 817a9563
         // get the converted id of the current source router
         source_router = noc_model->convert_router_id(router.id);
 
         // go through all the routers connected to the current one and add links to the noc
-<<<<<<< HEAD
         for (const auto conn_router_id : router.connection_list) {
             // get the converted id of the currently connected sink router
             sink_router = noc_model->convert_router_id(conn_router_id);
@@ -299,11 +255,6 @@
             auto bw_it = noc_info.link_bandwidth_overrides.find({router.id, conn_router_id});
             // use the link-specific bandwidth if it has an overridden bandwidth, otherwise use the NoC-wide link bandwidth
             double link_bw = (bw_it == noc_info.link_bandwidth_overrides.end()) ? noc_info.link_bandwidth : bw_it->second;
-=======
-        for (int conn_router_id : router.connection_list) {
-            // get the converted id of the currently connected sink router
-            sink_router = noc_model->convert_router_id(conn_router_id);
->>>>>>> 817a9563
 
             // add the link to the Noc
             noc_model->add_link(source_router, sink_router, link_bw, link_lat);
