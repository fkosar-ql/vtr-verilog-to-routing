--- conflicted
+++ resolved
@@ -37,10 +37,7 @@
     const AnalysisDelayCalculator& delay_calc_;
     e_timing_report_detail detail_level_ = e_timing_report_detail::NETLIST;
     bool is_flat_;
-<<<<<<< HEAD
-=======
     ///@brief contains information about the placement of clustered blocks.
->>>>>>> 33a82f1c
     const BlkLocRegistry& blk_loc_registry_;
 };
 
