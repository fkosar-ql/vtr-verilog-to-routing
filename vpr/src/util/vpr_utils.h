--- conflicted
+++ resolved
@@ -183,11 +183,7 @@
 vtr::vector<ClusterBlockId, t_pb**> alloc_and_load_pin_id_to_pb_mapping();
 void free_pin_id_to_pb_mapping(vtr::vector<ClusterBlockId, t_pb**>& pin_id_to_pb_mapping);
 
-<<<<<<< HEAD
-std::tuple<t_physical_tile_type_ptr, const t_sub_tile*, int, t_logical_block_type_ptr> get_cluster_blk_physical_spec (ClusterBlockId cluster_blk_id);
-=======
 std::tuple<t_physical_tile_type_ptr, const t_sub_tile*, int, t_logical_block_type_ptr> get_cluster_blk_physical_spec(ClusterBlockId cluster_blk_id);
->>>>>>> c1b695af
 
 std::unordered_map<int, const t_class*> get_cluster_internal_class_pairs(ClusterBlockId cluster_block_id);
 
@@ -199,11 +195,6 @@
                              const t_pb* pb,
                              int rel_cap);
 
-<<<<<<< HEAD
-
-
-=======
->>>>>>> c1b695af
 float compute_primitive_base_cost(const t_pb_graph_node* primitive);
 int num_ext_inputs_atom_block(AtomBlockId blk_id);
 
@@ -264,11 +255,26 @@
 
 std::vector<const t_pb_graph_node*> get_all_pb_graph_node_primitives(const t_pb_graph_node* pb_graph_node);
 
-<<<<<<< HEAD
-=======
 bool is_node_on_tile(t_physical_tile_type_ptr physical_tile,
                      t_rr_type node_type,
                      int node_ptc);
 
->>>>>>> c1b695af
+int get_rr_node_max_ptc (const RRGraphView& rr_graph_view,
+                        RRNodeId node_id,
+                        bool is_flat);
+
+RRNodeId get_pin_rr_node_id(const RRSpatialLookup& rr_spatial_lookup,
+                            t_physical_tile_type_ptr physical_tile,
+                            const int i,
+                            const int j,
+                            int pin_physical_num);
+
+RRNodeId get_class_rr_node_id(const RRSpatialLookup& rr_spatial_lookup,
+                              t_physical_tile_type_ptr physical_tile,
+                              const int i,
+                              const int j,
+                              int class_physical_num);
+
+bool node_in_same_physical_tile(RRNodeId node_first, RRNodeId node_second);
+
 #endif