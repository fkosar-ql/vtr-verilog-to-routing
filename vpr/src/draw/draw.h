#ifndef DRAW_H
#define DRAW_H

#include "timing_info.h"
#include "physical_types.h"

<<<<<<< HEAD
#include "ezgl/point.hpp"
#include "ezgl/application.hpp"
#include "ezgl/graphics.hpp"
#include "draw_color.h"
#include "search_bar.h"
#include "save_graphics.h"
=======
#ifndef NO_GRAPHICS

#    include "easygl_constants.h"
#    include "graphics.h"
#    include "draw_global.h"

#    include "ezgl/point.hpp"
#    include "ezgl/application.hpp"
#    include "ezgl/graphics.hpp"
#    include "draw_color.h"
#    include "search_bar.h"
>>>>>>> 136e97b1

extern ezgl::application::settings settings;
extern ezgl::application application;

#endif /* NO_GRAPHICS */

void update_screen(ScreenUpdatePriority priority, const char* msg, enum pic_type pic_on_screen_val, std::shared_ptr<SetupTimingInfo> timing_info);
//Initializes the drawing locations.
//FIXME: Currently broken if no rr-graph is loaded
void init_draw_coords(float clb_width);
<<<<<<< HEAD

void init_graphics_state(bool show_graphics_val, int gr_automode_val, enum e_route_type route_type, bool save_graphics);

=======
void init_graphics_state(bool show_graphics_val, int gr_automode_val, enum e_route_type route_type);
void alloc_draw_structs(const t_arch* arch);
>>>>>>> 136e97b1
void free_draw_structs();

#ifndef NO_GRAPHICS

void draw_get_rr_pin_coords(int inode, float* xcen, float* ycen);
void draw_get_rr_pin_coords(const t_rr_node* node, float* xcen, float* ycen);

void draw_triangle_along_line(ezgl::renderer& g, ezgl::point2d start, ezgl::point2d end, float relative_position = 1., float arrow_size = DEFAULT_ARROW_SIZE);
void draw_triangle_along_line(ezgl::renderer& g, ezgl::point2d loc, ezgl::point2d start, ezgl::point2d end, float arrow_size = DEFAULT_ARROW_SIZE);
void draw_triangle_along_line(ezgl::renderer& g, float xend, float yend, float x1, float x2, float y1, float y2, float arrow_size = DEFAULT_ARROW_SIZE);

const ezgl::color SELECTED_COLOR = ezgl::GREEN;
const ezgl::color DRIVES_IT_COLOR = ezgl::RED;
const ezgl::color DRIVEN_BY_IT_COLOR = ezgl::LIGHT_MEDIUM_BLUE;

const float WIRE_DRAWING_WIDTH = 0.5;

//Returns the drawing coordinates of the specified pin
ezgl::point2d atom_pin_draw_coord(AtomPinId pin);

//Returns the drawing coordinates of the specified tnode
ezgl::point2d tnode_draw_coord(tatum::NodeId node);

void annotate_draw_rr_node_costs(ClusterNetId net, int sink_rr_node);
void clear_draw_rr_annotations();

ezgl::color to_ezgl_color(vtr::Color<float> color);
ezgl::color to_ezgl_color(t_color color);
ezgl::color to_ezgl_color(color_types color_enum);

void draw_screen();

// search bar related functions
ezgl::rectangle draw_get_rr_chan_bbox(int inode);
void draw_highlight_blocks_color(t_type_ptr type, ClusterBlockId blk_id);
void highlight_nets(char* message, int hit_node);
void draw_highlight_fan_in_fan_out(const std::set<int>& nodes);
std::set<int> draw_expand_non_configurable_rr_nodes(int hit_node);
void deselect_all();

#endif /* NO_GRAPHICS */

#endif /* DRAW_H */<|MERGE_RESOLUTION|>--- conflicted
+++ resolved
@@ -4,14 +4,6 @@
 #include "timing_info.h"
 #include "physical_types.h"
 
-<<<<<<< HEAD
-#include "ezgl/point.hpp"
-#include "ezgl/application.hpp"
-#include "ezgl/graphics.hpp"
-#include "draw_color.h"
-#include "search_bar.h"
-#include "save_graphics.h"
-=======
 #ifndef NO_GRAPHICS
 
 #    include "easygl_constants.h"
@@ -23,7 +15,6 @@
 #    include "ezgl/graphics.hpp"
 #    include "draw_color.h"
 #    include "search_bar.h"
->>>>>>> 136e97b1
 
 extern ezgl::application::settings settings;
 extern ezgl::application application;
@@ -34,14 +25,10 @@
 //Initializes the drawing locations.
 //FIXME: Currently broken if no rr-graph is loaded
 void init_draw_coords(float clb_width);
-<<<<<<< HEAD
 
 void init_graphics_state(bool show_graphics_val, int gr_automode_val, enum e_route_type route_type, bool save_graphics);
 
-=======
-void init_graphics_state(bool show_graphics_val, int gr_automode_val, enum e_route_type route_type);
 void alloc_draw_structs(const t_arch* arch);
->>>>>>> 136e97b1
 void free_draw_structs();
 
 #ifndef NO_GRAPHICS
