--- conflicted
+++ resolved
@@ -1244,34 +1244,6 @@
     application.update_message(msg);
     application.refresh_drawing();
 }
-<<<<<<< HEAD
-=======
-void set_net_alpha_value(GtkWidget* /*widget*/, gint /*response_id*/, gpointer /*data*/) {
-    std::string button_name = "netAlpha";
-    auto net_alpha = find_button(button_name.c_str());
-    t_draw_state* draw_state = get_draw_state_vars();
-
-    //set draw_state->net_alpha to its corresponding value in the ui
-    int new_value = gtk_spin_button_get_value_as_int((GtkSpinButton*)net_alpha) / 100;
-    draw_state->net_alpha = new_value;
-
-    //redraw
-    application.refresh_drawing();
-}
-
-void set_net_alpha_value_with_enter(GtkWidget* widget, gint /*response_id*/, gpointer /*data*/) {
-    std::string fa(gtk_entry_get_text((GtkEntry*)widget));
-    t_draw_state* draw_state = get_draw_state_vars();
-    draw_state->net_alpha = std::stof(fa);
-    application.refresh_drawing();
-}
-
-float get_net_alpha() {
-    t_draw_state* draw_state = get_draw_state_vars();
-    return draw_state->net_alpha;
-}
->>>>>>> a6538ac3
-
 static void setup_default_ezgl_callbacks(ezgl::application* app) {
     // Connect press_proceed function to the Proceed button
     GObject* proceed_button = app->get_object("ProceedButton");
