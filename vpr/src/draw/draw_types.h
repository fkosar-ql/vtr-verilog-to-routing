/* This file contains declarations of structures and types shared by all drawing
 * routines.
 *
 * Key structures:
 *  t_draw_coords - holds coordinates and dimensions for each grid tile and each
 *					logic block
 *  t_draw_state - holds variables that control drawing modes based on user input
 *				   (eg. clicking on the menu buttons)
 *               - holds state variables that control drawing and highlighting of
 *				   architectural elements on the FPGA chip
 *
 * Author: Long Yu (Mike) Wang
 * Date: August 20, 2013
 */

#ifndef DRAW_TYPES_H
#define DRAW_TYPES_H

#ifndef NO_GRAPHICS

#    include <vector>
#    include <memory>
#    include "clustered_netlist.h"
#    include "timing_info_fwd.h"
#    include "vtr_util.h"
#    include "vpr_types.h"
#    include "vtr_color_map.h"
#    include "vtr_vector.h"
#    include "breakpoint.h"
#    include "manual_moves.h"

#    include "ezgl/point.hpp"
#    include "ezgl/rectangle.hpp"
#    include "ezgl/color.hpp"

enum e_draw_crit_path {
    DRAW_NO_CRIT_PATH,
    DRAW_CRIT_PATH_FLYLINES,
    DRAW_CRIT_PATH_FLYLINES_DELAYS,
    DRAW_CRIT_PATH_ROUTING,
    DRAW_CRIT_PATH_ROUTING_DELAYS
};

enum e_draw_nets {
    DRAW_NO_NETS = 0,
    DRAW_NETS,
    DRAW_LOGICAL_CONNECTIONS
};

/* Draw rr_graph from less detailed to more detailed
 * in order to speed up drawing when toggle_rr is clicked
 * on for the first time.
 */
enum e_draw_rr_toggle {
    DRAW_NO_RR = 0,
    DRAW_NODES_RR,
    DRAW_NODES_SBOX_RR,
    DRAW_NODES_SBOX_CBOX_RR,
    DRAW_NODES_SBOX_CBOX_INTERNAL_RR,
    DRAW_ALL_RR,
};

enum e_draw_congestion {
    DRAW_NO_CONGEST = 0,
    DRAW_CONGESTED,
    DRAW_CONGESTED_WITH_NETS,
};

enum e_draw_routing_costs {
    DRAW_NO_ROUTING_COSTS = 0,
    DRAW_TOTAL_ROUTING_COSTS,
    DRAW_LOG_TOTAL_ROUTING_COSTS,
    DRAW_ACC_ROUTING_COSTS,
    DRAW_LOG_ACC_ROUTING_COSTS,
    DRAW_PRES_ROUTING_COSTS,
    DRAW_LOG_PRES_ROUTING_COSTS,
    DRAW_BASE_ROUTING_COSTS,
};

enum e_draw_block_pin_util {
    DRAW_NO_BLOCK_PIN_UTIL = 0,
    DRAW_BLOCK_PIN_UTIL_TOTAL,
    DRAW_BLOCK_PIN_UTIL_INPUTS,
    DRAW_BLOCK_PIN_UTIL_OUTPUTS,
};

enum e_draw_routing_util {
    DRAW_NO_ROUTING_UTIL,
    DRAW_ROUTING_UTIL,
    DRAW_ROUTING_UTIL_WITH_VALUE,
    DRAW_ROUTING_UTIL_WITH_FORMULA,
    DRAW_ROUTING_UTIL_OVER_BLOCKS, //Draw over blocks at full opacity (useful for figure generation)
};

enum e_draw_router_expansion_cost {
    DRAW_NO_ROUTER_EXPANSION_COST,
    DRAW_ROUTER_EXPANSION_COST_TOTAL,
    DRAW_ROUTER_EXPANSION_COST_KNOWN,
    DRAW_ROUTER_EXPANSION_COST_EXPECTED,
    DRAW_ROUTER_EXPANSION_COST_TOTAL_WITH_EDGES,
    DRAW_ROUTER_EXPANSION_COST_KNOWN_WITH_EDGES,
    DRAW_ROUTER_EXPANSION_COST_EXPECTED_WITH_EDGES,
};

enum e_draw_placement_macros {
    DRAW_NO_PLACEMENT_MACROS = 0,
    DRAW_PLACEMENT_MACROS,
};

enum e_draw_net_type {
    ALL_NETS,
    HIGHLIGHTED
};

/* Chanx to chany or vice versa? */
enum e_edge_dir {
    FROM_X_TO_Y,
    FROM_Y_TO_X
};

/*
 * Defines the type of drawings that can be generated for the NoC.
 * DRAW_NO_NOC -> user did not select the option to draw the NoC
 * DRAW_NOC_LINKS -> display the NoC links and how they are connected to each other
 * DRAW_NOC_LINK_USAGE -> Display the NoC links (same as DRAW_NOC_LINKS) and color the links based on their bandwidth usage
 */
enum e_draw_noc {
    DRAW_NO_NOC = 0,
    DRAW_NOC_LINKS,
    DRAW_NOC_LINK_USAGE
};

/* Structure which stores state information of a rr_node. Used
 * for controling the drawing each rr_node when ROUTING is on screen.
 * color: Color of the rr_node
 * node_highlighted: Whether the node is highlighted. Useful for
 *					 highlighting routing resources on rr_graph
 */
typedef struct {
    ezgl::color color;
    bool node_highlighted;
} t_draw_rr_node;

/* Structure used to store state variables that control drawing and
 * highlighting.
 * pic_on_screen: What to draw on the screen (PLACEMENT, ROUTING, or
 *				  NO_PICTURE).
 * show_nets: Whether to show nets at placement and routing.
 * show_congestion: Controls if congestion is shown, when ROUTING is
 *					on screen.
 * show_routing_costs: Controls if routing congestion costs are shown,
 *                     when ROUTING is on screen.
 * draw_rr_toggle: Controls drawing of routing resources on screen,
 *				   if pic_on_screen is ROUTING.
 * show_blk_internal: If 0, no internal drawing is shown. Otherwise,
 *					  indicates how many levels of sub-pbs to be drawn
 * max_sub_blk_lvl: The maximum number of sub-block levels among all
 *                  physical block types in the FPGA.
 * show_graphics: Whether graphics is enabled.
 * gr_automode: How often is user input required. (0: each t, 1: each place, 2: never)
 * auto_proceed: Should we automatically finish drawing (instead of waiting in the event
 *               loop for user interaction?
 * draw_route_type: GLOBAL or DETAILED
 * default_message: default screen message on screen
 * net_color: color in which each net should be drawn.
 *			  [0..cluster_ctx.clb_nlist.nets().size()-1]
 * block_color: color in which each blocks should be drawn.
 *			    [0..cluster_ctx.clb_nlist.blocks().size()-1]
 * draw_rr_node: stores the state information of each routing resource.
 *				 Used to control drawing each routing resource when
 *				 ROUTING is on screen.
 *				 [0..device_ctx.rr_nodes.size()-1]
 * save_graphics: Whether to generate an output graphcis file
 * force_pause: Should we pause for user interaction (since the user requested it)
 * save_graphics_file_base: Base of save graphis file name (i.e. before extension)
 * pres_fac: present congestion cost factor
 */
/* Note: t_draw_struct is used in the same way as a Context, but cannot be a Context because Contexts are
 * not copyable, while t_draw_struct must be. (t_draw_struct is copied to save a restore of the graphics state
 * when running graphics commands.)
 */
struct t_draw_state {
    pic_type pic_on_screen = NO_PICTURE;
    e_draw_nets show_nets = DRAW_NO_NETS;
    e_draw_crit_path show_crit_path = DRAW_NO_CRIT_PATH;
    e_draw_congestion show_congestion = DRAW_NO_CONGEST;
    e_draw_routing_costs show_routing_costs;
    e_draw_block_pin_util show_blk_pin_util = DRAW_NO_BLOCK_PIN_UTIL;
    e_draw_router_expansion_cost show_router_expansion_cost = DRAW_NO_ROUTER_EXPANSION_COST;
    e_draw_placement_macros show_placement_macros = DRAW_NO_PLACEMENT_MACROS;
    int show_routing_bb = OPEN;
    e_draw_routing_util show_routing_util = DRAW_NO_ROUTING_UTIL;
    e_draw_rr_toggle draw_rr_toggle = DRAW_NO_RR;
    bool clip_routing_util = false;
    bool draw_block_outlines = true;
    bool draw_block_text = true;
    int draw_net_max_fanout = std::numeric_limits<int>::max();
    int max_sub_blk_lvl = 0;
    int show_blk_internal = 0;
    bool show_graphics = false;
    int gr_automode = 0;
    bool auto_proceed = false;
    e_route_type draw_route_type = GLOBAL;
    char default_message[vtr::bufsize];
    vtr::vector<ClusterNetId, ezgl::color> net_color;
    t_draw_rr_node* draw_rr_node = nullptr;
    std::shared_ptr<const SetupTimingInfo> setup_timing_info;
    const t_arch* arch_info = nullptr;
    std::shared_ptr<const vtr::ColorMap> color_map = nullptr;
    bool save_graphics = false;
    std::string graphics_commands;
    bool forced_pause = false;
    int sequence_number = 0;
    float net_alpha = 0.1;
    float pres_fac = 1.;
    ManualMovesState manual_moves_state;
<<<<<<< HEAD
    bool is_flat = false;
=======
    bool show_noc_button = false;
    e_draw_noc draw_noc = DRAW_NO_NOC;
    std::shared_ptr<const vtr::ColorMap> noc_usage_color_map = nullptr; // color map used to display noc link bandwidth usage
>>>>>>> b7a94b90

    std::vector<Breakpoint> list_of_breakpoints;

    std::string save_graphics_file_base = "vpr";

    t_draw_state() = default;
    t_draw_state(const t_draw_state&) = default;
    t_draw_state& operator=(const t_draw_state&) = default;

    void reset_nets_congestion_and_rr();

    bool showing_sub_blocks();

    ezgl::color block_color(ClusterBlockId blk) const;
    void set_block_color(ClusterBlockId blk, ezgl::color color);
    void reset_block_color(ClusterBlockId blk);
    void reset_block_colors();

    std::vector<std::pair<t_pl_loc, ezgl::color>> colored_locations;

  private:
    friend void alloc_draw_structs(const t_arch* arch);
    vtr::vector<ClusterBlockId, ezgl::color> block_color_;
    vtr::vector<ClusterBlockId, bool> use_default_block_color_;
};

/* For each cluster type, this structure stores drawing
 * information for all sub-blocks inside. This includes
 * the bounding box for drawing each sub-block. */
struct t_draw_pb_type_info {
    std::vector<ezgl::rectangle> subblk_array;
    ezgl::rectangle get_pb_bbox(const t_pb_graph_node& pb_gnode);
    ezgl::rectangle& get_pb_bbox_ref(const t_pb_graph_node& pb_gnode);
};

/* Structure used to store coordinates and dimensions for
 * grid tiles and logic blocks in the FPGA.
 * tile_x and tile_y: together form two axes that make a
 * COORDINATE SYSTEM for grid_tiles, which goes from
 * (tile_x[0],tile_y[0]) at the lower left corner of the FPGA
 * to (tile_x[device_ctx.grid.width()-1]+tile_width, tile_y[device_ctx.grid.height()-1]+tile_width) in
 * the upper right corner.
 * tile_width: Width (and height) of a grid_tile.s
 *			 Set when init_draw_coords is called.
 * gap_size: distance of the gap between two adjacent
 *           clbs; the literal channel "width" .
 * pin_size: The half-width or half-height of a pin.
 *			 Set when init_draw_coords is called.
 * blk_info: a list of drawing information for each type of
 *           block, one for each type. Access it with
 *           cluster_ctx.clb_nlist.block_type(block_id)->index
 */
struct t_draw_coords {
    float *tile_x, *tile_y;
    float pin_size;

    std::vector<t_draw_pb_type_info> blk_info;
    t_draw_coords();

    float get_tile_width();
    float get_tile_height();

    /**
     * Retrieve the bounding box for the given pb in the given
     * clb, from this data structure
     */
    ezgl::rectangle get_pb_bbox(ClusterBlockId clb_index, const t_pb_graph_node& pb_gnode);
    ezgl::rectangle get_pb_bbox(int grid_x, int grid_y, int sub_block_index, const t_logical_block_type_ptr type, const t_pb_graph_node& pb_gnode);
    ezgl::rectangle get_pb_bbox(int grid_x, int grid_y, int sub_block_index, const t_logical_block_type_ptr type);

    /**
     * Return a bounding box for the given pb in the given
     * clb with absolute coordinates, that can be directtly drawn.
     */
    ezgl::rectangle get_absolute_pb_bbox(const ClusterBlockId clb_index, const t_pb_graph_node* pb_gnode);

    /**
     * Return a bounding box for the clb at device_ctx.grid[grid_x][grid_y].blocks[sub_block_index],
     * even if it is empty.
     */
    ezgl::rectangle get_absolute_clb_bbox(const ClusterBlockId clb_index, const t_logical_block_type_ptr type);
    ezgl::rectangle get_absolute_clb_bbox(int grid_x, int grid_y, int sub_block_index);

    ezgl::rectangle get_absolute_clb_bbox(int grid_x, int grid_y, int sub_block_index, const t_logical_block_type_ptr block_type);

  private:
    float tile_width;
    friend void init_draw_coords(float);
};

#endif // NO_GRAPHICS

#endif<|MERGE_RESOLUTION|>--- conflicted
+++ resolved
@@ -214,13 +214,10 @@
     float net_alpha = 0.1;
     float pres_fac = 1.;
     ManualMovesState manual_moves_state;
-<<<<<<< HEAD
     bool is_flat = false;
-=======
     bool show_noc_button = false;
     e_draw_noc draw_noc = DRAW_NO_NOC;
     std::shared_ptr<const vtr::ColorMap> noc_usage_color_map = nullptr; // color map used to display noc link bandwidth usage
->>>>>>> b7a94b90
 
     std::vector<Breakpoint> list_of_breakpoints;
 
