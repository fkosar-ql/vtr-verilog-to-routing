/*
 * @file 	manual_moves.cpp
 * @author	Paula Perdomo
 * @date 	2021-07-19
 * @brief 	Contains the function definitions needed for manual moves feature.
 *
 * Includes the graphics/gtk function for manual moves. The Manual Move Generator class is defined  manual_move_generator.h/cpp.
 * The manual move feature allows the user to select a move by choosing the block to move, x position, y position, subtile position.
 * If the placer accepts the move, the user can accept or reject the move with respect to the delta cost,
 * delta timing and delta bounding box cost displayed on the UI. The manual move feature interacts with placement through
 * the ManualMoveGenerator class in the manual_move_generator.cpp/h files and in the place.cpp file by checking
 * if the manual move toggle button in the UI is active or not, and calls the function needed.
 */

#include "manual_moves.h"
#include "globals.h"
#include "draw.h"
#include "draw_searchbar.h"
#include "buttons.h"

#ifndef NO_GRAPHICS

void draw_manual_moves_window(const std::string& block_id) {
    t_draw_state* draw_state = get_draw_state_vars();

    if (!draw_state->manual_moves_state.manual_move_window_is_open) {
        draw_state->manual_moves_state.manual_move_window_is_open = true;

        //Window settings-
        draw_state->manual_moves_state.manual_move_window = gtk_window_new(GTK_WINDOW_TOPLEVEL);
        gtk_window_set_position((GtkWindow*)draw_state->manual_moves_state.manual_move_window, GTK_WIN_POS_CENTER);
        gtk_window_set_title((GtkWindow*)draw_state->manual_moves_state.manual_move_window, "Manual Moves Generator");
        gtk_widget_set_name(draw_state->manual_moves_state.manual_move_window, "manual_move_window");

        GtkWidget* grid = gtk_grid_new();
        GtkWidget* block_entry = gtk_entry_new();

        if (draw_state->manual_moves_state.user_highlighted_block) {
            gtk_entry_set_text((GtkEntry*)block_entry, block_id.c_str());
            draw_state->manual_moves_state.user_highlighted_block = false;
        }

        GtkWidget* x_position_entry = gtk_entry_new();
        GtkWidget* y_position_entry = gtk_entry_new();
        GtkWidget* subtile_position_entry = gtk_entry_new();
        GtkWidget* block_label = gtk_label_new("Block ID/Block Name:");
        GtkWidget* to_label = gtk_label_new("To Location:");
        GtkWidget* x = gtk_label_new("x:");
        GtkWidget* y = gtk_label_new("y:");
        GtkWidget* subtile = gtk_label_new("Subtile:");

        GtkWidget* calculate_cost_button = gtk_button_new_with_label("Calculate Costs");

        //Add all to grid
        gtk_grid_attach((GtkGrid*)grid, block_label, 0, 0, 1, 1);
        gtk_grid_attach((GtkGrid*)grid, block_entry, 0, 1, 1, 1);
        gtk_grid_attach((GtkGrid*)grid, to_label, 2, 0, 1, 1);
        gtk_grid_attach((GtkGrid*)grid, x, 1, 1, 1, 1);
        gtk_grid_attach((GtkGrid*)grid, x_position_entry, 2, 1, 1, 1);
        gtk_grid_attach((GtkGrid*)grid, y, 1, 2, 1, 1);
        gtk_grid_attach((GtkGrid*)grid, y_position_entry, 2, 2, 1, 1);
        gtk_grid_attach((GtkGrid*)grid, subtile, 1, 3, 1, 1);
        gtk_grid_attach((GtkGrid*)grid, subtile_position_entry, 2, 3, 1, 1);
        gtk_grid_attach((GtkGrid*)grid, calculate_cost_button, 0, 4, 3, 1); //spans three columns

        //Set margins
        gtk_widget_set_margin_bottom(grid, 20);
        gtk_widget_set_margin_top(grid, 20);
        gtk_widget_set_margin_start(grid, 20);
        gtk_widget_set_margin_end(grid, 20);
        gtk_widget_set_margin_bottom(block_label, 5);
        gtk_widget_set_margin_bottom(to_label, 5);
        gtk_widget_set_margin_top(calculate_cost_button, 15);
        gtk_widget_set_margin_start(x, 13);
        gtk_widget_set_margin_start(y, 13);
        gtk_widget_set_halign(calculate_cost_button, GTK_ALIGN_CENTER);

        //connect signals
        g_signal_connect(calculate_cost_button, "clicked", G_CALLBACK(calculate_cost_callback), grid);
        g_signal_connect(G_OBJECT(draw_state->manual_moves_state.manual_move_window), "destroy", G_CALLBACK(close_manual_moves_window), NULL);

        gtk_container_add(GTK_CONTAINER(draw_state->manual_moves_state.manual_move_window), grid);
        gtk_widget_show_all(draw_state->manual_moves_state.manual_move_window);
    }
}

void calculate_cost_callback(GtkWidget* /*widget*/, GtkWidget* grid) {
    int block_id = -1;
    int x_location = -1;
    int y_location = -1;
    int subtile_location = -1;
    bool valid_input = true;

    t_draw_state* draw_state = get_draw_state_vars();

    //Loading the context/data structures needed.
    auto& cluster_ctx = g_vpr_ctx.clustering();

    //Getting entry values
    GtkWidget* block_entry = gtk_grid_get_child_at((GtkGrid*)grid, 0, 1);
    std::string block_id_string = gtk_entry_get_text((GtkEntry*)block_entry);

    if (string_is_a_number(block_id_string)) { //for block ID
        block_id = std::atoi(block_id_string.c_str());
    } else { //for block name
        block_id = size_t(cluster_ctx.clb_nlist.find_block(gtk_entry_get_text((GtkEntry*)block_entry)));
    }

    GtkWidget* x_position_entry = gtk_grid_get_child_at((GtkGrid*)grid, 2, 1);
    GtkWidget* y_position_entry = gtk_grid_get_child_at((GtkGrid*)grid, 2, 2);
    GtkWidget* subtile_position_entry = gtk_grid_get_child_at((GtkGrid*)grid, 2, 3);

    x_location = std::atoi(gtk_entry_get_text((GtkEntry*)x_position_entry));
    y_location = std::atoi(gtk_entry_get_text((GtkEntry*)y_position_entry));
    subtile_location = std::atoi(gtk_entry_get_text((GtkEntry*)subtile_position_entry));

    if (std::string(gtk_entry_get_text((GtkEntry*)block_entry)).empty() || std::string(gtk_entry_get_text((GtkEntry*)x_position_entry)).empty() || std::string(gtk_entry_get_text((GtkEntry*)y_position_entry)).empty() || std::string(gtk_entry_get_text((GtkEntry*)subtile_position_entry)).empty()) {
        invalid_breakpoint_entry_window("Not all fields are complete");
        valid_input = false;
    }

    // TODO: When graphic is updated to support 3D, this will need to be updated
    t_pl_loc to = t_pl_loc(x_location, y_location, subtile_location, 0);
    valid_input = is_manual_move_legal(ClusterBlockId(block_id), to);

    if (valid_input) {
        draw_state->manual_moves_state.manual_move_info.valid_input = true;
        draw_state->manual_moves_state.manual_move_info.blockID = block_id;
        draw_state->manual_moves_state.manual_move_info.x_pos = x_location;
        draw_state->manual_moves_state.manual_move_info.y_pos = y_location;
        draw_state->manual_moves_state.manual_move_info.subtile = subtile_location;
        draw_state->manual_moves_state.manual_move_info.to_location = to;

        //Highlighting the block
        deselect_all();
        ClusterBlockId clb_index = ClusterBlockId(draw_state->manual_moves_state.manual_move_info.blockID);
        draw_highlight_blocks_color(cluster_ctx.clb_nlist.block_type(clb_index), clb_index);
        application.refresh_drawing();

        //Continues to move costs window.
        GtkWidget* proceed = find_button("ProceedButton");
        ezgl::press_proceed(proceed, &application);

    } else {
        draw_state->manual_moves_state.manual_move_info.valid_input = false;
    }
}

bool is_manual_move_legal(ClusterBlockId block_id, t_pl_loc to) {
    auto& cluster_ctx = g_vpr_ctx.clustering();
    auto& device_ctx = g_vpr_ctx.device();
    const auto& grid_blocks = get_graphics_blk_loc_registry_ref().grid_blocks();

    //if the block is not found
    if ((!cluster_ctx.clb_nlist.valid_block_id(ClusterBlockId(block_id)))) {
        invalid_breakpoint_entry_window("Invalid block ID/Name");
        return false;
    }

    //If the dimensions are out of bounds
    if (to.x < 0 || to.x >= int(device_ctx.grid.width())
        || to.y < 0 || to.y >= int(device_ctx.grid.height())) {
        invalid_breakpoint_entry_window("Dimensions are out of bounds");
        return false;
    }

    //If the block s not compatible
    auto physical_tile = device_ctx.grid.get_physical_type({to.x, to.y, to.layer});
    auto logical_block = cluster_ctx.clb_nlist.block_type(block_id);
    if (to.sub_tile < 0 || to.sub_tile >= physical_tile->capacity || !is_sub_tile_compatible(physical_tile, logical_block, to.sub_tile)) {
        invalid_breakpoint_entry_window("Blocks are not compatible");
        return false;
    }

    //If the destination block is user constrained, abort this swap
    ClusterBlockId b_to = grid_blocks.block_at_location(to);
<<<<<<< HEAD
    if (b_to != INVALID_BLOCK_ID && b_to != EMPTY_BLOCK_ID) {
=======
    if (b_to) {
>>>>>>> 33a82f1c
        if (get_graphics_blk_loc_registry_ref().block_locs()[b_to].is_fixed) {
            invalid_breakpoint_entry_window("Block is fixed");
            return false;
        }
    }

    //If the block requested is already in that location.
    t_pl_loc current_block_loc = get_graphics_blk_loc_registry_ref().block_locs()[block_id].loc;
    if (to.x == current_block_loc.x && to.y == current_block_loc.y && to.sub_tile == current_block_loc.sub_tile) {
        invalid_breakpoint_entry_window("The block is currently in this location");
        return false;
    }

    return true;
}

bool manual_move_is_selected() {
    t_draw_state* draw_state = get_draw_state_vars();
    GObject* manual_moves = application.get_object("manualMove");
    draw_state->manual_moves_state.manual_move_enabled = gtk_toggle_button_get_active((GtkToggleButton*)manual_moves);
    return draw_state->manual_moves_state.manual_move_enabled;
}

void manual_move_cost_summary_dialog() {
    t_draw_state* draw_state = get_draw_state_vars();
    GtkWidget* dialog;
    GtkWidget* content_area;

    //Creating the dialog window
    dialog = gtk_dialog_new_with_buttons("Move Costs",
                                         (GtkWindow*)draw_state->manual_moves_state.manual_move_window,
                                         GTK_DIALOG_DESTROY_WITH_PARENT,
                                         ("Accept"),
                                         GTK_RESPONSE_ACCEPT,
                                         ("Reject"),
                                         GTK_RESPONSE_REJECT,
                                         NULL);

    gtk_window_set_transient_for((GtkWindow*)dialog, (GtkWindow*)draw_state->manual_moves_state.manual_move_window);

    //Create elements for the dialog and printing costs to the user.
    GtkWidget* title_label = gtk_label_new(nullptr);
    gtk_label_set_markup((GtkLabel*)title_label, "<b>Move Costs and Outcomes</b>");
    std::string delta_cost = "Delta Cost: " + std::to_string(draw_state->manual_moves_state.manual_move_info.delta_cost) + "   ";
    GtkWidget* delta_cost_label = gtk_label_new(delta_cost.c_str());
    std::string delta_timing = "   Delta Timing: " + std::to_string(draw_state->manual_moves_state.manual_move_info.delta_timing) + "   ";
    GtkWidget* delta_timing_label = gtk_label_new(delta_timing.c_str());
    std::string delta_bounding_box = "  Delta Bounding Box Cost: " + std::to_string(draw_state->manual_moves_state.manual_move_info.delta_bounding_box) + "   ";
    GtkWidget* delta_bounding_box_label = gtk_label_new(delta_bounding_box.c_str());
    std::string outcome = e_move_result_to_string(draw_state->manual_moves_state.manual_move_info.placer_move_outcome);
    std::string move_outcome = "  Annealing Decision: " + outcome + "   ";
    GtkWidget* move_outcome_label = gtk_label_new(move_outcome.c_str());
    GtkWidget* space_label1 = gtk_label_new("    ");
    GtkWidget* space_label2 = gtk_label_new("    ");

    //Attach elements to the content area of the dialog.
    content_area = gtk_dialog_get_content_area(GTK_DIALOG(dialog));
    gtk_container_add(GTK_CONTAINER(content_area), title_label);
    gtk_container_add(GTK_CONTAINER(content_area), space_label1);
    gtk_container_add(GTK_CONTAINER(content_area), delta_cost_label);
    gtk_container_add(GTK_CONTAINER(content_area), delta_timing_label);
    gtk_container_add(GTK_CONTAINER(content_area), delta_bounding_box_label);
    gtk_container_add(GTK_CONTAINER(content_area), move_outcome_label);
    gtk_container_add(GTK_CONTAINER(content_area), space_label2);

    //Show the dialog with all the labels.
    gtk_widget_show_all(dialog);

    //Update message if user accepts the move.
    std::string msg = "Manual move accepted. Block #" + std::to_string(draw_state->manual_moves_state.manual_move_info.blockID);
    msg += " to location (" + std::to_string(draw_state->manual_moves_state.manual_move_info.x_pos) + ", " + std::to_string(draw_state->manual_moves_state.manual_move_info.y_pos) + ")";

    //Waiting for the user to respond to return to try_swa function.
    int result = gtk_dialog_run(GTK_DIALOG(dialog));
    switch (result) {
        //If the user accepts the manual move
        case GTK_RESPONSE_ACCEPT:
            draw_state->manual_moves_state.manual_move_info.user_move_outcome = ACCEPTED;
            application.update_message(msg);
            break;
        //If the user rejects the manual move
        case GTK_RESPONSE_REJECT:
            draw_state->manual_moves_state.manual_move_info.user_move_outcome = REJECTED;
            application.update_message("Manual move was rejected");
            break;
        default:
            draw_state->manual_moves_state.manual_move_info.user_move_outcome = ABORTED;
            break;
    }

    //Destroys the move outcome dialog.
    gtk_widget_destroy(dialog);
}

void manual_move_highlight_new_block_location() {
    t_draw_state* draw_state = get_draw_state_vars();
    auto& cluster_ctx = g_vpr_ctx.clustering();
    //Unselects all blocks first
    deselect_all();
    //Highlighting the block
    ClusterBlockId clb_index = ClusterBlockId(draw_state->manual_moves_state.manual_move_info.blockID);
    draw_highlight_blocks_color(cluster_ctx.clb_nlist.block_type(clb_index), clb_index);
    application.refresh_drawing();
}

//Manual move window turns false, the window is destroyed.
void close_manual_moves_window() {
    t_draw_state* draw_state = get_draw_state_vars();
    draw_state->manual_moves_state.manual_move_window_is_open = false;
}

bool string_is_a_number(const std::string& block_id) {
    return std::all_of(block_id.begin(), block_id.end(), isdigit);
}

//Updates ManualMovesInfo cost and placer move outcome variables. User_move_outcome is also updated.
e_move_result pl_do_manual_move(double d_cost, double d_timing, double d_bounding_box, e_move_result& move_outcome) {
    t_draw_state* draw_state = get_draw_state_vars();
    draw_state->manual_moves_state.manual_move_info.delta_cost = d_cost;
    draw_state->manual_moves_state.manual_move_info.delta_timing = d_timing;
    draw_state->manual_moves_state.manual_move_info.delta_bounding_box = d_bounding_box;
    draw_state->manual_moves_state.manual_move_info.placer_move_outcome = move_outcome;

    //Displays the delta cost to the user.
    manual_move_cost_summary_dialog();
    //User accepts or rejects the move.
    move_outcome = draw_state->manual_moves_state.manual_move_info.user_move_outcome;
    return move_outcome;
}

e_create_move manual_move_display_and_propose(ManualMoveGenerator& manual_move_generator,
                                              t_pl_blocks_to_be_moved& blocks_affected,
                                              e_move_type& move_type,
                                              float rlim,
                                              const t_placer_opts& placer_opts,
                                              const PlacerCriticalities* criticalities) {
    draw_manual_moves_window("");
    update_screen(ScreenUpdatePriority::MAJOR, " ", PLACEMENT, nullptr);
    move_type = e_move_type::MANUAL_MOVE;
    t_propose_action proposed_action{move_type, -1}; //no need to specify block type in manual move "propose_move" function
    return manual_move_generator.propose_move(blocks_affected, proposed_action, rlim, placer_opts, criticalities);
}

#endif /*NO_GRAPHICS*/<|MERGE_RESOLUTION|>--- conflicted
+++ resolved
@@ -174,11 +174,7 @@
 
     //If the destination block is user constrained, abort this swap
     ClusterBlockId b_to = grid_blocks.block_at_location(to);
-<<<<<<< HEAD
-    if (b_to != INVALID_BLOCK_ID && b_to != EMPTY_BLOCK_ID) {
-=======
     if (b_to) {
->>>>>>> 33a82f1c
         if (get_graphics_blk_loc_registry_ref().block_locs()[b_to].is_fixed) {
             invalid_breakpoint_entry_window("Block is fixed");
             return false;
