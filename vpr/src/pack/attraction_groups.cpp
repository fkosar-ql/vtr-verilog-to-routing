#include "attraction_groups.h"

AttractionInfo::AttractionInfo(bool attraction_groups_on) {
    const auto& floorplanning_ctx = g_vpr_ctx.floorplanning();
    auto& atom_ctx = g_vpr_ctx.atom();
    int num_parts = floorplanning_ctx.constraints.get_num_partitions();

    //Initialize every atom to have no attraction group id
    int num_atoms = atom_ctx.nlist.blocks().size();

    atom_attraction_group.resize(num_atoms);
    fill(atom_attraction_group.begin(), atom_attraction_group.end(), AttractGroupId::INVALID());

    /*
     * Create an attraction group for each partition in the floorplanning constraints
     * if the packer option for attraction groups is turned on.
     */
    if (attraction_groups_on) {
        for (int ipart = 0; ipart < num_parts; ipart++) {
            PartitionId partid(ipart);

            AttractionGroup group_info;
            group_info.group_atoms = floorplanning_ctx.constraints.get_part_atoms(partid);

            attraction_groups.push_back(group_info);
        }

        //Then, fill in the group id for the atoms that do have an attraction group
        assign_atom_attraction_ids();

        att_group_pulls = 1;
    }
}

void AttractionInfo::create_att_groups_for_overfull_regions() {
    const auto& floorplanning_ctx = g_vpr_ctx.floorplanning();
    auto& atom_ctx = g_vpr_ctx.atom();
    int num_parts = floorplanning_ctx.constraints.get_num_partitions();

    //clear the data structures before continuing
    atom_attraction_group.clear();
    attraction_groups.clear();

    //Initialize every atom to have no attraction group id
    int num_atoms = atom_ctx.nlist.blocks().size();

    atom_attraction_group.resize(num_atoms);
    fill(atom_attraction_group.begin(), atom_attraction_group.end(), AttractGroupId::INVALID());

    const std::vector<PartitionRegion>& overfull_prs = floorplanning_ctx.overfull_partition_regions;

    /*
<<<<<<< HEAD
     * Create an attraction group for each partition with an overfull region.
=======
     * Create an attraction group for each partition that overlaps with at least one overfull partition
>>>>>>> 5d0486fc
     */
    for (int ipart = 0; ipart < num_parts; ipart++) {
        PartitionId partid(ipart);

        const Partition& part = floorplanning_ctx.constraints.get_partition(partid);

        for (const PartitionRegion& overfull_pr : overfull_prs) {
            PartitionRegion intersect_pr = intersection(part.get_part_region(), overfull_pr);
            if (!intersect_pr.empty()) {
                AttractionGroup group_info;
                group_info.group_atoms = floorplanning_ctx.constraints.get_part_atoms(partid);
                attraction_groups.push_back(group_info);
                break;
            }
        }
    }

    //Then, fill in the group id for the atoms that do have an attraction group
    assign_atom_attraction_ids();

    att_group_pulls = 1;

    VTR_LOG("%d clustering attraction groups created. \n", attraction_groups.size());
}

void AttractionInfo::create_att_groups_for_all_regions() {
    const auto& floorplanning_ctx = g_vpr_ctx.floorplanning();
    auto& atom_ctx = g_vpr_ctx.atom();
    int num_parts = floorplanning_ctx.constraints.get_num_partitions();

    //clear the data structures before continuing
    atom_attraction_group.clear();
    attraction_groups.clear();

    //Initialize every atom to have no attraction group id
    int num_atoms = atom_ctx.nlist.blocks().size();

    atom_attraction_group.resize(num_atoms);
    fill(atom_attraction_group.begin(), atom_attraction_group.end(), AttractGroupId::INVALID());

    /*
     * Create a PartitionRegion that contains all the overfull regions so that you can
     * make an attraction group for any partition that intersects with any of these regions
     */

    /*
     * Create an attraction group for each partition with an overfull region.
     */

    for (int ipart = 0; ipart < num_parts; ipart++) {
        PartitionId partid(ipart);

        AttractionGroup group_info;
        group_info.group_atoms = floorplanning_ctx.constraints.get_part_atoms(partid);

        attraction_groups.push_back(group_info);
    }

    //Then, fill in the group id for the atoms that do have an attraction group
    assign_atom_attraction_ids();

    att_group_pulls = 1;

    VTR_LOG("%d clustering attraction groups created. \n", attraction_groups.size());
}

void AttractionInfo::assign_atom_attraction_ids() {
    //Fill in the group id for the atoms that do have an attraction group
    int num_att_grps = attraction_groups.size();

    for (int igroup = 0; igroup < num_att_grps; igroup++) {
        AttractGroupId group_id(igroup);

        AttractionGroup att_group = attraction_groups[group_id];

        for (auto group_atom : att_group.group_atoms) {
            atom_attraction_group[group_atom] = group_id;
        }
    }
}

void AttractionInfo::set_attraction_group_info(AttractGroupId group_id, const AttractionGroup& group_info) {
    attraction_groups[group_id] = group_info;
}

void AttractionInfo::add_attraction_group(const AttractionGroup& group_info) {
    attraction_groups.push_back(group_info);
}<|MERGE_RESOLUTION|>--- conflicted
+++ resolved
@@ -50,11 +50,7 @@
     const std::vector<PartitionRegion>& overfull_prs = floorplanning_ctx.overfull_partition_regions;
 
     /*
-<<<<<<< HEAD
-     * Create an attraction group for each partition with an overfull region.
-=======
      * Create an attraction group for each partition that overlaps with at least one overfull partition
->>>>>>> 5d0486fc
      */
     for (int ipart = 0; ipart < num_parts; ipart++) {
         PartitionId partid(ipart);
