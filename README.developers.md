# Commit Procedures

For general guidance on contributing to VTR see [Submitting Code to VTR](CONTRIBUTING.md#submitting-code-to-vtr).

The actual machanics of submitting code are outlined below.

However they differ slightly depending on whether you are:
 * an **internal developer** (i.e. you have commit access to the main VTR repository at `github.com/verilog-to-routing/vtr-verilog-to-routing`) or, 
 * an (**external developer**) (i.e. no commit access).

The overall approach is similar, but we call out the differences below.

1. Setup a local repository on your development machine.

    a. **External Developers**

    * Create a 'fork' of the VTR repository.

        Usually this is done on GitHub, giving you a copy of the VTR repository (i.e. `github.com/<username>/vtr-verilog-to-routing`, where `<username>` is your GitHub username) to which you have commit rights.
        See [About forks](https://help.github.com/en/github/collaborating-with-issues-and-pull-requests/about-forks) in the GitHub documentation.

    * Clone your 'fork' onto your local machine.
    
        For example, `git clone git@github.com:<username>/vtr-verilog-to-routing.git`, where `<username>` is your GitHub username.

    b. **Internal Developers**

    * Clone the main VTR repository onto your local machine.
    
        For example, `git clone git@github.com:verilog-to-routing/vtr-verilog-to-routing.git`.

2. Move into the cloned repository.

    For example, `cd vtr-verilog-to-routing`.

3. Create a *branch*, based off of `master` to work on.

    For example, `git checkout -b my_awesome_branch master`, where `my_awesome_branch` is some helpful (and descriptive) name you give you're branch.
    *Please try to pick descriptive branch names!*

4. Make your changes to the VTR code base.

5. Test your changes to ensure they work as intended and have not broken other features.

    At the bare minimum it is recommended to run:
    ```
    make                                                #Rebuild the code
    ./run_reg_test.py vtr_reg_basic vtr_reg_strong      #Run tests
    ```

    See [Running Tests](#running-tests) for more details.

    Also note that additional [code formatting](#code-formatting) checks, and tests will be run when you open a Pull Request.

6. Commit your changes (i.e. `git add` followed by `git commit`).

    *Please try to use good commit messages!*

    See [Commit Messages and Structure](#commit-messages-and-structure) for details.

7. Push the changes to GitHub.

    For example, `git push origin my_awesome_branch`.

    a. **External Developers**

    Your code changes will now exist in your branch (e.g. `my_awesome_branch`) within your fork (e.g. `github.com/<username>/vtr-verilog-to-routing/tree/my_awesome_branch`, where `<username>` is your GitHub username)

    b. **Internal Developers**

    Your code changes will now exist in your branch (e.g. `my_awesome_branch`) within the main VTR repository (i.e. `github.com/verilog-to-routing/vtr-verilog-to-routing/tree/my_awesome_branch`)

8. Create a Pull Request (PR) to request your changes be merged into VTR.

    * Navigate to your branch on GitHub

        a. **External Developers**

        Navigate to your branch within your fork on GitHub (e.g. `https://github.com/<username/vtr-verilog-to-routing/tree/my_awesome_branch`, where `<username>` is your GitHub username, and `my_awesome_branch` is your branch name).

        b. **Internal Developers**

        Navigate to your branch on GitHub (e.g. `https://github.com/verilog-to-routing/vtr-verilog-to-routing/tree/my_awesome_branch`, where `my_awesome_branch` is your branch name).

    * Select the `New pull request` button.

        a. **External Developers**

        If prompted, select `verilog-to-routing/vtr-verilog-to-routing` as the base repository.

# Commit Messages and Structure

## Commit Messages

Commit messages are an important part of understanding the code base and its history.
It is therefore *extremely* important to provide the following information in the commit message:

* What is being changed?
* Why is this change occurring?

The diff of changes included with the commit provides the details of what is actually changed, so only a high-level description of what is being done is needed.
However a code diff provides *no* insight into **why** the change is being made, so this extremely helpful context can only be encoded in the commit message.

The preferred convention in VTR is to structure commit messages as follows:
```
Header line: explain the commit in one line (use the imperative)

More detailed explanatory text. Explain the problem that this commit
is solving. Focus on why you are making this change as opposed to how
(the code explains that). Are there side effects or other unintuitive
consequences of this change? Here's the place to explain them.

If necessary. Wrap lines at some reasonable point (e.g. 74 characters,
or so) In some contexts, the header line is treated as the subject
of the commit and the rest of the text as the body. The blank line
separating the summary from the body is critical (unless you omit
the body entirely); various tools like `log`, `shortlog` and `rebase`
can get confused if you run the two together.

Further paragraphs come after blank lines.

 - Bullet points are okay, too

 - Typically a hyphen or asterisk is used for the bullet, preceded
   by a single space, with blank lines in between, but conventions
   vary here

You can also put issue tracker references at the bottom like this:

Fixes: #123
See also: #456, #789
```
(based off of [here](https://tbaggery.com/2008/04/19/a-note-about-git-commit-messages.html), and [here](https://github.com/torvalds/subsurface-for-dirk/blob/master/README.md#contributing)).

Commit messages do not always need to be long, so use your judgement.
More complex or involved changes with wider ranging implications likely deserve longer commit messages than fixing a simple typo.

It is often helpful to phrase the first line of a commit as an imperative/command written as if to tell the repository what to do (e.g. `Update netlist data structure comments`, `Add tests for feature XYZ`, `Fix bug which ...`).

To provide quick context, some VTR developers also tag the first line with the main part of the code base effected, some common ones include:
* `vpr:` for the VPR place and route tool (`vpr/`)
* `flow:` VTR flow architectures, scripts, tests, ... (`vtr_flow/`)
* `archfpga:` for FPGA architecture library (`libs/libarchfpga`)
* `vtrutil:` for common VTR utilities (`libs/libvtrutil`)
* `doc:` Documentation (`doc/`, `*.md`, ...)
* `infra:` Infrastructure (CI, `.github/`, ...)


## Commit Structure
Generally, you should strive to keep commits atomic (i.e. they do one logical change to the code).
This often means keeping commits small and focused in what they change.
Of course, a large number of miniscule commits is also unhelpful (overwhelming and difficult to see the structure), and sometimes things can only be done in large changes -- so use your judgement.
A reasonable rule of thumb is to try and ensure VTR will still compile after each commit.

For those familiar with history re-writing features in git (e.g. rebase) you can sometimes use these to clean-up your commit history after the fact.
However these should only be done on private branches, and never directly on `master`.

# Code Formatting

Some parts of the VTR code base (e.g. VPR, libarchfpga, libvtrutil) have C/C++ code formatting requirements which are checked automatically by regression tests.
If your code changes are not compliant with the formatting, you can run:
```shell
make format
```
from the root of the VTR source tree.
This will automatically reformat your code to be compliant with formatting requirements (this requires the `clang-format` tool to be available on your system).

Python code must also be compliant with the formatting.  To format Python code, you can run:
```shell
make format-py
```
from the root of the VTR source tree (this requires the `black` tool to be available on your system).

## Large Scale Reformatting

For large scale reformatting (should only be performed by VTR maintainers) the script `dev/autoformat.py` can be used to reformat the C/C++ code and commit it as 'VTR Robot', which  keeps the revision history clearer and records metadata about reformatting commits (which allows `git hyper-blame` to skip such commits).  The `--python` option can be used for large scale formatting of Python code.

## Python Linting

Python files are automatically checked using `pylint` to ensure they follow established Python conventions.  You can run `pylint` on the entire repository by running `./dev/pylint_check.py`.  Certain files which were created before we adopted Python lint checking are grandfathered and are not checked.  To check *all* files, provide the `--check_grandfathered` argument.  You can also manually check individual files using `./dev/pylint_check.py <path_to_file1> <path_to_file2> ...`.

# Running Tests

VTR has a variety of tests which are used to check for correctness, performance and Quality of Result (QoR).

## Tests
There are 4 main regression testing suites:

### vtr_reg_basic

~1 minute serial

**Goal:** Fast functionality check

**Feature Coverage:** Low

**Benchmarks:** A few small and simple circuits

**Architectures:** A few simple architectures

This regression test is *not* suitable for evaluating QoR or performance.
Its primary purpose is to make sure the various tools do not crash/fail in the basic VTR flow.

QoR checks in this regression test are primarily 'canary' checks to catch gross degradations in QoR.
Occasionally, code changes can cause QoR failures (e.g. due to CAD noise -- particularly on small benchmarks); usually such failures are not a concern if the QoR differences are small.

### vtr_reg_strong

~20 minutes serial, ~15 minutes with `-j4`

**Goal:** Broad functionality check

**Feature Coverage:** High

**Benchmarks:** A few small circuits, with some special benchmarks to exercise specific features

**Architectures:** A variety of architectures, including special architectures to exercise specific features

This regression test is *not* suitable for evaluating QoR or performance.
Its primary purpose is try and achieve high functionality coverage.

QoR checks in this regression test are primarily 'canary' checks to catch gross degradations in QoR.
Occasionally, changes can cause QoR failures (e.g. due to CAD noise -- particularly on small benchmarks); usually such failures are not a concern if the QoR differences are small.
    
### vtr_reg_nightly_test1-N

**Goal:** Most QoR and Performance evaluation 

**Feature Coverage:** Medium

**Architectures:** A wider variety of architectures

**Benchmarks:** Small-large size, diverse. Includes: 

* VTR benchmarks
* Titan benchmarks except gaussian_blur (which has the longest run time)
* Koios benchmarks
* Various special benchmarks and tests for functionality 

   QoR checks in these regression suites are aimed at evaluating quality and run-time of the VTR flow.
   As a result any QoR failures are a concern and should be investigated and understood.
   
   Note:
   
   These suites comprise a single large suite, `vtr_reg_nightly` and should be run together to test nightly level regression. They are mostly similar in benchmark coverage interms of size and diversity however each suite tests some unique benchmarks in addition to the VTR benchmarks. Each vtr_reg_nightly<N> suite runs on a different server (in parallel), so by having N such test suites we speed up CI by a factor of N. Currently the runtime of each suite is capped at 6 hours, so if the runtime exceeds six hours a new vtr_reg_nightly suite (i.e. N+1) should be created.
    

### vtr_reg_weekly

~42 hours with `-j4`

**Goal:** Full QoR and Performance evaluation.

**Feature Coverage:** Medium

**Benchmarks:** Medium-Large size, diverse. Includes:

* VTR benchmarks
* Titan23 benchmarks, including gaussian_blur

**Architectures:** A wide variety of architectures

   QoR checks in this regression are aimed at evaluating quality and run-time of the VTR flow.
   As a result any QoR failures are a concern and should be investigated and understood.

These can be run with `run_reg_test.py`:
```shell
#From the VTR root directory
$ ./run_reg_test.py vtr_reg_basic
$ ./run_reg_test.py vtr_reg_strong
```

The *nightly* and *weekly* regressions require the Titan, ISPD, and Symbiflow benchmarks
which can be integrated into your VTR tree with:
```shell
$ make get_titan_benchmarks
$ make get_ispd_benchmarks
$ make get_symbiflow_benchmarks
```
They can then be run using `run_reg_test.py`:
```shell
$ ./run_reg_test.py vtr_reg_nightly_test1 
$ ./run_reg_test.py vtr_reg_nightly_test2 
$ ./run_reg_test.py vtr_reg_nightly_test3 
$ ./run_reg_test.py vtr_reg_weekly
```

To speed-up things up, individual sub-tests can be run in parallel using the `-j` option:
```shell
#Run up to 4 tests in parallel
$ ./run_reg_test.py vtr_reg_strong -j4
```

You can also run multiple regression tests together:
```shell
#Run both the basic and strong regression, with up to 4 tests in parallel
$ ./run_reg_test.py vtr_reg_basic vtr_reg_strong -j4
```
## Running in a large cluster using SLURM
For the very large runs, you can submit your runs on a large cluster. A template of submission script to 
a Slurm-managed cluster can be found under vtr_flow/tasks/slurm/

## Continuous integration (CI)
For the following tests, you can use remote servers instead of running them locally. Once the changes are pushed into the 
remote repository, or a PR is created, the [Test Workflow](https://github.com/verilog-to-routing/vtr-verilog-to-routing/blob/master/.github/workflows/test.yml)
will be triggered. Many tests are included in the workflow, including:
* [vtr_reg_nightly_test1-N](#vtr_reg_nightly_test1-N)
* [vtr_reg_strong](#vtr_reg_strong)
* [vtr_reg_basic](#vtr_reg_basic)
* odin_reg_strong
* parmys_reg_basic

instructions on how to gather QoR results of CI runs can be found [here](#example-extracting-qor-data-from-ci-runs).

#### Re-run CI Tests
In the case that you want to re-run the CI tests, due to certain issues such as infrastructure failure,
go to the "Action" tab and find your workflow under Test Workflow.
Select the test which you want to re-run. There is a re-run button on the top-right corner of the newly appeared window.
![Rerun CI Test](https://raw.githubusercontent.com/verilog-to-routing/vtr-verilog-to-routing/master/doc/src/dev/eval_qor/re_run_tests.png)

**Attention** If the previous run is not finished, you will not be able to re-run the CI tests. To circumvent this limitation,
there are two options:
1. Cancel the workflow. After a few minutes, you would be able to re-run the workflow
   ![Rerun CI Test](https://raw.githubusercontent.com/verilog-to-routing/vtr-verilog-to-routing/master/doc/src/dev/eval_qor/cancel_workflow.png)
2. Wait until the workflow finishes, then re-run the failed jobs



## Odin Functionality Tests

Odin has its own set of tests to verify the correctness of its synthesis results:

* `odin_reg_basic`: ~2 minutes serial
* `odin_reg_strong`: ~6 minutes serial

These can be run with:
```shell
#From the VTR root directory
$ ./run_reg_test.py odin_reg_basic
$ ./run_reg_test.py odin_reg_strong
```
and should be used when making changes to Odin.

## Unit Tests

VTR also has a limited set of unit tests, which can be run with:
```shell
#From the VTR root directory
$ make && make test
```

# Evaluating Quality of Result (QoR) Changes
VTR uses highly tuned and optimized algorithms and data structures.
Changes which effect these can have significant impacts on the quality of VTR's design implementations (timing, area etc.) and VTR's run-time/memory usage.
Such changes need to be evaluated carefully before they are pushed/merged to ensure no quality degradation occurs.

If you are unsure of what level of QoR evaluation is necessary for your changes, please ask a VTR developer for guidance.

## General QoR Evaluation Principles
The goal of performing a QoR evaluation is to measure precisely the impact of a set of code/architecture/benchmark changes on both the quality of VTR's design implementation (i.e. the result of VTR's optimizations), and on tool run-time and memory usage.

This process is made more challenging by the fact that many of VTR's optimization algorithms are based on heuristics (some of which depend on randomization).
This means that VTR's implementation results are dependent upon:
 * The initial conditions (e.g. input architecture & netlist, random number generator seed), and
 * The precise optimization algorithms used.

The result is that a minor change to either of these can can make the measured QoR change.
This effect can be viewed as an intrinsic 'noise' or 'variance' to any QoR measurement for a particular architecture/benchmark/algorithm combination.

There are typically two key methods used to measure the 'true' QoR:

1. Averaging metrics across multiple architectures and benchmark circuits.

2. Averaging metrics multiple runs of the same architecture and benchmark, but using different random number generator seeds

    This is a further variance reduction technique, although it can be very CPU-time intensive.
    A typical example would be to sweep an entire benchmark set across 3 or 5 different seeds.

In practice any algorithm changes will likely cause improvements on some architecture/benchmark combinations, and degradations on others.
As a result we primarily focus on the *average* behaviour of a change to evaluate its impact.
However extreme outlier behaviour on particular circuits is also important, since it may indicate bugs or other unexpected behaviour.

### Key QoR Metrics

The following are key QoR metrics which should be used to evaluate the impact of changes in VTR.

Implementation Quality Metrics:

| Metric                          | Meaning                                                                      | Sensitivity |
|---------------------------------|------------------------------------------------------------------------------|-------------|
| num_pre_packed_blocks           | Number of primitive netlist blocks (after tech. mapping, before packing)     | Low         |
| num_post_packed_blocks          | Number of Clustered Blocks (after packing)                                   | Medium      |
| device_grid_tiles               | FPGA size in grid tiles                                                      | Low-Medium  |
| min_chan_width                  | The minimum routable channel width                                           | Medium\*    |
| crit_path_routed_wirelength     | The routed wirelength at the relaxed channel width                           | Medium      |
| NoC_agg_bandwidth\**            | The total link bandwidth utilized by all traffic flows                       | Low         |
| NoC_latency\**                  | The total time of traffic flow data transfer (summed over all traffic flows) | Low         |
<<<<<<< HEAD
| NoC_latency_constraints_cost\** | The total number of traffic flow latency constraints                         | Low           |
=======
| NoC_latency_constraints_cost\** | Total number of traffic flows that meet their latency constraints            | Low         |
>>>>>>> 451fb4db

\* By default, VPR attempts to find the minimum routable channel width; it then performs routing at a relaxed (e.g. 1.3x minimum) channel width. At minimum channel width routing congestion can distort the true timing/wirelength characteristics. Combined with the fact that most FPGA architectures are built with an abundance of routing, post-routing metrics are usually only evaluated at the relaxed channel width.

\** NoC-related metrics are only reported when --noc option is enabled.

Run-time/Memory Usage Metrics:

| Metric                      | Meaning                                                                        | Sensitivity |
|-----------------------------|--------------------------------------------------------------------------------|-------------|
| vtr_flow_elapsed_time       | Wall-clock time to complete the VTR flow                                       | Low         |
| pack_time                   | Wall-clock time VPR spent during packing                                       | Low         |
| place_time                  | Wall-clock time VPR spent during placement                                     | Low         |
| min_chan_width_route_time   | Wall-clock time VPR spent during routing at the minimum routable channel width | High\*      |
| crit_path_route_time        | Wall-clock time VPR spent during routing at the relaxed channel width          | Low         |
| max_vpr_mem                 | Maximum memory used by VPR (in kilobytes)                                      | Low         |

\*  Note that the minimum channel width route time is chaotic and can be highly variable (e.g. 10x variation is not unusual). Minimum channel width routing performs a binary search to find the minimum channel width. Since route time is highly dependent on congestion, run-time is highly dependent on the precise channel widths searched (which may change due to perturbations).

In practice you will likely want to consider additional and more detailed metrics, particularly those directly related to the changes you are making.
For example, if your change related to hold-time optimization you would want to include hold-time related metrics such as `hold_TNS` (hold total negative slack) and `hold_WNS` (hold worst negative slack).
If your change related to packing, you would want to report additional packing-related metrics, such as the number of clusters formed by each block type (e.g. numbers of CLBs, RAMs, DSPs, IOs).

### Benchmark Selection

An important factor in performing any QoR evaluation is the benchmark set selected.
In order to draw reasonably general conclusions about the impact of a change we desire two characteristics of the benchmark set:

1. It includes a large number of benchmarks which are representative of the application domains of interest.

    This ensures we don't over-tune to a specific benchmark or application domain.

2. It should include benchmarks of large sizes.

    This ensures we can optimize and scale to large problem spaces.

In practice (for various reasons) satisfying both of these goals simultaneously is challenging.
The key goal here is to ensure the benchmark set is not unreasonably biased in some manner (e.g. benchmarks which are too small, benchmarks too skewed to a particular application domain).

### Fairly measuring tool run-time
Accurately and fairly measuring the run-time of computer programs is challenging in practice.
A variety of factors effect run-time including:

* Operating System
* System load (e.g. other programs running)
* Variance in hardware performance (e.g. different CPUs on different machines, CPU frequency scaling)

To make reasonably 'fair' run-time comparisons it is important to isolate the change as much as possible from other factors.
This involves keeping as much of the experimental environment identical as possible including:

1. Target benchmarks
2. Target architecture
3. Code base (e.g. VTR revision)
4. CAD parameters
5. Computer system (e.g. CPU model, CPU frequency/power scaling, OS version)
6. Compiler version

## Collecting QoR Measurements
The first step is to collect QoR metrics on your selected benchmark set.

You need at least two sets of QoR measurements:
1. The baseline QoR (i.e. unmodified VTR).
2. The modified QoR (i.e. VTR with your changes).

The following tests can be run locally by running the given commands on the local machine. In addition, since CI tests are run whenever
changes are pushed to the remote repository, one can use the CI test results to measure the impact
of his/her changes. The instructions to gather CI tests' results are [here](./README.developers.md#Example:-CI-Tests-QoR-Measurement).

Note that it is important to generate both sets of QoR measurements on the same computing infrastructure to ensure a fair run-time comparison.

The following examples show how a single set of QoR measurements can be produced using the VTR flow infrastructure.

### Example: VTR Benchmarks QoR Measurement

The VTR benchmarks are a group of benchmark circuits distributed with the VTR project.
The are provided as synthesizable verilog and can be re-mapped to VTR supported architectures.
They consist mostly of small to medium sized circuits from a mix of application domains.
They are used primarily to evaluate the VTR's optimization quality in an architecture exploration/evaluation setting (e.g. determining minimum channel widths).

A typical approach to evaluating an algorithm change would be to run `vtr_reg_qor_chain` task from the nightly regression test:

```shell
#From the VTR root
$ cd vtr_flow/tasks

#Run the VTR benchmarks
$ ../scripts/run_vtr_task.py regression_tests/vtr_reg_nightly_test3/vtr_reg_qor_chain

#Several hours later... they complete

#Parse the results
$ ../scripts/python_libs/vtr/parse_vtr_task.py regression_tests/vtr_reg_nightly_test3/vtr_reg_qor_chain

#The run directory should now contain a summary parse_results.txt file
$ head -5 vtr_reg_nightly_test3/vtr_reg_qor_chain/latest/parse_results.txt
arch                                  	circuit           	script_params	vpr_revision 	vpr_status	error	num_pre_packed_nets	num_pre_packed_blocks	num_post_packed_nets	num_post_packed_blocks	device_width	device_height	num_clb	num_io	num_outputs	num_memoriesnum_mult	placed_wirelength_est	placed_CPD_est	placed_setup_TNS_est	placed_setup_WNS_est	min_chan_width	routed_wirelength	min_chan_width_route_success_iteration	crit_path_routed_wirelength	crit_path_route_success_iteration	critical_path_delay	setup_TNS	setup_WNS	hold_TNS	hold_WNS	logic_block_area_total	logic_block_area_used	min_chan_width_routing_area_total	min_chan_width_routing_area_per_tile	crit_path_routing_area_total	crit_path_routing_area_per_tile	odin_synth_time	abc_synth_time	abc_cec_time	abc_sec_time	ace_time	pack_time	place_time	min_chan_width_route_time	crit_path_route_time	vtr_flow_elapsed_time	max_vpr_mem	max_odin_mem	max_abc_mem
k6_frac_N10_frac_chain_mem32K_40nm.xml	bgm.v             	common       	9f591f6-dirty	success   	     	26431              	24575                	14738               	2258                  	53          	53           	1958   	257   	32         	0           11      	871090               	18.5121       	-13652.6            	-18.5121            	84            	328781           	32                                    	297718                     	18                               	20.4406            	-15027.8 	-20.4406 	0       	0       	1.70873e+08           	1.09883e+08          	1.63166e+07                      	5595.54                             	2.07456e+07                 	7114.41                        	11.16          	1.03          	-1          	-1          	-1      	141.53   	108.26    	142.42                   	15.63               	652.17               	1329712    	528868      	146796
k6_frac_N10_frac_chain_mem32K_40nm.xml	blob_merge.v      	common       	9f591f6-dirty	success   	     	14163              	11407                	3445                	700                   	30          	30           	564    	36    	100        	0           0       	113369               	13.4111       	-2338.12            	-13.4111            	64            	80075            	18                                    	75615                      	23                               	15.3479            	-2659.17 	-15.3479 	0       	0       	4.8774e+07            	3.03962e+07          	3.87092e+06                      	4301.02                             	4.83441e+06                 	5371.56                        	0.46           	0.17          	-1          	-1          	-1      	67.89    	11.30     	47.60                    	3.48                	198.58               	307756     	48148       	58104
k6_frac_N10_frac_chain_mem32K_40nm.xml	boundtop.v        	common       	9f591f6-dirty	success   	     	1071               	1141                 	595                 	389                   	13          	13           	55     	142   	192        	0           0       	5360                 	3.2524        	-466.039            	-3.2524             	34            	4534             	15                                    	3767                       	12                               	3.96224            	-559.389 	-3.96224 	0       	0       	6.63067e+06           	2.96417e+06          	353000.                          	2088.76                             	434699.                     	2572.18                        	0.29           	0.11          	-1          	-1          	-1      	2.55     	0.82      	2.10                     	0.15                	7.24                 	87552      	38484       	37384
k6_frac_N10_frac_chain_mem32K_40nm.xml	ch_intrinsics.v   	common       	9f591f6-dirty	success   	     	363                	493                  	270                 	247                   	10          	10           	17     	99    	130        	1           0       	1792                 	1.86527       	-194.602            	-1.86527            	46            	1562             	13                                    	1438                       	20                               	2.4542             	-226.033 	-2.4542  	0       	0       	3.92691e+06           	1.4642e+06           	259806.                          	2598.06                             	333135.                     	3331.35                        	0.03           	0.01          	-1          	-1          	-1      	0.46     	0.31      	0.94                     	0.09                	2.59                 	62684      	8672        	32940
```

### Example: Titan Benchmarks QoR Measurement

The [Titan benchmarks](https://docs.verilogtorouting.org/en/latest/vtr/benchmarks/#titan-benchmarks) are a group of large benchmark circuits from a wide range of applications, which are compatible with the VTR project.
The are typically used as post-technology mapped netlists which have been pre-synthesized with Quartus.
They are substantially larger and more realistic than the VTR benchmarks, but can only target specifically compatible architectures.
They are used primarily to evaluate the optimization quality and scalability of VTR's CAD algorithms while targeting a fixed architecture (e.g. at a fixed channel width).

A typical approach to evaluating an algorithm change would be to run `titan_quick_qor` task from the nightly regression test:
#### [Running and Integrating the Titan Benchmarks with VTR](https://docs.verilogtorouting.org/en/latest/tutorials/titan_benchmarks/)
```shell
#From the VTR root

#Download and integrate the Titan benchmarks into the VTR source tree
$ make get_titan_benchmarks

#Move to the task directory
$ cd vtr_flow/tasks

#Run the Titan benchmarks
$ ../scripts/run_vtr_task.py regression_tests/vtr_reg_nightly_test2/titan_quick_qor

#Several days later... they complete

#Parse the results
$ ../scripts/python_libs/vtr/parse_vtr_task.py regression_tests/vtr_reg_nightly_test2/titan_quick_qor

#The run directory should now contain a summary parse_results.txt file
$ head -5 vtr_reg_nightly_test2/titan_quick_qor/latest/parse_results.txt
arch                     	circuit                                 	vpr_revision	vpr_status	error	num_pre_packed_nets	num_pre_packed_blocks	num_post_packed_nets	num_post_packed_blocks	device_width	device_height	num_clb	num_io	num_outputs	num_memoriesnum_mult	placed_wirelength_est	placed_CPD_est	placed_setup_TNS_est	placed_setup_WNS_est	routed_wirelength	crit_path_route_success_iteration	logic_block_area_total	logic_block_area_used	routing_area_total	routing_area_per_tile	critical_path_delay	setup_TNS   setup_WNS	hold_TNS	hold_WNS	pack_time	place_time	crit_path_route_time	max_vpr_mem	max_odin_mem	max_abc_mem
stratixiv_arch.timing.xml	neuron_stratixiv_arch_timing.blif       	0208312     	success   	     	119888             	86875                	51408               	3370                  	128         	95           	-1     	42    	35         	-1          -1      	3985635              	8.70971       	-234032             	-8.70971            	1086419          	20                               	0                     	0                    	2.66512e+08       	21917.1              	9.64877            	-262034     -9.64877 	0       	0       	127.92   	218.48    	259.96              	5133800    	-1          	-1
stratixiv_arch.timing.xml	sparcT1_core_stratixiv_arch_timing.blif 	0208312     	success   	     	92813              	91974                	54564               	4170                  	77          	57           	-1     	173   	137        	-1          -1      	3213593              	7.87734       	-534295             	-7.87734            	1527941          	43                               	0                     	0                    	9.64428e+07       	21973.8              	9.06977            	-625483     -9.06977 	0       	0       	327.38   	338.65    	364.46              	3690032    	-1          	-1
stratixiv_arch.timing.xml	stereo_vision_stratixiv_arch_timing.blif	0208312     	success   	     	127088             	94088                	62912               	3776                  	128         	95           	-1     	326   	681        	-1          -1      	4875541              	8.77339       	-166097             	-8.77339            	998408           	16                               	0                     	0                    	2.66512e+08       	21917.1              	9.36528            	-187552     -9.36528 	0       	0       	110.03   	214.16    	189.83              	5048580    	-1          	-1
stratixiv_arch.timing.xml	cholesky_mc_stratixiv_arch_timing.blif  	0208312     	success   	     	140214             	108592               	67410               	5444                  	121         	90           	-1     	111   	151        	-1          -1      	5221059              	8.16972       	-454610             	-8.16972            	1518597          	15                               	0                     	0                    	2.38657e+08       	21915.3              	9.34704            	-531231     -9.34704 	0       	0       	211.12   	364.32    	490.24              	6356252    	-1          	-1
```

### Example: NoC Benchmarks QoR Measurements
NoC benchmarks currently include synthetic and MLP benchmarks. Synthetic benchmarks have various NoC traffic patters,
bandwidth utilization, and latency requirements. High-quality NoC router placement solutions for these benchmarks are
known. By comparing the known solutions with NoC router placement results, the developer can evaluate the sanity of 
the NoC router placement algorithm. MLP benchmarks are the only realistic netlists included in this benchmark set.

Based on the number of NoC routers in a synthetic benchmark, it is run on one of two different architectures. All MLP
benchmarks are run on an FPGA architecture with 16 NoC routers. Post-technology mapped netlists (blif files)
for synthetic benchmarks are added to the VTR project. However, MLP blif files are very large and should be downloaded
separately.

Since NoC benchmarks target different FPGA architectures, they are run as different circuits. A typical way to run all
NoC benchmarks is to run a task list and gather QoR data form different tasks:

#### Running and Integrating the NoC Benchmarks with VTR
```shell
#From the VTR root

#Download and integrate NoC MLP benchmarks into the VTR source tree
$ make get_noc_mlp_benchmarks

#Move to the task directory
$ cd vtr_flow

#Run the VTR benchmarks
$ scripts/run_vtr_task.py -l tasks/noc_qor/task_list.txt

#Several days later... they complete

#NoC benchmarks are run as several different tasks. Therefore, QoR results should be gathered from multiple directories,
#one for each task.
$ head -5 tasks/noc_qor/large_complex_synthetic/latest/parse_results.txt
$ head -5 tasks/noc_qor/large_simple_synthetic/latest/parse_results.txt
$ head -5 tasks/noc_qor/small_complex_synthetic/latest/parse_results.txt
$ head -5 tasks/noc_qor/small_simple_synthetic/latest/parse_results.txt
$ head -5 tasks/noc_qor/MLP/latest/parse_results.txt
```

### Example: Koios Benchmarks QoR Measurement

The [Koios benchmarks](https://github.com/verilog-to-routing/vtr-verilog-to-routing/tree/master/vtr_flow/benchmarks/verilog/koios) are a group of Deep Learning benchmark circuits distributed with the VTR project.
The are provided as synthesizable verilog and can be re-mapped to VTR supported architectures. They consist mostly of medium to large sized circuits from Deep Learning (DL).
They can be used for FPGA architecture exploration for DL and also for tuning CAD tools.

A typical approach to evaluating an algorithm change would be to run `koios_medium` (or `koios_medium_no_hb`) tasks from the nightly regression test (vtr_reg_nightly_test4), the `koios_large` (or `koios_large_no_hb`) and the `koios_proxy` (or `koios_proxy_no_hb`) tasks from the weekly regression test (vtr_reg_weekly). The nightly test contains smaller benchmarks, whereas the large designs are in the weekly regression test. To measure QoR for the entire benchmark suite, both nightly and weekly tests should be run and the results should be concatenated.

For evaluating an algorithm change in the Odin frontend, run `koios_medium` (or `koios_medium_no_hb`) tasks from the nightly regression test (vtr_reg_nightly_test4_odin) and the `koios_large_odin` (or `koios_large_no_hb_odin`) tasks from the weekly regression test (vtr_reg_weekly).

The `koios_medium`, `koios_large`, and `koios_proxy` regression tasks run these benchmarks with complex_dsp functionality enabled, whereas `koios_medium_no_hb`, `koios_large_no_hb` and `koios_proxy_no_hb` regression tasks run these benchmarks without complex_dsp functionality. Normally, only the `koios_medium`, `koios_large`, and `koios_proxy` tasks should be enough for QoR.

The `koios_sv` and `koios_sv_no_hb` tasks utilize the System-Verilog parser in the Parmys frontend.

The following table provides details on available Koios settings in VTR flow:
| Suite         |Test Description      | Target | Complex DSP Features   | Config file   | Frontend   | Parser   |
|---------------|----------------------|---------------|---------------|---------------|---------------|---------------|
| Nightly       | Medium designs     | k6FracN10LB_mem20K_complexDSP_customSB_22nm.xml | &#10003; | vtr_reg_nightly_test4/koios_medium | Parmys | |
| Nightly       | Medium designs     | k6FracN10LB_mem20K_complexDSP_customSB_22nm.xml |          | vtr_reg_nightly_test4/koios_medium_no_hb | Parmys | |
| Nightly       | Medium designs     | k6FracN10LB_mem20K_complexDSP_customSB_22nm.xml | &#10003; | vtr_reg_nightly_test4_odin/koios_medium | Odin | |
| Nightly       | Medium designs     | k6FracN10LB_mem20K_complexDSP_customSB_22nm.xml |          | vtr_reg_nightly_test4_odin/koios_medium_no_hb | Odin | |
| Weekly        | Large designs      | k6FracN10LB_mem20K_complexDSP_customSB_22nm.xml | &#10003; | vtr_reg_weekly/koios_large | Parmys | |
| Weekly        | Large designs      | k6FracN10LB_mem20K_complexDSP_customSB_22nm.xml |          | vtr_reg_weekly/koios_large_no_hb | Parmys | |
| Weekly        | Large designs      | k6FracN10LB_mem20K_complexDSP_customSB_22nm.xml | &#10003; | vtr_reg_weekly/koios_large_odin | Odin | |
| Weekly        | Large designs      | k6FracN10LB_mem20K_complexDSP_customSB_22nm.xml |          | vtr_reg_weekly/koios_large_no_hb_odin | Odin | |
| Weekly        | Proxy designs      | k6FracN10LB_mem20K_complexDSP_customSB_22nm.xml | &#10003; | vtr_reg_weekly/koios_proxy | Parmys | |
| Weekly        | Proxy designs      | k6FracN10LB_mem20K_complexDSP_customSB_22nm.xml |          | vtr_reg_weekly/koios_proxy_no_hb | Parmys | |
| Weekly        | deepfreeze designs | k6FracN10LB_mem20K_complexDSP_customSB_22nm.xml | &#10003; | vtr_reg_weekly/koios_sv | Parmys | System-Verilog |
| Weekly        | deepfreeze designs | k6FracN10LB_mem20K_complexDSP_customSB_22nm.xml |          | vtr_reg_weekly/koios_sv_no_hb | Parmys | System-Verilog |

For more information refer to the [Koios benchmark home page](vtr_flow/benchmarks/verilog/koios/README.md).

The following steps show a sequence of commands to run the `koios` tasks on the Koios benchmarks:

```shell
#From the VTR root
$ cd vtr_flow/tasks

#Choose any config file from the table above and run the Koios benchmarks, for example:
$ ../scripts/run_vtr_task.py regression_tests/vtr_reg_nightly_test4/koios_medium &
$ ../scripts/run_vtr_task.py regression_tests/vtr_reg_weekly/koios_large &
$ ../scripts/run_vtr_task.py regression_tests/vtr_reg_weekly/koios_proxy &
$ ../scripts/run_vtr_task.py regression_tests/vtr_reg_weekly/koios_sv &

#Disable hard blocks (hard_mem and complex_dsp macros) to verify memory and generic hard blocks inference:
$ ../scripts/run_vtr_task.py regression_tests/vtr_reg_nightly_test4/koios_medium_no_hb &
$ ../scripts/run_vtr_task.py regression_tests/vtr_reg_weekly/koios_large_no_hb &
$ ../scripts/run_vtr_task.py regression_tests/vtr_reg_weekly/koios_proxy_no_hb &
$ ../scripts/run_vtr_task.py regression_tests/vtr_reg_weekly/koios_sv_no_hb &

#Several hours later... they complete

#Parse the results
$ ../scripts/python_libs/vtr/parse_vtr_task.py regression_tests/vtr_reg_nightly_test4/koios_medium
$ ../scripts/python_libs/vtr/parse_vtr_task.py regression_tests/vtr_reg_weekly/koios_large
$ ../scripts/python_libs/vtr/parse_vtr_task.py regression_tests/vtr_reg_weekly/koios_proxy
$ ../scripts/python_libs/vtr/parse_vtr_task.py regression_tests/vtr_reg_weekly/koios_sv

$ ../scripts/python_libs/vtr/parse_vtr_task.py regression_tests/vtr_reg_nightly_test4/koios_medium_no_hb
$ ../scripts/python_libs/vtr/parse_vtr_task.py regression_tests/vtr_reg_weekly/koios_large_no_hb
$ ../scripts/python_libs/vtr/parse_vtr_task.py regression_tests/vtr_reg_weekly/koios_proxy_no_hb
$ ../scripts/python_libs/vtr/parse_vtr_task.py regression_tests/vtr_reg_weekly/koios_sv_no_hb

#The run directory should now contain a summary parse_results.txt file
$ head -5 vtr_reg_nightly_test4/koios_medium/<latest_run_dir>/parse_results.txt
arch	  circuit	  script_params	  vtr_flow_elapsed_time	  vtr_max_mem_stage	  vtr_max_mem	  error	  odin_synth_time	  max_odin_mem	  parmys_synth_time	  max_parmys_mem	  abc_depth	  abc_synth_time	  abc_cec_time	  abc_sec_time	  max_abc_mem	  ace_time	  max_ace_mem	  num_clb	  num_io	  num_memories	  num_mult	  vpr_status	  vpr_revision	  vpr_build_info	  vpr_compiler	  vpr_compiled	  hostname	  rundir	  max_vpr_mem	  num_primary_inputs	  num_primary_outputs	  num_pre_packed_nets	  num_pre_packed_blocks	  num_netlist_clocks	  num_post_packed_nets	  num_post_packed_blocks	  device_width	  device_height	  device_grid_tiles	  device_limiting_resources	  device_name	  pack_mem	  pack_time	  placed_wirelength_est	  place_mem	  place_time	  place_quench_time	  placed_CPD_est	  placed_setup_TNS_est	  placed_setup_WNS_est	  placed_geomean_nonvirtual_intradomain_critical_path_delay_est	  place_delay_matrix_lookup_time	  place_quench_timing_analysis_time	  place_quench_sta_time	  place_total_timing_analysis_time	  place_total_sta_time	  min_chan_width	  routed_wirelength	  min_chan_width_route_success_iteration	  logic_block_area_total	  logic_block_area_used	  min_chan_width_routing_area_total	  min_chan_width_routing_area_per_tile	  min_chan_width_route_time	  min_chan_width_total_timing_analysis_time	  min_chan_width_total_sta_time	  crit_path_routed_wirelength	  crit_path_route_success_iteration	  crit_path_total_nets_routed	  crit_path_total_connections_routed	  crit_path_total_heap_pushes	  crit_path_total_heap_pops	  critical_path_delay	  geomean_nonvirtual_intradomain_critical_path_delay	  setup_TNS	  setup_WNS	  hold_TNS	  hold_WNS	  crit_path_routing_area_total	  crit_path_routing_area_per_tile	  router_lookahead_computation_time	  crit_path_route_time	  crit_path_total_timing_analysis_time	  crit_path_total_sta_time	 
k6FracN10LB_mem20K_complexDSP_customSB_22nm.xml	  tpu_like.small.os.v	  common	  677.72	  vpr	  2.29 GiB	  	  -1	  -1	  19.40	  195276	  5	  99.61	  -1	  -1	  109760	  -1	  -1	  492	  355	  32	  -1	  success	  327aa1d-dirty	  release IPO VTR_ASSERT_LEVEL=2	  GNU 9.4.0 on Linux-5.10.35-v8 x86_64	  2023-02-09T16:01:10	  gh-actions-runner-vtr-auto-spawned87	  /root/vtr-verilog-to-routing/vtr-verilog-to-routing	  2400616	  355	  289	  25429	  18444	  2	  12313	  1433	  136	  136	  18496	  dsp_top	  auto	  208.3 MiB	  14.61	  359754	  2344.4 MiB	  16.75	  0.18	  5.12303	  -82671.4	  -5.12303	  2.1842	  6.09	  0.0412666	  0.0368158	  6.35102	  5.65512	  -1	  394367	  16	  5.92627e+08	  8.53857e+07	  4.08527e+08	  22087.3	  4.50	  8.69097	  7.85207	  -1	  -1	  -1	  -1	  -1	  -1	  -1	  -1	  -1	  -1	  -1	  -1	  -1	  -1	  -1	  -1	  -1	  -1	 
k6FracN10LB_mem20K_complexDSP_customSB_22nm.xml	  tpu_like.small.ws.v	  common	  722.22	  vpr	  2.30 GiB	  	  -1	  -1	  23.09	  242848	  5	  72.60	  -1	  -1	  117236	  -1	  -1	  686	  357	  58	  -1	  success	  327aa1d-dirty	  release IPO VTR_ASSERT_LEVEL=2	  GNU 9.4.0 on Linux-5.10.35-v8 x86_64	  2023-02-09T16:01:10	  gh-actions-runner-vtr-auto-spawned87	  /root/vtr-verilog-to-routing/vtr-verilog-to-routing	  2415672	  357	  289	  25686	  20353	  2	  12799	  1656	  136	  136	  18496	  dsp_top	  auto	  233.3 MiB	  98.40	  226648	  2359.1 MiB	  20.07	  0.17	  8.31923	  -74283.8	  -8.31923	  2.78336	  6.05	  0.0420585	  0.0356747	  6.53862	  5.54952	  -1	  293644	  13	  5.92627e+08	  9.4632e+07	  4.08527e+08	  22087.3	  4.58	  8.69976	  7.55132	  -1	  -1	  -1	  -1	  -1	  -1	  -1	  -1	  -1	  -1	  -1	  -1	  -1	  -1	  -1	  -1	  -1	  -1	 
k6FracN10LB_mem20K_complexDSP_customSB_22nm.xml	  dla_like.small.v	  common	  2800.18	  vpr	  1.75 GiB	  	  -1	  -1	  94.38	  736748	  6	  754.09	  -1	  -1	  389988	  -1	  -1	  3895	  206	  132	  -1	  success	  327aa1d-dirty	  release IPO VTR_ASSERT_LEVEL=2	  GNU 9.4.0 on Linux-5.10.35-v8 x86_64	  2023-02-09T16:01:10	  gh-actions-runner-vtr-auto-spawned87	  /root/vtr-verilog-to-routing/vtr-verilog-to-routing	  1840088	  206	  13	  165036	  139551	  1	  69732	  4358	  88	  88	  7744	  dsp_top	  auto	  1052.4 MiB	  1692.76	  601396	  1606.1 MiB	  88.48	  0.64	  5.30279	  -150931	  -5.30279	  5.30279	  1.96	  0.131322	  0.104184	  16.7561	  13.7761	  -1	  876475	  15	  2.4541e+08	  1.55281e+08	  1.69370e+08	  21871.2	  14.42	  24.7943	  21.0377	  -1	  -1	  -1	  -1	  -1	  -1	  -1	  -1	  -1	  -1	  -1	  -1	  -1	  -1	  -1	  -1	  -1	  -1	 
k6FracN10LB_mem20K_complexDSP_customSB_22nm.xml	  bnn.v	  common	  797.74	  vpr	  2.01 GiB	  	  -1	  -1	  84.28	  729308	  3	  56.57	  -1	  -1	  411036	  -1	  -1	  6190	  260	  0	  -1	  success	  327aa1d-dirty	  release IPO VTR_ASSERT_LEVEL=2	  GNU 9.4.0 on Linux-5.10.35-v8 x86_64	  2023-02-09T16:01:10	  gh-actions-runner-vtr-auto-spawned87	  /root/vtr-verilog-to-routing/vtr-verilog-to-routing	  2106860	  260	  122	  206251	  154342	  1	  87361	  6635	  87	  87	  7569	  clb	  auto	  1300.8 MiB	  202.79	  910701	  1723.3 MiB	  174.17	  1.12	  6.77966	  -140235	  -6.77966	  6.77966	  1.97	  0.198989	  0.175034	  29.926	  24.7241	  -1	  1199797	  17	  2.37162e+08	  1.88714e+08	  1.65965e+08	  21927.0	  20.72	  41.872	  35.326	  -1	  -1	  -1	  -1	  -1	  -1	  -1	  -1	  -1	  -1	  -1	  -1	  -1	  -1	  -1	  -1	  -1	  -1	 

$ head -5 vtr_reg_weekly/koios_large/<latest_run_dir>/parse_results.txt
arch	  circuit	  script_params	  vtr_flow_elapsed_time	  vtr_max_mem_stage	  vtr_max_mem	  error	  odin_synth_time	  max_odin_mem	  parmys_synth_time	  max_parmys_mem	  abc_depth	  abc_synth_time	  abc_cec_time	  abc_sec_time	  max_abc_mem	  ace_time	  max_ace_mem	  num_clb	  num_io	  num_memories	  num_mult	  vpr_status	  vpr_revision	  vpr_build_info	  vpr_compiler	  vpr_compiled	  hostname	  rundir	  max_vpr_mem	  num_primary_inputs	  num_primary_outputs	  num_pre_packed_nets	  num_pre_packed_blocks	  num_netlist_clocks	  num_post_packed_nets	  num_post_packed_blocks	  device_width	  device_height	  device_grid_tiles	  device_limiting_resources	  device_name	  pack_mem	  pack_time	  placed_wirelength_est	  total_swap	  accepted_swap	  rejected_swap	  aborted_swap	  place_mem	  place_time	  place_quench_time	  placed_CPD_est	  placed_setup_TNS_est	  placed_setup_WNS_est	  placed_geomean_nonvirtual_intradomain_critical_path_delay_est	  place_delay_matrix_lookup_time	  place_quench_timing_analysis_time	  place_quench_sta_time	  place_total_timing_analysis_time	  place_total_sta_time	  min_chan_width	  routed_wirelength	  min_chan_width_route_success_iteration	  logic_block_area_total	  logic_block_area_used	  min_chan_width_routing_area_total	  min_chan_width_routing_area_per_tile	  min_chan_width_route_time	  min_chan_width_total_timing_analysis_time	  min_chan_width_total_sta_time	  crit_path_num_rr_graph_nodes	  crit_path_num_rr_graph_edges	  crit_path_collapsed_nodes	  crit_path_routed_wirelength	  crit_path_route_success_iteration	  crit_path_total_nets_routed	  crit_path_total_connections_routed	  crit_path_total_heap_pushes	  crit_path_total_heap_pops	  critical_path_delay	  geomean_nonvirtual_intradomain_critical_path_delay	  setup_TNS	  setup_WNS	  hold_TNS	  hold_WNS	  crit_path_routing_area_total	  crit_path_routing_area_per_tile	  router_lookahead_computation_time	  crit_path_route_time	  crit_path_create_rr_graph_time	  crit_path_create_intra_cluster_rr_graph_time	  crit_path_tile_lookahead_computation_time	  crit_path_router_lookahead_computation_time	  crit_path_total_timing_analysis_time	  crit_path_total_sta_time	 
k6FracN10LB_mem20K_complexDSP_customSB_22nm.xml	  lenet.v	  common	  6320.39	  parmys	  6.81 GiB	  	  -1	  -1	  2279.37	  7141128	  8	  3659.89	  -1	  -1	  229600	  -1	  -1	  1215	  3	  0	  -1	  success	  9c0df2e-dirty	  release IPO VTR_ASSERT_LEVEL=2	  GNU 9.4.0 on Linux-5.4.0-148-generic x86_64	  2023-12-03T14:49:57	  mustang	  /homes/vtr-verilog-to-routing	  406996	  3	  73	  29130	  23346	  1	  13644	  1292	  40	  40	  1600	  clb	  auto	  246.6 MiB	  64.06	  136280	  627318	  185500	  408250	  33568	  357.7 MiB	  81.14	  0.66	  8.27929	  -16089.3	  -8.27929	  8.27929	  1.10	  0.16804	  0.146992	  16.9432	  13.6451	  -1	  224227	  19	  4.87982e+07	  3.41577e+07	  3.42310e+07	  21394.3	  19.75	  26.6756	  21.8374	  -1	  -1	  -1	  -1	  -1	  -1	  -1	  -1	  -1	  -1	  -1	  -1	  -1	  -1	  -1	  -1	  -1	  -1	  -1	  -1	  -1	  -1	  -1	  -1	  -1	 
k6FracN10LB_mem20K_complexDSP_customSB_22nm.xml	  clstm_like.small.v	  common	  11605.17	  vpr	  3.24 GiB	  	  -1	  -1	  669.16	  1080564	  4	  7868.39	  -1	  -1	  606244	  -1	  -1	  7733	  652	  237	  -1	  success	  9c0df2e-dirty	  release IPO VTR_ASSERT_LEVEL=2	  GNU 9.4.0 on Linux-5.4.0-148-generic x86_64	  2023-12-03T14:49:57	  mustang	  /homes/vtr-verilog-to-routing	  3400468	  652	  290	  299247	  274102	  1	  72966	  9121	  120	  120	  14400	  dsp_top	  auto	  1946.1 MiB	  741.62	  1061263	  13535473	  5677109	  7516142	  342222	  3001.0 MiB	  915.91	  6.25	  6.0577	  -397722	  -6.0577	  6.0577	  16.74	  1.09797	  0.908781	  169.318	  135.356	  -1	  1289121	  17	  4.60155e+08	  3.01448e+08	  3.17281e+08	  22033.4	  108.23	  234.326	  190.185	  -1	  -1	  -1	  -1	  -1	  -1	  -1	  -1	  -1	  -1	  -1	  -1	  -1	  -1	  -1	  -1	  -1	  -1	  -1	  -1	  -1	  -1	  -1	  -1	  -1	 
k6FracN10LB_mem20K_complexDSP_customSB_22nm.xml	  clstm_like.medium.v	  common	  42560.88	  vpr	  6.35 GiB	  	  -1	  -1	  1060.82	  2104648	  4	  35779.24	  -1	  -1	  1168924	  -1	  -1	  15289	  652	  458	  -1	  success	  9c0df2e-dirty	  release IPO VTR_ASSERT_LEVEL=2	  GNU 9.4.0 on Linux-5.4.0-148-generic x86_64	  2023-12-03T14:49:57	  mustang	  /homes/vtr-verilog-to-routing	  6658128	  652	  578	  587833	  538751	  1	  142046	  17388	  168	  168	  28224	  dsp_top	  auto	  3792.2 MiB	  1334.50	  2402446	  32440572	  13681743	  17973716	  785113	  5856.8 MiB	  1927.66	  10.89	  6.9964	  -921673	  -6.9964	  6.9964	  34.97	  2.51671	  1.97649	  373.17	  302.896	  -1	  2735850	  16	  9.07771e+08	  5.93977e+08	  6.21411e+08	  22017.1	  228.75	  493.742	  407.089	  -1	  -1	  -1	  -1	  -1	  -1	  -1	  -1	  -1	  -1	  -1	  -1	  -1	  -1	  -1	  -1	  -1	  -1	  -1	  -1	  -1	  -1	  -1	  -1	  -1	 
k6FracN10LB_mem20K_complexDSP_customSB_22nm.xml	  clstm_like.large.v	  common	  79534.09	  vpr	  9.24 GiB	  	  -1	  -1	  1581.99	  3213072	  4	  69583.96	  -1	  -1	  1763048	  -1	  -1	  22846	  652	  679	  -1	  success	  9c0df2e-dirty	  release IPO VTR_ASSERT_LEVEL=2	  GNU 9.4.0 on Linux-5.4.0-148-generic x86_64	  2023-12-03T14:49:57	  mustang	  /homes/vtr-verilog-to-routing	  9688232	  652	  866	  876458	  803425	  1	  211260	  25656	  200	  200	  40000	  dsp_top	  auto	  5580.4 MiB	  2073.77	  4237568	  55245338	  23267923	  30805131	  1172284	  8437.3 MiB	  2868.84	  15.36	  8.07111	  -1.60215e+06	  -8.07111	  8.07111	  54.87	  2.67554	  2.06921	  438.894	  351.141	  -1	  4656710	  14	  1.28987e+09	  8.86534e+08	  8.79343e+08	  21983.6	  469.61	  576.631	  470.505	  -1	  -1	  -1	  -1	  -1	  -1	  -1	  -1	  -1	  -1	  -1	  -1	  -1	  -1	  -1	  -1	  -1	  -1	  -1	  -1	  -1	  -1	  -1	  -1	  -1	 

$ head -5 vtr_reg_weekly/koios_proxy/<latest_run_dir>/parse_results.txt
arch	circuit	script_params	vtr_flow_elapsed_time	vtr_max_mem_stage	vtr_max_mem	error	odin_synth_time	max_odin_mem	parmys_synth_time	max_parmys_mem	abc_depth	abc_synth_time	abc_cec_time	abc_sec_time	max_abc_mem	ace_time	max_ace_mem	num_clb	num_io	num_memories	num_mult	vpr_status	vpr_revision	vpr_build_info	vpr_compiler	vpr_compiled	hostname	rundir	max_vpr_mem	num_primary_inputs	num_primary_outputs	num_pre_packed_nets	num_pre_packed_blocks	num_netlist_clocks	num_post_packed_nets	num_post_packed_blocks	device_width	device_height	device_grid_tiles	device_limiting_resources	device_name	pack_mem	pack_time	placed_wirelength_est	total_swap	accepted_swap	rejected_swap	aborted_swap	place_mem	place_time	place_quench_time	placed_CPD_est	placed_setup_TNS_est	placed_setup_WNS_est	placed_geomean_nonvirtual_intradomain_critical_path_delay_est	place_delay_matrix_lookup_time	place_quench_timing_analysis_time	place_quench_sta_time	place_total_timing_analysis_time	place_total_sta_time	min_chan_width	routed_wirelength	min_chan_width_route_success_iteration	logic_block_area_total	logic_block_area_used	min_chan_width_routing_area_total	min_chan_width_routing_area_per_tile	min_chan_width_route_time	min_chan_width_total_timing_analysis_time	min_chan_width_total_sta_time	crit_path_num_rr_graph_nodes	crit_path_num_rr_graph_edges	crit_path_collapsed_nodes	crit_path_routed_wirelength	crit_path_route_success_iteration	crit_path_total_nets_routed	crit_path_total_connections_routed	crit_path_total_heap_pushes	crit_path_total_heap_pops	critical_path_delay	geomean_nonvirtual_intradomain_critical_path_delay	setup_TNS	setup_WNS	hold_TNS	hold_WNS	crit_path_routing_area_total	crit_path_routing_area_per_tile	router_lookahead_computation_time	crit_path_route_time	crit_path_create_rr_graph_time	crit_path_create_intra_cluster_rr_graph_time	crit_path_tile_lookahead_computation_time	crit_path_router_lookahead_computation_time	crit_path_total_timing_analysis_time	crit_path_total_sta_time	
k6FracN10LB_mem20K_complexDSP_customSB_22nm.xml	proxy.1.v	common	30535.22	vpr	9.48 GiB		-1	-1	1652.38	3799616	7	2393.26	-1	-1	771680	-1	-1	5817	938	845	-1	success	909f29c-dirty	release IPO VTR_ASSERT_LEVEL=2	GNU 9.4.0 on Linux-5.4.0-148-generic x86_64	2023-12-08T17:55:38	mustang	/homes/vtr-verilog-to-routing	9940848	938	175	262404	208705	1	137273	8816	264	264	69696	dsp_top	auto	1962.1 MiB	17465.99	3242084	14209964	6064078	7558347	587539	9707.9 MiB	2269.49	11.20	8.49902	-576590	-8.49902	8.49902	120.99	1.65144	1.34401	319.238	263.953	-1	4269357	15	2.25492e+09	5.42827e+08	1.53035e+09	21957.6	291.49	414.451	348.422	-1	-1	-1	-1	-1	-1	-1	-1	-1	-1	-1	-1	-1	-1	-1	-1	-1	-1	-1	-1	-1	-1	-1	-1	-1	
k6FracN10LB_mem20K_complexDSP_customSB_22nm.xml	proxy.2.v	common	49383.26	parmys	7.46 GiB		-1	-1	6711.91	7820216	8	22879.15	-1	-1	1478720	-1	-1	8948	318	1105	-1	success	909f29c-dirty	release IPO VTR_ASSERT_LEVEL=2	GNU 9.4.0 on Linux-5.4.0-148-generic x86_64	2023-12-08T17:55:38	mustang	/homes/vtr-verilog-to-routing	6046424	318	256	373725	328044	1	148054	10957	188	188	35344	memory	auto	2466.3 MiB	15021.62	2653372	16311253	6713874	9344147	253232	5904.7 MiB	1439.25	8.76	7.35195	-768561	-7.35195	7.35195	47.97	1.45054	1.22978	225.237	181.257	-1	3431386	18	1.1352e+09	4.85551e+08	7.77871e+08	22008.6	262.44	314.625	258.401	-1	-1	-1	-1	-1	-1	-1	-1	-1	-1	-1	-1	-1	-1	-1	-1	-1	-1	-1	-1	-1	-1	-1	-1	-1	
k6FracN10LB_mem20K_complexDSP_customSB_22nm.xml	proxy.3.v	common	19852.09	vpr	4.44 GiB		-1	-1	2415.20	2344724	9	11508.95	-1	-1	604164	-1	-1	9318	732	846	-1	success	909f29c-dirty	release IPO VTR_ASSERT_LEVEL=2	GNU 9.4.0 on Linux-5.4.0-148-generic x86_64	2023-12-08T17:55:38	mustang	/homes/vtr-verilog-to-routing	4650536	732	304	284977	256401	1	127990	11307	164	164	26896	memory	auto	2050.2 MiB	1517.07	1834702	15487251	6133696	9051915	301640	4541.5 MiB	1750.28	13.38	9.89252	-499927	-9.89252	9.89252	33.45	1.83357	1.60237	215.923	175.904	-1	2500777	18	8.6211e+08	4.03628e+08	5.92859e+08	22042.6	191.91	301.651	247.975	-1	-1	-1	-1	-1	-1	-1	-1	-1	-1	-1	-1	-1	-1	-1	-1	-1	-1	-1	-1	-1	-1	-1	-1	-1	

$ head -5 vtr_reg_weekly/koios_sv/<latest_run_dir>/parse_results.txt
arch	  circuit	  script_params	  vtr_flow_elapsed_time	  vtr_max_mem_stage	  vtr_max_mem	  error	  odin_synth_time	  max_odin_mem	  parmys_synth_time	  max_parmys_mem	  abc_depth	  abc_synth_time	  abc_cec_time	  abc_sec_time	  max_abc_mem	  ace_time	  max_ace_mem	  num_clb	  num_io	  num_memories	  num_mult	  vpr_status	  vpr_revision	  vpr_build_info	  vpr_compiler	  vpr_compiled	  hostname	  rundir	  max_vpr_mem	  num_primary_inputs	  num_primary_outputs	  num_pre_packed_nets	  num_pre_packed_blocks	  num_netlist_clocks	  num_post_packed_nets	  num_post_packed_blocks	  device_width	  device_height	  device_grid_tiles	  device_limiting_resources	  device_name	  pack_mem	  pack_time	  placed_wirelength_est	  total_swap	  accepted_swap	  rejected_swap	  aborted_swap	  place_mem	  place_time	  place_quench_time	  placed_CPD_est	  placed_setup_TNS_est	  placed_setup_WNS_est	  placed_geomean_nonvirtual_intradomain_critical_path_delay_est	  place_delay_matrix_lookup_time	  place_quench_timing_analysis_time	  place_quench_sta_time	  place_total_timing_analysis_time	  place_total_sta_time	  min_chan_width	  routed_wirelength	  min_chan_width_route_success_iteration	  logic_block_area_total	  logic_block_area_used	  min_chan_width_routing_area_total	  min_chan_width_routing_area_per_tile	  min_chan_width_route_time	  min_chan_width_total_timing_analysis_time	  min_chan_width_total_sta_time	  crit_path_num_rr_graph_nodes	  crit_path_num_rr_graph_edges	  crit_path_collapsed_nodes	  crit_path_routed_wirelength	  crit_path_route_success_iteration	  crit_path_total_nets_routed	  crit_path_total_connections_routed	  crit_path_total_heap_pushes	  crit_path_total_heap_pops	  critical_path_delay	  geomean_nonvirtual_intradomain_critical_path_delay	  setup_TNS	  setup_WNS	  hold_TNS	  hold_WNS	  crit_path_routing_area_total	  crit_path_routing_area_per_tile	  router_lookahead_computation_time	  crit_path_route_time	  crit_path_create_rr_graph_time	  crit_path_create_intra_cluster_rr_graph_time	  crit_path_tile_lookahead_computation_time	  crit_path_router_lookahead_computation_time	  crit_path_total_timing_analysis_time	  crit_path_total_sta_time	 
k6FracN10LB_mem20K_complexDSP_customSB_22nm.xml	  deepfreeze.style1.sv	  common	  22714.73	  vpr	  4.09 GiB	  	  -1	  -1	  949.56	  2651192	  3	  16835.50	  -1	  -1	  1290132	  -1	  -1	  12293	  27	  396	  -1	  success	  377bca3-dirty	  release IPO VTR_ASSERT_LEVEL=2	  GNU 9.4.0 on Linux-5.4.0-148-generic x86_64	  2023-12-13T17:58:15	  mustang	  /homes/sv-deep	  4288252	  27	  513	  420409	  319910	  1	  173122	  13274	  122	  122	  14884	  clb	  auto	  2706.3 MiB	  2229.92	  358719	  32218159	  15492330	  11108513	  5617316	  3575.6 MiB	  1036.24	  4.96	  4.77742	  -203483	  -4.77742	  4.77742	  16.43	  1.44734	  1.24291	  322.276	  265.06	  -1	  525106	  18	  4.7523e+08	  4.08959e+08	  3.28149e+08	  22047.1	  89.42	  403.175	  333.904	  -1	  -1	  -1	  -1	  -1	  -1	  -1	  -1	  -1	  -1	  -1	  -1	  -1	  -1	  -1	  -1	  -1	  -1	  -1	  -1	  -1	  -1	  -1	  -1	  -1	 
k6FracN10LB_mem20K_complexDSP_customSB_22nm.xml	  deepfreeze.style2.sv	  common	  24680.43	  vpr	  14.80 GiB	  	  -1	  -1	  827.06	  2325884	  3	  11919.13	  -1	  -1	  1064952	  -1	  -1	  8475	  6	  140	  -1	  success	  377bca3-dirty	  release IPO VTR_ASSERT_LEVEL=2	  GNU 9.4.0 on Linux-5.4.0-148-generic x86_64	  2023-12-13T17:58:15	  mustang	  /homes/sv-deep	  15515036	  6	  513	  281129	  194945	  1	  142714	  10896	  338	  338	  114244	  dsp_top	  auto	  2163.1 MiB	  2308.76	  1873008	  23434650	  9090338	  12891091	  1453221	  15151.4 MiB	  1246.22	  10.86	  11.0869	  -410426	  -11.0869	  11.0869	  189.96	  1.47102	  1.33008	  298.642	  263.028	  -1	  2267430	  14	  3.68993e+09	  7.02925e+08	  2.50989e+09	  21969.6	  104.21	  368.851	  326.754	  -1	  -1	  -1	  -1	  -1	  -1	  -1	  -1	  -1	  -1	  -1	  -1	  -1	  -1	  -1	  -1	  -1	  -1	  -1	  -1	  -1	  -1	  -1	  -1	  -1	 
k6FracN10LB_mem20K_complexDSP_customSB_22nm.xml	  deepfreeze.style3.sv	  common	  9459.64	  parmys	  2.59 GiB	  	  -1	  -1	  1046.45	  2716236	  3	  5554.19	  -1	  -1	  1151548	  -1	  -1	  4951	  27	  115	  -1	  success	  377bca3-dirty	  release IPO VTR_ASSERT_LEVEL=2	  GNU 9.4.0 on Linux-5.4.0-148-generic x86_64	  2023-12-13T17:58:15	  mustang	  /homes/sv-deep	  2669896	  27	  513	  162561	  120322	  1	  71039	  5820	  120	  120	  14400	  dsp_top	  auto	  1254.2 MiB	  874.69	  253375	  9948140	  4723336	  3618748	  1606056	  2607.3 MiB	  379.75	  1.99	  5.71612	  -91795.4	  -5.71612	  5.71612	  14.90	  0.558622	  0.482091	  114.978	  97.3208	  -1	  365131	  15	  4.60155e+08	  2.08293e+08	  3.17281e+08	  22033.4	  34.50	  143.778	  122.884	  -1	  -1	  -1	  -1	  -1	  -1	  -1	  -1	  -1	  -1	  -1	  -1	  -1	  -1	  -1	  -1	  -1	  -1	  -1	  -1	  -1	  -1	  -1	  -1	  -1	 

$ head -5 vtr_reg_nightly_test4/koios_medium_no_hb/<latest_run_dir>/parse_results.txt
arch	circuit	script_params	vtr_flow_elapsed_time	vtr_max_mem_stage	vtr_max_mem	error	odin_synth_time	max_odin_mem	parmys_synth_time	max_parmys_mem	abc_depth	abc_synth_time	abc_cec_time	abc_sec_time	max_abc_mem	ace_time	max_ace_mem	num_clb	num_io	num_memories	num_mult	vpr_status	vpr_revision	vpr_build_info	vpr_compiler	vpr_compiled	hostname	rundir	max_vpr_mem	num_primary_inputs	num_primary_outputs	num_pre_packed_nets	num_pre_packed_blocks	num_netlist_clocks	num_post_packed_nets	num_post_packed_blocks	device_width	device_height	device_grid_tiles	device_limiting_resources	device_name	pack_mem	pack_time	placed_wirelength_est	total_swap	accepted_swap	rejected_swap	aborted_swap	place_mem	place_time	place_quench_time	placed_CPD_est	placed_setup_TNS_est	placed_setup_WNS_est	placed_geomean_nonvirtual_intradomain_critical_path_delay_est	place_delay_matrix_lookup_time	place_quench_timing_analysis_time	place_quench_sta_time	place_total_timing_analysis_time	place_total_sta_time	min_chan_width	routed_wirelength	min_chan_width_route_success_iteration	logic_block_area_total	logic_block_area_used	min_chan_width_routing_area_total	min_chan_width_routing_area_per_tile	min_chan_width_route_time	min_chan_width_total_timing_analysis_time	min_chan_width_total_sta_time	crit_path_num_rr_graph_nodes	crit_path_num_rr_graph_edges	crit_path_collapsed_nodes	crit_path_routed_wirelength	crit_path_route_success_iteration	crit_path_total_nets_routed	crit_path_total_connections_routed	crit_path_total_heap_pushes	crit_path_total_heap_pops	critical_path_delay	geomean_nonvirtual_intradomain_critical_path_delay	setup_TNS	setup_WNS	hold_TNS	hold_WNS	crit_path_routing_area_total	crit_path_routing_area_per_tile	router_lookahead_computation_time	crit_path_route_time	crit_path_create_rr_graph_time	crit_path_create_intra_cluster_rr_graph_time	crit_path_tile_lookahead_computation_time	crit_path_router_lookahead_computation_time	crit_path_total_timing_analysis_time	crit_path_total_sta_time	
k6FracN10LB_mem20K_complexDSP_customSB_22nm.xml	tpu_like.small.os.v	common	2297.73	vpr	2.39 GiB		-1	-1	67.66	248916	5	386.57	-1	-1	139588	-1	-1	1092	355	32	-1	success	9550a0d	release IPO VTR_ASSERT_LEVEL=2	GNU 9.4.0 on Linux-5.4.0-148-generic x86_64	2023-12-12T17:44:41	mustang	/homes/koios	2505488	355	289	47792	39479	2	22463	2033	136	136	18496	dsp_top	auto	315.6 MiB	829.80	417547	2035967	800879	1110613	124475	2446.8 MiB	59.61	0.36	7.56032	-98878.8	-7.56032	2.65337	18.45	0.123782	0.101211	21.3991	17.4955	-1	526122	14	5.92627e+08	1.02128e+08	4.08527e+08	22087.3	15.74	27.6882	23.1868	-1	-1	-1	-1	-1	-1	-1	-1	-1	-1	-1	-1	-1	-1	-1	-1	-1	-1	-1	-1	-1	-1	-1	-1	-1	
k6FracN10LB_mem20K_complexDSP_customSB_22nm.xml	tpu_like.small.ws.v	common	2034.94	vpr	2.43 GiB		-1	-1	56.02	302204	5	517.89	-1	-1	139816	-1	-1	1447	357	58	-1	success	9550a0d	release IPO VTR_ASSERT_LEVEL=2	GNU 9.4.0 on Linux-5.4.0-148-generic x86_64	2023-12-12T17:44:41	mustang	/homes/koios	2549132	357	289	56236	49095	2	21896	2417	136	136	18496	dsp_top	auto	393.4 MiB	344.10	429105	2548015	930606	1466225	151184	2489.4 MiB	85.48	0.50	7.79199	-137248	-7.79199	2.69372	18.37	0.163784	0.137256	28.7844	22.9255	-1	558155	17	5.92627e+08	1.15867e+08	4.08527e+08	22087.3	23.93	38.6761	31.6913	-1	-1	-1	-1	-1	-1	-1	-1	-1	-1	-1	-1	-1	-1	-1	-1	-1	-1	-1	-1	-1	-1	-1	-1	-1	
k6FracN10LB_mem20K_complexDSP_customSB_22nm.xml	dla_like.small.v	common	8355.37	vpr	1.83 GiB		-1	-1	172.77	753612	6	2243.64	-1	-1	412976	-1	-1	4119	206	132	-1	success	9550a0d	release IPO VTR_ASSERT_LEVEL=2	GNU 9.4.0 on Linux-5.4.0-148-generic x86_64	2023-12-12T17:44:41	mustang	/homes/koios	1920604	206	13	177171	148374	1	74857	4582	88	88	7744	dsp_top	auto	1112.1 MiB	5121.00	676743	4607543	1735144	2771118	101281	1657.7 MiB	309.31	2.26	6.5785	-161896	-6.5785	6.5785	6.26	0.492287	0.382534	63.1824	50.6687	-1	975264	23	2.4541e+08	1.61532e+08	1.69370e+08	21871.2	57.11	95.977	78.7754	-1	-1	-1	-1	-1	-1	-1	-1	-1	-1	-1	-1	-1	-1	-1	-1	-1	-1	-1	-1	-1	-1	-1	-1	-1	
k6FracN10LB_mem20K_complexDSP_customSB_22nm.xml	bnn.v	common	1618.20	vpr	2.03 GiB		-1	-1	148.99	734288	3	121.88	-1	-1	410764	-1	-1	6192	260	0	-1	success	9550a0d	release IPO VTR_ASSERT_LEVEL=2	GNU 9.4.0 on Linux-5.4.0-148-generic x86_64	2023-12-12T17:44:41	mustang	/homes/koios	2131528	260	122	206267	154358	1	87325	6637	87	87	7569	clb	auto	1304.8 MiB	399.50	897507	7862107	3019050	4332770	510287	1741.6 MiB	424.98	3.12	6.46586	-141256	-6.46586	6.46586	5.97	0.627132	0.490712	79.1961	63.5977	-1	1180668	18	2.37162e+08	1.8877e+08	1.65965e+08	21927.0	60.49	113.428	92.6149	-1	-1	-1	-1	-1	-1	-1	-1	-1	-1	-1	-1	-1	-1	-1	-1	-1	-1	-1	-1	-1	-1	-1	-1	-1	

$ head -5 vtr_reg_weekly/koios_large_no_hb/<latest_run_dir>/parse_results.txt
arch	  circuit	  script_params	  vtr_flow_elapsed_time	  vtr_max_mem_stage	  vtr_max_mem	  error	  odin_synth_time	  max_odin_mem	  parmys_synth_time	  max_parmys_mem	  abc_depth	  abc_synth_time	  abc_cec_time	  abc_sec_time	  max_abc_mem	  ace_time	  max_ace_mem	  num_clb	  num_io	  num_memories	  num_mult	  vpr_status	  vpr_revision	  vpr_build_info	  vpr_compiler	  vpr_compiled	  hostname	  rundir	  max_vpr_mem	  num_primary_inputs	  num_primary_outputs	  num_pre_packed_nets	  num_pre_packed_blocks	  num_netlist_clocks	  num_post_packed_nets	  num_post_packed_blocks	  device_width	  device_height	  device_grid_tiles	  device_limiting_resources	  device_name	  pack_mem	  pack_time	  placed_wirelength_est	  total_swap	  accepted_swap	  rejected_swap	  aborted_swap	  place_mem	  place_time	  place_quench_time	  placed_CPD_est	  placed_setup_TNS_est	  placed_setup_WNS_est	  placed_geomean_nonvirtual_intradomain_critical_path_delay_est	  place_delay_matrix_lookup_time	  place_quench_timing_analysis_time	  place_quench_sta_time	  place_total_timing_analysis_time	  place_total_sta_time	  min_chan_width	  routed_wirelength	  min_chan_width_route_success_iteration	  logic_block_area_total	  logic_block_area_used	  min_chan_width_routing_area_total	  min_chan_width_routing_area_per_tile	  min_chan_width_route_time	  min_chan_width_total_timing_analysis_time	  min_chan_width_total_sta_time	  crit_path_num_rr_graph_nodes	  crit_path_num_rr_graph_edges	  crit_path_collapsed_nodes	  crit_path_routed_wirelength	  crit_path_route_success_iteration	  crit_path_total_nets_routed	  crit_path_total_connections_routed	  crit_path_total_heap_pushes	  crit_path_total_heap_pops	  critical_path_delay	  geomean_nonvirtual_intradomain_critical_path_delay	  setup_TNS	  setup_WNS	  hold_TNS	  hold_WNS	  crit_path_routing_area_total	  crit_path_routing_area_per_tile	  router_lookahead_computation_time	  crit_path_route_time	  crit_path_create_rr_graph_time	  crit_path_create_intra_cluster_rr_graph_time	  crit_path_tile_lookahead_computation_time	  crit_path_router_lookahead_computation_time	  crit_path_total_timing_analysis_time	  crit_path_total_sta_time	 
k6FracN10LB_mem20K_complexDSP_customSB_22nm.xml	  lenet.v	  common	  6512.03	  parmys	  6.81 GiB	  	  -1	  -1	  2803.15	  7141204	  8	  3272.22	  -1	  -1	  229632	  -1	  -1	  1215	  3	  0	  -1	  success	  9c0df2e-dirty	  release IPO VTR_ASSERT_LEVEL=2	  GNU 9.4.0 on Linux-5.4.0-148-generic x86_64	  2023-12-03T14:49:57	  mustang	  /homes/vtr-verilog-to-routing	  406888	  3	  73	  29130	  23346	  1	  13644	  1292	  40	  40	  1600	  clb	  auto	  246.5 MiB	  63.14	  136280	  627318	  185500	  408250	  33568	  357.6 MiB	  85.00	  0.86	  8.27929	  -16089.3	  -8.27929	  8.27929	  1.13	  0.12917	  0.113598	  13.8302	  11.3301	  -1	  224227	  19	  4.87982e+07	  3.41577e+07	  3.42310e+07	  21394.3	  19.69	  22.8327	  18.7232	  -1	  -1	  -1	  -1	  -1	  -1	  -1	  -1	  -1	  -1	  -1	  -1	  -1	  -1	  -1	  -1	  -1	  -1	  -1	  -1	  -1	  -1	  -1	  -1	  -1	 
k6FracN10LB_mem20K_complexDSP_customSB_22nm.xml	  clstm_like.small.v	  common	  17199.48	  vpr	  3.24 GiB	  	  -1	  -1	  583.78	  1084852	  4	  13572.40	  -1	  -1	  606412	  -1	  -1	  7731	  652	  237	  -1	  success	  9c0df2e-dirty	  release IPO VTR_ASSERT_LEVEL=2	  GNU 9.4.0 on Linux-5.4.0-148-generic x86_64	  2023-12-03T14:49:57	  mustang	  /homes/vtr-verilog-to-routing	  3400564	  652	  290	  299239	  274094	  1	  72874	  9119	  120	  120	  14400	  dsp_top	  auto	  1946.4 MiB	  725.17	  1086525	  13721951	  5750436	  7628104	  343411	  3000.6 MiB	  920.88	  5.92	  6.3706	  -404576	  -6.3706	  6.3706	  16.00	  1.30631	  1.07494	  208.425	  167.37	  -1	  1308179	  19	  4.60155e+08	  3.01393e+08	  3.17281e+08	  22033.4	  125.07	  285.633	  232.404	  -1	  -1	  -1	  -1	  -1	  -1	  -1	  -1	  -1	  -1	  -1	  -1	  -1	  -1	  -1	  -1	  -1	  -1	  -1	  -1	  -1	  -1	  -1	  -1	  -1	 
k6FracN10LB_mem20K_complexDSP_customSB_22nm.xml	  clstm_like.medium.v	  common	  44836.58	  vpr	  6.35 GiB	  	  -1	  -1	  1206.67	  2108616	  4	  37270.70	  -1	  -1	  1168924	  -1	  -1	  15290	  652	  460	  -1	  success	  9c0df2e-dirty	  release IPO VTR_ASSERT_LEVEL=2	  GNU 9.4.0 on Linux-5.4.0-148-generic x86_64	  2023-12-03T14:49:57	  mustang	  /homes/vtr-verilog-to-routing	  6654212	  652	  578	  587830	  538748	  1	  142127	  17391	  168	  168	  28224	  dsp_top	  auto	  3784.4 MiB	  1272.33	  2541145	  33348915	  14048448	  18476269	  824198	  5852.2 MiB	  2378.39	  15.56	  6.83162	  -1.04508e+06	  -6.83162	  6.83162	  36.38	  2.58887	  2.22298	  379.541	  301.913	  -1	  2865108	  16	  9.07771e+08	  5.9428e+08	  6.21411e+08	  22017.1	  283.80	  506.773	  410.065	  -1	  -1	  -1	  -1	  -1	  -1	  -1	  -1	  -1	  -1	  -1	  -1	  -1	  -1	  -1	  -1	  -1	  -1	  -1	  -1	  -1	  -1	  -1	  -1	  -1	 
k6FracN10LB_mem20K_complexDSP_customSB_22nm.xml	  clstm_like.large.v	  common	  79425.36	  vpr	  9.26 GiB	  	  -1	  -1	  1997.66	  3183680	  4	  68911.59	  -1	  -1	  1763240	  -1	  -1	  22848	  652	  682	  -1	  success	  9c0df2e-dirty	  release IPO VTR_ASSERT_LEVEL=2	  GNU 9.4.0 on Linux-5.4.0-148-generic x86_64	  2023-12-03T14:49:57	  mustang	  /homes/vtr-verilog-to-routing	  9708760	  652	  866	  876471	  803438	  1	  211268	  25661	  200	  200	  40000	  dsp_top	  auto	  5596.5 MiB	  2037.93	  4249390	  55259651	  23005638	  31099607	  1154406	  8453.4 MiB	  2762.94	  28.11	  7.65321	  -1.56393e+06	  -7.65321	  7.65321	  50.04	  2.65623	  2.07346	  405.053	  322.505	  -1	  4619796	  15	  1.28987e+09	  8.87003e+08	  8.79343e+08	  21983.6	  963.02	  568.098	  461.604	  -1	  -1	  -1	  -1	  -1	  -1	  -1	  -1	  -1	  -1	  -1	  -1	  -1	  -1	  -1	  -1	  -1	  -1	  -1	  -1	  -1	  -1	  -1	  -1	  -1	 
 
$ head -5 vtr_reg_weekly/koios_proxy_no_hb/<latest_run_dir>/parse_results.txt
arch	circuit	script_params	vtr_flow_elapsed_time	vtr_max_mem_stage	vtr_max_mem	error	odin_synth_time	max_odin_mem	parmys_synth_time	max_parmys_mem	abc_depth	abc_synth_time	abc_cec_time	abc_sec_time	max_abc_mem	ace_time	max_ace_mem	num_clb	num_io	num_memories	num_mult	vpr_status	vpr_revision	vpr_build_info	vpr_compiler	vpr_compiled	hostname	rundir	max_vpr_mem	num_primary_inputs	num_primary_outputs	num_pre_packed_nets	num_pre_packed_blocks	num_netlist_clocks	num_post_packed_nets	num_post_packed_blocks	device_width	device_height	device_grid_tiles	device_limiting_resources	device_name	pack_mem	pack_time	placed_wirelength_est	total_swap	accepted_swap	rejected_swap	aborted_swap	place_mem	place_time	place_quench_time	placed_CPD_est	placed_setup_TNS_est	placed_setup_WNS_est	placed_geomean_nonvirtual_intradomain_critical_path_delay_est	place_delay_matrix_lookup_time	place_quench_timing_analysis_time	place_quench_sta_time	place_total_timing_analysis_time	place_total_sta_time	min_chan_width	routed_wirelength	min_chan_width_route_success_iteration	logic_block_area_total	logic_block_area_used	min_chan_width_routing_area_total	min_chan_width_routing_area_per_tile	min_chan_width_route_time	min_chan_width_total_timing_analysis_time	min_chan_width_total_sta_time	crit_path_num_rr_graph_nodes	crit_path_num_rr_graph_edges	crit_path_collapsed_nodes	crit_path_routed_wirelength	crit_path_route_success_iteration	crit_path_total_nets_routed	crit_path_total_connections_routed	crit_path_total_heap_pushes	crit_path_total_heap_pops	critical_path_delay	geomean_nonvirtual_intradomain_critical_path_delay	setup_TNS	setup_WNS	hold_TNS	hold_WNS	crit_path_routing_area_total	crit_path_routing_area_per_tile	router_lookahead_computation_time	crit_path_route_time	crit_path_create_rr_graph_time	crit_path_create_intra_cluster_rr_graph_time	crit_path_tile_lookahead_computation_time	crit_path_router_lookahead_computation_time	crit_path_total_timing_analysis_time	crit_path_total_sta_time	
k6FracN10LB_mem20K_complexDSP_customSB_22nm.xml	proxy.1.v	common	30535.22	vpr	9.48 GiB		-1	-1	1652.38	3799616	7	2393.26	-1	-1	771680	-1	-1	5817	938	845	-1	success	909f29c-dirty	release IPO VTR_ASSERT_LEVEL=2	GNU 9.4.0 on Linux-5.4.0-148-generic x86_64	2023-12-08T17:55:38	mustang	/homes/vtr-verilog-to-routing	9940848	938	175	262404	208705	1	137273	8816	264	264	69696	dsp_top	auto	1962.1 MiB	17465.99	3242084	14209964	6064078	7558347	587539	9707.9 MiB	2269.49	11.20	8.49902	-576590	-8.49902	8.49902	120.99	1.65144	1.34401	319.238	263.953	-1	4269357	15	2.25492e+09	5.42827e+08	1.53035e+09	21957.6	291.49	414.451	348.422	-1	-1	-1	-1	-1	-1	-1	-1	-1	-1	-1	-1	-1	-1	-1	-1	-1	-1	-1	-1	-1	-1	-1	-1	-1	
k6FracN10LB_mem20K_complexDSP_customSB_22nm.xml	proxy.2.v	common	49383.26	parmys	7.46 GiB		-1	-1	6711.91	7820216	8	22879.15	-1	-1	1478720	-1	-1	8948	318	1105	-1	success	909f29c-dirty	release IPO VTR_ASSERT_LEVEL=2	GNU 9.4.0 on Linux-5.4.0-148-generic x86_64	2023-12-08T17:55:38	mustang	/homes/vtr-verilog-to-routing	6046424	318	256	373725	328044	1	148054	10957	188	188	35344	memory	auto	2466.3 MiB	15021.62	2653372	16311253	6713874	9344147	253232	5904.7 MiB	1439.25	8.76	7.35195	-768561	-7.35195	7.35195	47.97	1.45054	1.22978	225.237	181.257	-1	3431386	18	1.1352e+09	4.85551e+08	7.77871e+08	22008.6	262.44	314.625	258.401	-1	-1	-1	-1	-1	-1	-1	-1	-1	-1	-1	-1	-1	-1	-1	-1	-1	-1	-1	-1	-1	-1	-1	-1	-1	
k6FracN10LB_mem20K_complexDSP_customSB_22nm.xml	proxy.3.v	common	19852.09	vpr	4.44 GiB		-1	-1	2415.20	2344724	9	11508.95	-1	-1	604164	-1	-1	9318	732	846	-1	success	909f29c-dirty	release IPO VTR_ASSERT_LEVEL=2	GNU 9.4.0 on Linux-5.4.0-148-generic x86_64	2023-12-08T17:55:38	mustang	/homes/vtr-verilog-to-routing	4650536	732	304	284977	256401	1	127990	11307	164	164	26896	memory	auto	2050.2 MiB	1517.07	1834702	15487251	6133696	9051915	301640	4541.5 MiB	1750.28	13.38	9.89252	-499927	-9.89252	9.89252	33.45	1.83357	1.60237	215.923	175.904	-1	2500777	18	8.6211e+08	4.03628e+08	5.92859e+08	22042.6	191.91	301.651	247.975	-1	-1	-1	-1	-1	-1	-1	-1	-1	-1	-1	-1	-1	-1	-1	-1	-1	-1	-1	-1	-1	-1	-1	-1	-1	
k6FracN10LB_mem20K_complexDSP_customSB_22nm.xml	proxy.4.v	common	54152.82	parmys	8.16 GiB		-1	-1	5711.77	8560300	7	7695.81	-1	-1	1228588	-1	-1	7685	546	1085	-1	success	909f29c-dirty	release IPO VTR_ASSERT_LEVEL=2	GNU 9.4.0 on Linux-5.4.0-148-generic x86_64	2023-12-08T17:55:38	mustang	/homes/vtr-verilog-to-routing	7638244	546	1846	328200	285098	1	145315	11924	222	222	49284	dsp_top	auto	2318.8 MiB	34102.96	3359643	20028032	8510897	11052028	465107	7459.2 MiB	2454.78	12.61	9.3047	-839575	-9.3047	9.3047	72.17	2.37032	2.07569	353.073	294.754	-1	4470327	15	1.58612e+09	5.57186e+08	1.08358e+09	21986.5	321.00	457.912	387.485	-1	-1	-1	-1	-1	-1	-1	-1	-1	-1	-1	-1	-1	-1	-1	-1	-1	-1	-1	-1	-1	-1	-1	-1	-1	

$ head -5 vtr_reg_weekly/koios_sv_no_hb/<latest_run_dir>/parse_results.txt
arch	  circuit	  script_params	  vtr_flow_elapsed_time	  vtr_max_mem_stage	  vtr_max_mem	  error	  odin_synth_time	  max_odin_mem	  parmys_synth_time	  max_parmys_mem	  abc_depth	  abc_synth_time	  abc_cec_time	  abc_sec_time	  max_abc_mem	  ace_time	  max_ace_mem	  num_clb	  num_io	  num_memories	  num_mult	  vpr_status	  vpr_revision	  vpr_build_info	  vpr_compiler	  vpr_compiled	  hostname	  rundir	  max_vpr_mem	  num_primary_inputs	  num_primary_outputs	  num_pre_packed_nets	  num_pre_packed_blocks	  num_netlist_clocks	  num_post_packed_nets	  num_post_packed_blocks	  device_width	  device_height	  device_grid_tiles	  device_limiting_resources	  device_name	  pack_mem	  pack_time	  placed_wirelength_est	  total_swap	  accepted_swap	  rejected_swap	  aborted_swap	  place_mem	  place_time	  place_quench_time	  placed_CPD_est	  placed_setup_TNS_est	  placed_setup_WNS_est	  placed_geomean_nonvirtual_intradomain_critical_path_delay_est	  place_delay_matrix_lookup_time	  place_quench_timing_analysis_time	  place_quench_sta_time	  place_total_timing_analysis_time	  place_total_sta_time	  min_chan_width	  routed_wirelength	  min_chan_width_route_success_iteration	  logic_block_area_total	  logic_block_area_used	  min_chan_width_routing_area_total	  min_chan_width_routing_area_per_tile	  min_chan_width_route_time	  min_chan_width_total_timing_analysis_time	  min_chan_width_total_sta_time	  crit_path_num_rr_graph_nodes	  crit_path_num_rr_graph_edges	  crit_path_collapsed_nodes	  crit_path_routed_wirelength	  crit_path_route_success_iteration	  crit_path_total_nets_routed	  crit_path_total_connections_routed	  crit_path_total_heap_pushes	  crit_path_total_heap_pops	  critical_path_delay	  geomean_nonvirtual_intradomain_critical_path_delay	  setup_TNS	  setup_WNS	  hold_TNS	  hold_WNS	  crit_path_routing_area_total	  crit_path_routing_area_per_tile	  router_lookahead_computation_time	  crit_path_route_time	  crit_path_create_rr_graph_time	  crit_path_create_intra_cluster_rr_graph_time	  crit_path_tile_lookahead_computation_time	  crit_path_router_lookahead_computation_time	  crit_path_total_timing_analysis_time	  crit_path_total_sta_time	 
k6FracN10LB_mem20K_complexDSP_customSB_22nm.xml	  deepfreeze.style1.sv	  common	  47967.94	  vpr	  10.31 GiB	  	  -1	  -1	  1750.70	  3477528	  3	  33798.52	  -1	  -1	  1967140	  -1	  -1	  20253	  27	  1843	  -1	  success	  377bca3-dirty	  release IPO VTR_ASSERT_LEVEL=2	  GNU 9.4.0 on Linux-5.4.0-148-generic x86_64	  2023-12-13T17:58:15	  mustang	  /homes/sv-deep	  10811692	  27	  513	  778797	  600279	  1	  384107	  23186	  244	  244	  59536	  memory	  auto	  4968.5 MiB	  3724.68	  4867625	  48601541	  21188063	  25604799	  1808679	  10366.4 MiB	  3892.48	  41.19	  8.46401	  -1.13947e+06	  -8.46401	  8.46401	  82.35	  2.83854	  2.28574	  443.492	  355.56	  -1	  5791588	  17	  1.92066e+09	  9.58441e+08	  1.30834e+09	  21975.7	  419.89	  594.451	  484.887	  -1	  -1	  -1	  -1	  -1	  -1	  -1	  -1	  -1	  -1	  -1	  -1	  -1	  -1	  -1	  -1	  -1	  -1	  -1	  -1	  -1	  -1	  -1	  -1	  -1	 
k6FracN10LB_mem20K_complexDSP_customSB_22nm.xml	  deepfreeze.style2.sv	  common	  48524.73	  vpr	  8.29 GiB	  	  -1	  -1	  1440.31	  3118316	  3	  35219.69	  -1	  -1	  1725016	  -1	  -1	  22674	  27	  1231	  -1	  success	  377bca3-dirty	  release IPO VTR_ASSERT_LEVEL=2	  GNU 9.4.0 on Linux-5.4.0-148-generic x86_64	  2023-12-13T17:58:15	  mustang	  /homes/sv-deep	  8696204	  27	  513	  757966	  564979	  1	  371413	  24999	  196	  196	  38416	  memory	  auto	  4726.6 MiB	  2712.89	  5184470	  52271336	  22299033	  27769653	  2202650	  7642.4 MiB	  5209.27	  55.51	  9.75062	  -937734	  -9.75062	  9.75062	  50.02	  2.30465	  1.94566	  366.253	  293.69	  -1	  6516523	  17	  1.23531e+09	  9.4276e+08	  8.45266e+08	  22003.0	  925.98	  493.024	  402.412	  -1	  -1	  -1	  -1	  -1	  -1	  -1	  -1	  -1	  -1	  -1	  -1	  -1	  -1	  -1	  -1	  -1	  -1	  -1	  -1	  -1	  -1	  -1	  -1	  -1	 
k6FracN10LB_mem20K_complexDSP_customSB_22nm.xml	  deepfreeze.style3.sv	  common	  41631.02	  vpr	  15.22 GiB	  	  -1	  -1	  1622.97	  3431784	  3	  24896.76	  -1	  -1	  1856148	  -1	  -1	  20779	  27	  3333	  -1	  success	  377bca3-dirty	  release IPO VTR_ASSERT_LEVEL=2	  GNU 9.4.0 on Linux-5.4.0-148-generic x86_64	  2023-12-13T17:58:15	  mustang	  /homes/sv-deep	  15958564	  27	  513	  703297	  547641	  1	  350325	  24854	  324	  324	  104976	  memory	  auto	  4656.9 MiB	  3861.23	  5201129	  61655974	  26414908	  31818866	  3422200	  15584.5 MiB	  3575.85	  19.40	  9.71561	  -1.53645e+06	  -9.71561	  9.71561	  179.24	  2.62795	  2.23108	  484.893	  395.834	  -1	  6173057	  19	  3.39753e+09	  1.08992e+09	  2.30538e+09	  21961.0	  377.21	  640.096	  530.51	  -1	  -1	  -1	  -1	  -1	  -1	  -1	  -1	  -1	  -1	  -1	  -1	  -1	  -1	  -1	  -1	  -1	  -1	  -1	  -1	  -1	  -1	  -1	  -1	  -1	 

```

### Example: Extracting QoR Data from CI Runs

Instead of running tests/designs locally to generate QoR data, you can also extract the QoR data from any of the standard
test runs performed automatically by CI on a pull request. To get the QoR results of the above tests, go to the "Action" 
tab. On the menu on the left, choose "Test" and select your workflow. If running the tests is done, scroll down and click 
on "artifact". This would download the results for all CI tests.

1. Go to "Action" tab
![Action Button](https://raw.githubusercontent.com/verilog-to-routing/vtr-verilog-to-routing/master/doc/src/dev/eval_qor/action_button.png)
2. Select "Test" and choose your workflow
![Test Button](https://raw.githubusercontent.com/verilog-to-routing/vtr-verilog-to-routing/master/doc/src/dev/eval_qor/test.png)
3. Scroll down and download "artifact"
![Artifact](https://raw.githubusercontent.com/verilog-to-routing/vtr-verilog-to-routing/master/doc/src/dev/eval_qor/artifact.png)

Assume that we want to get the QoR results for "vtr_reg_nightly_test3". In the artifact, there is a file named 
"qor_results_vtr_reg_nightly_test3.tar.gz." Unzip this file, and a new directory named "vtr_flow" is created. Go to 
"vtr_flow/tasks/regression_tests/vtr_reg_nightly_test3." In this directory, you can find a directory for each benchmark
contained in this test suite (vtr_reg_nightly_test3.) In the directory for each sub-test, there is another directory
named *run001*. Two files are here: *qor_results.txt*, and *parse_results.txt*. QoR results for all circuits tested in this
benchmark are stored in these files.
Using these parsed results, you can do a detailed QoR comparison using the instructions given [here](#comparing-qor-measurements).
![Parse File Dir](https://raw.githubusercontent.com/verilog-to-routing/vtr-verilog-to-routing/master/doc/src/dev/eval_qor/parse_result_dir.png)



## Comparing QoR Measurements
Once you have two (or more) sets of QoR measurements they now need to be compared.

A general method is as follows:
1. Normalize all metrics to the values in the baseline measurements (this makes the relative changes easy to evaluate)
2. Produce tables for each set of QoR measurements showing the per-benchmark relative values for each metric
3. Calculate the GEOMEAN over all benchmarks for each normalized metric
4. Produce a summary table showing the Metric Geomeans for each set of QoR measurements

### QoR Comparison Gotchas
There are a variety of 'gotchas' you need to avoid to ensure fair comparisons:
* GEOMEAN's must be over the same set of benchmarks .
    A common issue is that a benchmark failed to complete for some reason, and it's metric values are missing

* Run-times need to be collected on the same compute infrastructure at the same system load (ideally unloaded).

### Example QoR Comparison
Suppose we've make a change to VTR, and we now want to evaluate the change.
As described above we produce QoR measurements for both the VTR baseline, and our modified version.

We then have the following (hypothetical) QoR Metrics.

**Baseline QoR Metrics:**

| arch                                   | circuit            | num_pre_packed_blocks | num_post_packed_blocks | device_grid_tiles | min_chan_width | crit_path_routed_wirelength | critical_path_delay | vtr_flow_elapsed_time | pack_time | place_time | min_chan_width_route_time | crit_path_route_time | max_vpr_mem |
|----------------------------------------|--------------------|-----------------------|------------------------|-------------------|----------------|-----------------------------|---------------------|-----------------------|-----------|------------|---------------------------|----------------------|-------------|
| k6_frac_N10_frac_chain_mem32K_40nm.xml | bgm.v              | 24575                 | 2258                   | 2809              | 84             | 297718                      | 20.4406             | 652.17                | 141.53    | 108.26     | 142.42                    | 15.63                | 1329712     |
| k6_frac_N10_frac_chain_mem32K_40nm.xml | blob_merge.v       | 11407                 | 700                    | 900               | 64             | 75615                       | 15.3479             | 198.58                | 67.89     | 11.3       | 47.6                      | 3.48                 | 307756      |
| k6_frac_N10_frac_chain_mem32K_40nm.xml | boundtop.v         | 1141                  | 389                    | 169               | 34             | 3767                        | 3.96224             | 7.24                  | 2.55      | 0.82       | 2.1                       | 0.15                 | 87552       |
| k6_frac_N10_frac_chain_mem32K_40nm.xml | ch_intrinsics.v    | 493                   | 247                    | 100               | 46             | 1438                        | 2.4542              | 2.59                  | 0.46      | 0.31       | 0.94                      | 0.09                 | 62684       |
| k6_frac_N10_frac_chain_mem32K_40nm.xml | diffeq1.v          | 886                   | 313                    | 256               | 60             | 9624                        | 17.9648             | 15.59                 | 2.45      | 1.36       | 9.93                      | 0.93                 | 86524       |
| k6_frac_N10_frac_chain_mem32K_40nm.xml | diffeq2.v          | 599                   | 201                    | 256               | 52             | 8928                        | 13.7083             | 13.14                 | 1.41      | 0.87       | 9.14                      | 0.94                 | 85760       |
| k6_frac_N10_frac_chain_mem32K_40nm.xml | LU8PEEng.v         | 31396                 | 2286                   | 2916              | 100            | 348085                      | 79.4512             | 1514.51               | 175.67    | 153.01     | 1009.08                   | 45.47                | 1410872     |
| k6_frac_N10_frac_chain_mem32K_40nm.xml | LU32PEEng.v        | 101542                | 7251                   | 9216              | 158            | 1554942                     | 80.062              | 28051.68              | 625.03    | 930.58     | 25050.73                  | 251.87               | 4647936     |
| k6_frac_N10_frac_chain_mem32K_40nm.xml | mcml.v             | 165809                | 6767                   | 8649              | 128            | 1311825                     | 51.1905             | 9088.1                | 524.8     | 742.85     | 4001.03                   | 127.42               | 4999124     |
| k6_frac_N10_frac_chain_mem32K_40nm.xml | mkDelayWorker32B.v | 4145                  | 1327                   | 2500              | 38             | 30086                       | 8.39902             | 65.54                 | 7.73      | 15.39      | 26.19                     | 3.23                 | 804720      |
| k6_frac_N10_frac_chain_mem32K_40nm.xml | mkPktMerge.v       | 1160                  | 516                    | 784               | 44             | 13370                       | 4.4408              | 21.75                 | 2.45      | 2.14       | 13.95                     | 1.96                 | 122872      |
| k6_frac_N10_frac_chain_mem32K_40nm.xml | mkSMAdapter4B.v    | 2852                  | 548                    | 400               | 48             | 19274                       | 5.26765             | 47.64                 | 16.22     | 4.16       | 19.95                     | 1.14                 | 116012      |
| k6_frac_N10_frac_chain_mem32K_40nm.xml | or1200.v           | 4530                  | 1321                   | 729               | 62             | 51633                       | 9.67406             | 105.62                | 33.37     | 12.93      | 44.95                     | 3.33                 | 219376      |
| k6_frac_N10_frac_chain_mem32K_40nm.xml | raygentop.v        | 2934                  | 710                    | 361               | 58             | 22045                       | 5.14713             | 39.72                 | 9.54      | 4.06       | 19.8                      | 2.34                 | 126056      |
| k6_frac_N10_frac_chain_mem32K_40nm.xml | sha.v              | 3024                  | 236                    | 289               | 62             | 16653                       | 10.0144             | 390.89                | 11.47     | 2.7        | 6.18                      | 0.75                 | 117612      |
| k6_frac_N10_frac_chain_mem32K_40nm.xml | stereovision0.v    | 21801                 | 1122                   | 1156              | 58             | 64935                       | 3.63177             | 82.74                 | 20.45     | 15.49      | 24.5                      | 2.6                  | 411884      |
| k6_frac_N10_frac_chain_mem32K_40nm.xml | stereovision1.v    | 19538                 | 1096                   | 1600              | 100            | 143517                      | 5.61925             | 272.41                | 26.99     | 18.15      | 149.46                    | 15.49                | 676844      |
| k6_frac_N10_frac_chain_mem32K_40nm.xml | stereovision2.v    | 42078                 | 2534                   | 7396              | 134            | 650583                      | 15.3151             | 3664.98               | 66.72     | 119.26     | 3388.7                    | 62.6                 | 3114880     |
| k6_frac_N10_frac_chain_mem32K_40nm.xml | stereovision3.v    | 324                   | 55                     | 49                | 30             | 768                         | 2.66429             | 2.25                  | 0.75      | 0.2        | 0.57                      | 0.05                 | 61148       |

**Modified QoR Metrics:**

| arch                                   | circuit            | num_pre_packed_blocks | num_post_packed_blocks | device_grid_tiles | min_chan_width | crit_path_routed_wirelength | critical_path_delay | vtr_flow_elapsed_time | pack_time | place_time | min_chan_width_route_time | crit_path_route_time | max_vpr_mem |
|----------------------------------------|--------------------|-----------------------|------------------------|-------------------|----------------|-----------------------------|---------------------|-----------------------|-----------|------------|---------------------------|----------------------|-------------|
| k6_frac_N10_frac_chain_mem32K_40nm.xml | bgm.v              | 24575                 | 2193                   | 2809              | 82             | 303891                      | 20.414              | 642.01                | 70.09     | 113.58     | 198.09                    | 16.27                | 1222072     |
| k6_frac_N10_frac_chain_mem32K_40nm.xml | blob_merge.v       | 11407                 | 684                    | 900               | 72             | 77261                       | 14.6676             | 178.16                | 34.31     | 13.38      | 57.89                     | 3.35                 | 281468      |
| k6_frac_N10_frac_chain_mem32K_40nm.xml | boundtop.v         | 1141                  | 369                    | 169               | 40             | 3465                        | 3.5255              | 4.48                  | 1.13      | 0.7        | 0.9                       | 0.17                 | 82912       |
| k6_frac_N10_frac_chain_mem32K_40nm.xml | ch_intrinsics.v    | 493                   | 241                    | 100               | 54             | 1424                        | 2.50601             | 1.75                  | 0.19      | 0.27       | 0.43                      | 0.09                 | 60796       |
| k6_frac_N10_frac_chain_mem32K_40nm.xml | diffeq1.v          | 886                   | 293                    | 256               | 50             | 9972                        | 17.3124             | 15.24                 | 0.69      | 0.97       | 11.27                     | 1.44                 | 72204       |
| k6_frac_N10_frac_chain_mem32K_40nm.xml | diffeq2.v          | 599                   | 187                    | 256               | 50             | 7621                        | 13.1714             | 14.14                 | 0.63      | 1.04       | 10.93                     | 0.78                 | 68900       |
| k6_frac_N10_frac_chain_mem32K_40nm.xml | LU8PEEng.v         | 31396                 | 2236                   | 2916              | 98             | 349074                      | 77.8611             | 1269.26               | 88.44     | 153.25     | 843.31                    | 49.13                | 1319276     |
| k6_frac_N10_frac_chain_mem32K_40nm.xml | LU32PEEng.v        | 101542                | 6933                   | 9216              | 176            | 1700697                     | 80.1368             | 28290.01              | 306.21    | 897.95     | 25668.4                   | 278.74               | 4224048     |
| k6_frac_N10_frac_chain_mem32K_40nm.xml | mcml.v             | 165809                | 6435                   | 8649              | 124            | 1240060                     | 45.6693             | 9384.4                | 296.99    | 686.27     | 4782.43                   | 99.4                 | 4370788     |
| k6_frac_N10_frac_chain_mem32K_40nm.xml | mkDelayWorker32B.v | 4145                  | 1207                   | 2500              | 36             | 33354                       | 8.3986              | 53.94                 | 3.85      | 14.75      | 19.53                     | 2.95                 | 785316      |
| k6_frac_N10_frac_chain_mem32K_40nm.xml | mkPktMerge.v       | 1160                  | 494                    | 784               | 36             | 13881                       | 4.57189             | 20.75                 | 0.82      | 1.97       | 15.01                     | 1.88                 | 117636      |
| k6_frac_N10_frac_chain_mem32K_40nm.xml | mkSMAdapter4B.v    | 2852                  | 529                    | 400               | 56             | 19817                       | 5.21349             | 27.58                 | 5.05      | 2.66       | 14.65                     | 1.11                 | 103060      |
| k6_frac_N10_frac_chain_mem32K_40nm.xml | or1200.v           | 4530                  | 1008                   | 729               | 76             | 48034                       | 8.70797             | 202.25                | 10.1      | 8.31       | 171.96                    | 2.86                 | 178712      |
| k6_frac_N10_frac_chain_mem32K_40nm.xml | raygentop.v        | 2934                  | 634                    | 361               | 58             | 20799                       | 5.04571             | 22.58                 | 2.75      | 2.42       | 12.86                     | 1.64                 | 108116      |
| k6_frac_N10_frac_chain_mem32K_40nm.xml | sha.v              | 3024                  | 236                    | 289               | 62             | 16052                       | 10.5007             | 337.19                | 5.32      | 2.25       | 4.52                      | 0.69                 | 105948      |
| k6_frac_N10_frac_chain_mem32K_40nm.xml | stereovision0.v    | 21801                 | 1121                   | 1156              | 58             | 70046                       | 3.61684             | 86.5                  | 9.5       | 15.02      | 41.81                     | 2.59                 | 376100      |
| k6_frac_N10_frac_chain_mem32K_40nm.xml | stereovision1.v    | 19538                 | 1080                   | 1600              | 92             | 142805                      | 6.02319             | 343.83                | 10.68     | 16.21      | 247.99                    | 11.66                | 480352      |
| k6_frac_N10_frac_chain_mem32K_40nm.xml | stereovision2.v    | 42078                 | 2416                   | 7396              | 124            | 646793                      | 14.6606             | 5614.79               | 34.81     | 107.66     | 5383.58                   | 62.27                | 2682976     |
| k6_frac_N10_frac_chain_mem32K_40nm.xml | stereovision3.v    | 324                   | 54                     | 49                | 34             | 920                         | 2.5281              | 1.55                  | 0.31      | 0.14       | 0.43                      | 0.05                 | 63444       |

Based on these metrics we then calculate the following ratios and summary.

**QoR Metric Ratio** (Modified QoR / Baseline QoR):

| arch                                   | circuit            | num_pre_packed_blocks | num_post_packed_blocks | device_grid_tiles | min_chan_width | crit_path_routed_wirelength | critical_path_delay | vtr_flow_elapsed_time | pack_time | place_time | min_chan_width_route_time | crit_path_route_time | max_vpr_mem |
|----------------------------------------|--------------------|-----------------------|------------------------|-------------------|----------------|-----------------------------|---------------------|-----------------------|-----------|------------|---------------------------|----------------------|-------------|
| k6_frac_N10_frac_chain_mem32K_40nm.xml | bgm.v              | 1.00                  | 0.97                   | 1.00              | 0.98           | 1.02                        | 1.00                | 0.98                  | 0.50      | 1.05       | 1.39                      | 1.04                 | 0.92        |
| k6_frac_N10_frac_chain_mem32K_40nm.xml | blob_merge.v       | 1.00                  | 0.98                   | 1.00              | 1.13           | 1.02                        | 0.96                | 0.90                  | 0.51      | 1.18       | 1.22                      | 0.96                 | 0.91        |
| k6_frac_N10_frac_chain_mem32K_40nm.xml | boundtop.v         | 1.00                  | 0.95                   | 1.00              | 1.18           | 0.92                        | 0.89                | 0.62                  | 0.44      | 0.85       | 0.43                      | 1.13                 | 0.95        |
| k6_frac_N10_frac_chain_mem32K_40nm.xml | ch_intrinsics.v    | 1.00                  | 0.98                   | 1.00              | 1.17           | 0.99                        | 1.02                | 0.68                  | 0.41      | 0.87       | 0.46                      | 1.00                 | 0.97        |
| k6_frac_N10_frac_chain_mem32K_40nm.xml | diffeq1.v          | 1.00                  | 0.94                   | 1.00              | 0.83           | 1.04                        | 0.96                | 0.98                  | 0.28      | 0.71       | 1.13                      | 1.55                 | 0.83        |
| k6_frac_N10_frac_chain_mem32K_40nm.xml | diffeq2.v          | 1.00                  | 0.93                   | 1.00              | 0.96           | 0.85                        | 0.96                | 1.08                  | 0.45      | 1.20       | 1.20                      | 0.83                 | 0.80        |
| k6_frac_N10_frac_chain_mem32K_40nm.xml | LU8PEEng.v         | 1.00                  | 0.98                   | 1.00              | 0.98           | 1.00                        | 0.98                | 0.84                  | 0.50      | 1.00       | 0.84                      | 1.08                 | 0.94        |
| k6_frac_N10_frac_chain_mem32K_40nm.xml | LU32PEEng.v        | 1.00                  | 0.96                   | 1.00              | 1.11           | 1.09                        | 1.00                | 1.01                  | 0.49      | 0.96       | 1.02                      | 1.11                 | 0.91        |
| k6_frac_N10_frac_chain_mem32K_40nm.xml | mcml.v             | 1.00                  | 0.95                   | 1.00              | 0.97           | 0.95                        | 0.89                | 1.03                  | 0.57      | 0.92       | 1.20                      | 0.78                 | 0.87        |
| k6_frac_N10_frac_chain_mem32K_40nm.xml | mkDelayWorker32B.v | 1.00                  | 0.91                   | 1.00              | 0.95           | 1.11                        | 1.00                | 0.82                  | 0.50      | 0.96       | 0.75                      | 0.91                 | 0.98        |
| k6_frac_N10_frac_chain_mem32K_40nm.xml | mkPktMerge.v       | 1.00                  | 0.96                   | 1.00              | 0.82           | 1.04                        | 1.03                | 0.95                  | 0.33      | 0.92       | 1.08                      | 0.96                 | 0.96        |
| k6_frac_N10_frac_chain_mem32K_40nm.xml | mkSMAdapter4B.v    | 1.00                  | 0.97                   | 1.00              | 1.17           | 1.03                        | 0.99                | 0.58                  | 0.31      | 0.64       | 0.73                      | 0.97                 | 0.89        |
| k6_frac_N10_frac_chain_mem32K_40nm.xml | or1200.v           | 1.00                  | 0.76                   | 1.00              | 1.23           | 0.93                        | 0.90                | 1.91                  | 0.30      | 0.64       | 3.83                      | 0.86                 | 0.81        |
| k6_frac_N10_frac_chain_mem32K_40nm.xml | raygentop.v        | 1.00                  | 0.89                   | 1.00              | 1.00           | 0.94                        | 0.98                | 0.57                  | 0.29      | 0.60       | 0.65                      | 0.70                 | 0.86        |
| k6_frac_N10_frac_chain_mem32K_40nm.xml | sha.v              | 1.00                  | 1.00                   | 1.00              | 1.00           | 0.96                        | 1.05                | 0.86                  | 0.46      | 0.83       | 0.73                      | 0.92                 | 0.90        |
| k6_frac_N10_frac_chain_mem32K_40nm.xml | stereovision0.v    | 1.00                  | 1.00                   | 1.00              | 1.00           | 1.08                        | 1.00                | 1.05                  | 0.46      | 0.97       | 1.71                      | 1.00                 | 0.91        |
| k6_frac_N10_frac_chain_mem32K_40nm.xml | stereovision1.v    | 1.00                  | 0.99                   | 1.00              | 0.92           | 1.00                        | 1.07                | 1.26                  | 0.40      | 0.89       | 1.66                      | 0.75                 | 0.71        |
| k6_frac_N10_frac_chain_mem32K_40nm.xml | stereovision2.v    | 1.00                  | 0.95                   | 1.00              | 0.93           | 0.99                        | 0.96                | 1.53                  | 0.52      | 0.90       | 1.59                      | 0.99                 | 0.86        |
| k6_frac_N10_frac_chain_mem32K_40nm.xml | stereovision3.v    | 1.00                  | 0.98                   | 1.00              | 1.13           | 1.20                        | 0.95                | 0.69                  | 0.41      | 0.70       | 0.75                      | 1.00                 | 1.04        |
|                                        | GEOMEAN            | 1.00                  | 0.95                   | 1.00              | 1.02           | 1.01                        | 0.98                | 0.92                  | 0.42      | 0.87       | 1.03                      | 0.96                 | 0.89        |

**QoR Summary:**

|                             | baseline | modified |
|-----------------------------|----------|----------|
| num_pre_packed_blocks       | 1.00     | 1.00     |
| num_post_packed_blocks      | 1.00     | 0.95     |
| device_grid_tiles           | 1.00     | 1.00     |
| min_chan_width              | 1.00     | 1.02     |
| crit_path_routed_wirelength | 1.00     | 1.01     |
| critical_path_delay         | 1.00     | 0.98     |
| vtr_flow_elapsed_time       | 1.00     | 0.92     |
| pack_time                   | 1.00     | 0.42     |
| place_time                  | 1.00     | 0.87     |
| min_chan_width_route_time   | 1.00     | 1.03     |
| crit_path_route_time        | 1.00     | 0.96     |
| max_vpr_mem                 | 1.00     | 0.89     |

From the results we can see that our change, on average, achieved a small reduction in the number of logic blocks (0.95) in return for a 2% increase in minimum channel width and 1% increase in routed wirelength. From a run-time perspective the packer is substantially faster (0.42).

### Automated QoR Comparison Script
To automate some of the QoR comparison VTR includes a script to compare `parse_results.txt` files and generate a spreadsheet including the ratio and summary tables.

For example:
```shell
#From the VTR Root
$ ./vtr_flow/scripts/qor_compare.py parse_results1.txt parse_results2.txt parse_results3.txt -o comparison.xlsx
```
will produce ratio tables and a summary table for the files parse_results1.txt, parse_results2.txt and parse_results3.txt, where the first file (parse_results1.txt) is assumed to be the baseline used to produce normalized ratios.

### Generating New QoR Golden Result
There may be times when a regression test fails its QoR test because its golden_result needs to be changed due to known changes in code behaviour. In this case, a new golden result needs to be generated so that the test can be passed. To generate a new golden result, follow the steps outlined below.

1. Move to the `vtr_flow/tasks` directory from the VTR root, and run the failing test. For example, if a test called `vtr_ex_test` in `vtr_reg_nightly_test3` was failing:

	```shell
    #From the VTR root
    $ cd vtr_flow/tasks
    $ ../scripts/run_vtr_task.py regression_tests/vtr_reg_nightly_test3/vtr_ex_test
	```
2. Next, generate new golden reference results using `parse_vtr_task.py` and the `-create_golden` option.

    ```shell
    $ ../scripts/python_libs/vtr/parse_vtr_task.py regression_tests/vtr_reg_nightly_test3/vtr_ex_test -create_golden
    ```
3. Lastly, check that the results match with the `-check_golden` option

    ```shell
    $ ../scripts/python_libs/vtr/parse_vtr_task.py regression_tests/vtr_reg_nightly_test3/vtr_ex_test -check_golden
    ```
Once the `-check_golden` command passes, the changes to the golden result can be committed so that the reg test will pass in future runs of vtr_reg_nightly_test3.

**Attention** Even though the parsed files are located in different locations, the names of the parsed files 
should be different.

# Adding Tests

Any time you add a feature to VTR you **must** add a test which exercises the feature.
This ensures that regression tests will detect if the feature breaks in the future.

Consider which regression test suite your test should be added to (see [Running Tests](#running-tests) descriptions).

Typically, test which exercise new features should be added to `vtr_reg_strong`.
These tests should use small benchmarks to ensure they:
 * run quickly (so they get run often!), and
 * are easier to debug.
If your test will take more than ~1 minute it should probably go in a longer running regression test (but see first if you can create a smaller testcase first).

## Adding a test to vtr_reg_strong
This describes adding a test to `vtr_reg_strong`, but the process is similar for the other regression tests.

1. Create a configuration file

    First move to the vtr_reg_strong directory:
    ```shell
    #From the VTR root directory
    $ cd vtr_flow/tasks/regression_tests/vtr_reg_strong
    $ ls
    qor_geomean.txt             strong_flyover_wires        strong_pack_and_place
    strong_analysis_only        strong_fpu_hard_block_arch  strong_power
    strong_bounding_box         strong_fracturable_luts     strong_route_only
    strong_breadth_first        strong_func_formal_flow     strong_scale_delay_budgets
    strong_constant_outputs     strong_func_formal_vpr      strong_sweep_constant_outputs
    strong_custom_grid          strong_global_routing       strong_timing
    strong_custom_pin_locs      strong_manual_annealing     strong_titan
    strong_custom_switch_block  strong_mcnc                 strong_valgrind
    strong_echo_files           strong_minimax_budgets      strong_verify_rr_graph
    strong_fc_abs               strong_multiclock           task_list.txt
    strong_fix_pins_pad_file    strong_no_timing            task_summary
    strong_fix_pins_random      strong_pack
    ```
    Each folder (prefixed with `strong_` in this case) defines a task (sub-test).

    Let's make a new task named `strong_mytest`.
    An easy way is to copy an existing configuration file such as `strong_timing/config/config.txt`
    ```shell
    $ mkdir -p strong_mytest/config
    $ cp strong_timing/config/config.txt strong_mytest/config/.
    ```
    You can now edit `strong_mytest/config/config.txt` to customize your test.

2. Generate golden reference results

    Now we need to test our new test and generate 'golden' reference results.
    These will be used to compare future runs of our test to detect any changes in behaviour (e.g. bugs).

    From the VTR root, we move to the `vtr_flow/tasks` directory, and then run our new test:
    ```shell
    #From the VTR root
    $ cd vtr_flow/tasks
    $ ../scripts/run_vtr_task.py regression_tests/vtr_reg_strong/strong_mytest

    regression_tests/vtr_reg_strong/strong_mytest
    -----------------------------------------
    Current time: Jan-25 06:51 PM.  Expected runtime of next benchmark: Unknown
    k6_frac_N10_mem32K_40nm/ch_intrinsics...OK
    ```

    Next we can generate the golden reference results using `parse_vtr_task.py` with the `-create_golden` option:
    ```shell
    $ ../scripts/python_libs/vtr/parse_vtr_task.py regression_tests/vtr_reg_strong/strong_mytest -create_golden
    ```

    And check that everything matches with `-check_golden`:
    ```shell
    $ ../scripts/python_libs/vtr/parse_vtr_task.py regression_tests/vtr_reg_strong/strong_mytest -check_golden
    regression_tests/vtr_reg_strong/strong_mytest...[Pass]
    ```

3. Add it to the task list

    We now need to add our new `strong_mytest` task to the task list, so it is run whenever `vtr_reg_strong` is run.
    We do this by adding the line `regression_tests/vtr_reg_strong/strong_mytest` to the end of `vtr_reg_strong`'s `task_list.txt`:
    ```shell
    #From the VTR root directory
    $ vim vtr_flow/tasks/regression_tests/vtr_reg_strong/task_list.txt
    # Add a new line 'regression_tests/vtr_reg_strong/strong_mytest' to the end of the file
    ```

    Now, when we run `vtr_reg_strong`:
    ```shell
    #From the VTR root directory
    $ ./run_reg_test.py vtr_reg_strong
    #Output trimmed...
    regression_tests/vtr_reg_strong/strong_mytest
    -----------------------------------------
    #Output trimmed...
    ```
    we see our test is run.

4. Commit the new test

    Finally you need to commit your test:
    ```shell
    #Add the config.txt and golden_results.txt for the test
    $ git add vtr_flow/tasks/regression_tests/vtr_reg_strong/strong_mytest/
    #Add the change to the task_list.txt
    $ git add vtr_flow/tasks/regression_tests/vtr_reg_strong/task_list.txt
    #Commit the changes, when pushed the test will automatically be picked up by BuildBot
    $ git commit
    ```

# Debugging Aids
VTR has support for several additional tools/features to aid debugging.

## Sanitizers
VTR can be compiled using *sanitizers* which will detect invalid memory accesses, memory leaks and undefined behaviour (supported by both GCC and LLVM):
```shell
#From the VTR root directory
$ cmake -D VTR_ENABLE_SANITIZE=ON build
$ make
```

You can suppress reporting of known memory leaks in libraries used by vpr by setting the environment variable below:
```shell
LSAN_OPTIONS=suppressions=$VTR_ROOT/vpr/lsan.supp
```
where $VTR_ROOT is the root directory of your vtr source code tree.

Note that some of the continuous integration (CI) regtests (run automatically on pull requests) turn on sanitizers (currently S: Basic and R: Odin-II Basic Tests)

## Valgrind
An alternative way to run vtr programs to check for invalid memory accesses and memory leaks is to use the valgrind tool. valgrind can be run on any build except the sanitized build, without recompilation. For example, to run on vpr use 
```shell
#From the VTR root directory
valgrind --leak-check=full --suppressions=./vpr/valgrind.supp ./vpr/vpr [... usual vpr options here ...]
```
The suppression file included in the command above will suppress reporting of known memory leaks in libraries included by vpr.

Note that valgrind is run on some flows by the continuous integration (CI) tests.

## Assertion Levels
VTR supports configurable assertion levels.

The default level (`2`) which turns on most assertions which don't cause significant run-time penalties.

This level can be increased:
```shell
#From the VTR root directory
$ cmake -D VTR_ASSERT_LEVEL=3 build
$ make
```
this turns on more extensive assertion checking and re-builds VTR.

## GDB Pretty Printers
To make it easier to debug some of VTR's data structures with [GDB](https://www.sourceware.org/gdb/).

### STL Pretty Printers

It is helpful to enable [STL pretty printers](https://sourceware.org/gdb/wiki/STLSupport), which make it much easier to debug data structures using STL.

For example printing a `std::vector<int>` by default prints:

    (gdb) p/r x_locs
    $2 = {<std::_Vector_base<int, std::allocator<int> >> = {
        _M_impl = {<std::allocator<int>> = {<__gnu_cxx::new_allocator<int>> = {<No data fields>}, <No data fields>}, _M_start = 0x555556f063b0, 
          _M_finish = 0x555556f063dc, _M_end_of_storage = 0x555556f064b0}}, <No data fields>}

which is not very helpful.

But with STL pretty printers it prints:

    (gdb) p x_locs
    $2 = std::vector of length 11, capacity 64 = {0, 1, 2, 3, 4, 5, 6, 7, 8, 9, 10}

which is much more helpful for debugging!

If STL pretty printers aren't already enabled on your system, add the following to your [.gdbinit file](https://sourceware.org/gdb/current/onlinedocs/gdb/gdbinit-man.html):

    python
    import sys
    sys.path.insert(0, '$STL_PRINTER_ROOT')
    from libstdcxx.v6.printers import register_libstdcxx_printers
    register_libstdcxx_printers(None)

    end

where `$STL_PRINTER_ROOT` should be replaced with the appropriate path to the STL pretty printers.
For example recent versions of GCC include these under `/usr/share/gcc-*/python` (e.g. `/usr/share/gcc-9/python`)


### VTR Pretty Printers

VTR includes some pretty printers for some VPR/VTR specific types.

For example, without the pretty printers you would see the following when printing a VPR `AtomBlockId`:

    (gdb) p blk_id
    $1 = {
      id_ = 71
    }

But with the VTR pretty printers enabled you would see:

    (gdb) p blk_id
    $1 = AtomBlockId(71)

To enable the VTR pretty printers in GDB add the following to your [.gdbinit file](https://sourceware.org/gdb/current/onlinedocs/gdb/gdbinit-man.html):

    python
    import sys

    sys.path.insert(0, "$VTR_ROOT/dev")
    import vtr_gdb_pretty_printers
    gdb.pretty_printers.append(vtr_gdb_pretty_printers.vtr_type_lookup)

    end

where ``$VTR_ROOT`` should be replaced with the root of the VTR source tree on your system.

## RR (Record Replay) Debugger

[RR](https://rr-project.org/) extends GDB with the ability to to record a run of a tool and then re-run it to reproduce any observed issues.
RR also enables efficient reverse execution (!) which can be *extremely helpful* when tracking down the source of a bug.

# Speeding up the edit-compile-test cycle
Rapid iteration through the edit-compile-test/debug cycle is very helpful when making code changes to VTR.

The following is some guidance on techniques to reduce the time required.

# Speeding Compilation

1. Parallel compilation

    For instance when [building VTR](BUILDING.md) using make, you can specify the `-j N` option to compile the code base with N parallel jobs:
    ```
    $ make -j N
    ```

    A reasonable value for `N` is equal to the number of threads you system can run. For instance, if your system has 4 cores with HyperThreading (i.e. 2-way SMT) you could run:
    ```
    $ make -j8
    ```

2. Building only a subset of VTR

    If you know your changes only effect a specific tool in VTR, you can request that only that tool is rebuilt.
    For instance, if you only wanted to re-compile VPR you could run:
    ```
    $ make vpr
    ```
    which would avoid re-building other tools (e.g. ODIN, ABC).

3. Use ccache

    [ccache](https://ccache.dev/) is a program which caches previous compilation results.
    This can save significant time, for instance, when switching back and forth between release and debug builds.

    VTR's cmake configuration should automatically detect and make use of ccache once it is installed.

    For instance on Ubuntu/Debian systems you can install ccache with:
    ```
    $ sudo apt install ccache
    ```
    This only needs to be done once on your development system.

4. Disable Interprocedural Optimizatiaons (IPO)

    IPO re-optimizes an entire executable at link time, and is automatically enabled by VTR if a supporting compiler is found.
    This can notably improve performance (e.g. ~10-20% faster), but can significantly increase compilation time (e.g. >2x in some cases).
    When frequently re-compiling and debugging the extra execution speed may not be worth the longer compilation times.
    In such cases you can manually disable IPO by setting the cmake parameter `VTR_IPO_BUILD=off`.

    For instance using the wrapper Makefile:
    ```
    $ make CMAKE_PARAMS="-DVTR_IPO_BUILD=off"
    ```
    Note that this option is sticky, so subsequent calls to make don't need to keep specifying VTR_IPO_BUILD, until you want to re-enable it.

    This setting can also be changed with the ccmake tool (i.e. `ccmake build`).

All of these option can be used in combination.
For example, the following will re-build only VPR using 8 parallel jobs with IPO disabled:
```
make CMAKE_PARAMS="-DVTR_IPO_BUILD=off" -j8 vpr
```

# Profiling VTR

1. Install `gprof`, `gprof2dot`, and `xdot`. Specifically, the previous two packages require python3, and you should install the last one with `sudo apt install` for all the dependencies you will need for visualizing your profile results.
    ```
    pip3 install gprof
    pip3 install gprof2dot
    sudo apt install xdot
    ```

    Contact your administrator if you do not have the `sudo` rights.

2. Use the CMake option below to enable VPR profiler build.
    ```
    make CMAKE_PARAMS="-DVTR_ENABLE_PROFILING=ON" vpr
    ```

3. With the profiler build, each time you run the VTR flow script, it will produce an extra file `gmon.out` that contains the raw profile information. 
    Run `gprof` to parse this file. You will need to specify the path to the VPR executable.
    ```
    gprof $VTR_ROOT/vpr/vpr gmon.out > gprof.txt
    ```

4. Next, use `gprof2dot` to transform the parsed results to a `.dot` file, which describes the graph of your final profile results. If you encounter long function names, specify the `-s` option for a cleaner graph.
    ```
    gprof2dot -s gprof.txt > vpr.dot
    ```

5. You can chain the above commands to directly produce the `.dot` file:
    ```
    gprof $VTR_ROOT/vpr/vpr gmon.out | gprof2dot -s > vpr.dot
    ```

6. Use `xdot` to view your results:
    ```
    xdot vpr.dot
    ```

7. To save your results as a `png` file:
    ```
    dot -Tpng -Gdpi=300 vpr.dot > vpr.png
    ```
    
    Note that you can use the `-Gdpi` option to make your picture clearer if you find the default dpi settings not clear enough.

# External Subtrees
VTR includes some code which is developed in external repositories, and is integrated into the VTR source tree using [git subtrees](https://www.atlassian.com/blog/git/alternatives-to-git-submodule-git-subtree).

To simplify the process of working with subtrees we use the [`dev/external_subtrees.py`](https://github.com/verilog-to-routing/vtr-verilog-to-routing/blob/master/dev/external_subtrees.py) script.

For instance, running `./dev/external_subtrees.py --list` from the VTR root it shows the subtrees:
```
Component: abc             Path: abc                            URL: https://github.com/berkeley-abc/abc.git       URL_Ref: master
Component: libargparse     Path: libs/EXTERNAL/libargparse      URL: https://github.com/kmurray/libargparse.git    URL_Ref: master
Component: libblifparse    Path: libs/EXTERNAL/libblifparse     URL: https://github.com/kmurray/libblifparse.git   URL_Ref: master
Component: libsdcparse     Path: libs/EXTERNAL/libsdcparse      URL: https://github.com/kmurray/libsdcparse.git    URL_Ref: master
Component: libtatum        Path: libs/EXTERNAL/libtatum         URL: https://github.com/kmurray/tatum.git          URL_Ref: master
```

Code included in VTR by subtrees should *not be modified within the VTR source tree*.
Instead changes should be made in the relevant up-stream repository, and then synced into the VTR tree.

## Updating an existing Subtree
1. From the VTR root run: `./dev/external_subtrees.py $SUBTREE_NAME`, where `$SUBTREE_NAME` is the name of an existing subtree.

    For example to update the `libtatum` subtree:
    ```shell
    ./dev/external_subtrees.py --update libtatum
    ```

## Adding a new Subtree

To add a new external subtree to VTR do the following:

1. Add the subtree specification to `dev/subtree_config.xml`.

    For example to add a subtree name `libfoo` from the `master` branch of `https://github.com/kmurray/libfoo.git` to `libs/EXTERNAL/libfoo` you would add:
    ```xml
    <subtree
        name="libfoo"
        internal_path="libs/EXTERNAL/libfoo"
        external_url="https://github.com/kmurray/libfoo.git"
        default_external_ref="master"/>
    ```
    within the existing `<subtrees>` tag.

    Note that the internal_path directory should not already exist.

    You can confirm it works by running: `dev/external_subtrees.py --list`:
    ```
    Component: abc             Path: abc                            URL: https://github.com/berkeley-abc/abc.git       URL_Ref: master
    Component: libargparse     Path: libs/EXTERNAL/libargparse      URL: https://github.com/kmurray/libargparse.git    URL_Ref: master
    Component: libblifparse    Path: libs/EXTERNAL/libblifparse     URL: https://github.com/kmurray/libblifparse.git   URL_Ref: master
    Component: libsdcparse     Path: libs/EXTERNAL/libsdcparse      URL: https://github.com/kmurray/libsdcparse.git    URL_Ref: master
    Component: libtatum        Path: libs/EXTERNAL/libtatum         URL: https://github.com/kmurray/tatum.git          URL_Ref: master
    Component: libfoo          Path: libs/EXTERNAL/libfoo           URL: https://github.com/kmurray/libfoo.git         URL_Ref: master
    ```
    which shows libfoo is now recognized.

2. Run `./dev/external_subtrees.py --update $SUBTREE_NAME` to add the subtree.

    For the `libfoo` example above this would be:
    ```shell
    ./dev/external_subtrees.py --update libfoo
    ```

    This will create two commits to the repository.
    The first will squash all the upstream changes, the second will merge those changes into the current branch.


## Subtree Rational

VTR uses subtrees to allow easy tracking of upstream dependencies.

Their main advantages included:
 * Works out-of-the-box: no actions needed post checkout to pull in dependencies (e.g. no `git submodule update --init --recursive`)
 * Simplified upstream version tracking
 * Potential for local changes (although in VTR we do not use this to make keeping in sync easier)

See [here](https://blogs.atlassian.com/2013/05/alternatives-to-git-submodule-git-subtree/) for a more detailed discussion.

# Finding Bugs with Coverity
[Coverity Scan](https://scan.coverity.com) is a static code analysis service which can be used to detect bugs.

## Browsing Defects
To view defects detected do the following:

1. Get a coverity scan account

    Contact a project maintainer for an invitation.

2. Browse the existing defects through the coverity web interface


## Submitting a build
To submit a build to coverity do the following:

1. [Download](https://scan.coverity.com/download) the coverity build tool

2. Configure VTR to perform a *debug* build. This ensures that all assertions are enabled, without assertions coverity may report bugs that are guarded against by assertions. We also set VTR asserts to the highest level.

    ```shell
    #From the VTR root
    mkdir -p build
    cd build
    CC=gcc CXX=g++ cmake -DCMAKE_BUILD_TYPE=debug -DVTR_ASSERT_LEVEL=3 ..
    ```

Note that we explicitly asked for gcc and g++, the coverity build tool defaults to these compilers, and may not like the default 'cc' or 'c++' (even if they are linked to gcc/g++).

3. Run the coverity build tool

    ```shell
    #From the build directory where we ran cmake
    cov-build --dir cov-int make -j8
    ```

4. Archive the output directory

    ```shell
    tar -czvf vtr_coverity.tar.gz cov-int
    ```

5. Submit the archive through the coverity web interface

Once the build has been analyzed you can browse the latest results through the coverity web interface

## No files emitted
If you get the following warning from cov-build:

    [WARNING] No files were emitted.

You may need to configure coverity to 'know' about your compiler. For example:

    ```shell
    cov-configure --compiler `which gcc-7`
    ```

On unix-like systems run `scan-build make` from the root VTR directory.
to output the html analysis to a specific folder, run `scan-build make -o /some/folder`

# Release Procedures

## General Principles

We periodically make 'official' VTR releases.
While we aim to keep the VTR master branch stable through-out development some users prefer to work of off an official release.
Historically this has coincided with the publishing of a paper detailing and carefully evaluating the changes from the previous VTR release.
This is particularly helpful for giving academics a named baseline version of VTR to which they can compare which has a known quality.

In preparation for a release it may make sense to produce 'release candidates' which when fully tested and evaluated (and after any bug fixes) become the official release.

## Checklist

The following outlines the procedure to following when making an official VTR release:

 * Check the code compiles on the list of supported compilers
 * Check that all regression tests pass functionality
 * Update regression test golden results to match the released version
 * Check that all regression tests pass QoR
 * Create a new entry in the CHANGELOG.md for the release, summarizing at a high-level user-facing changes
 * Increment the version number (set in root CMakeLists.txt)
 * Create a git annotated tag (e.g. `v8.0.0`) and push it to github
 * GitHub will automatically create a release based on the tag
 * Add the new change log entry to the [GitHub release description](https://github.com/verilog-to-routing/vtr-verilog-to-routing/releases)
 * Update the [ReadTheDocs configuration](https://readthedocs.org/projects/vtr/versions/) to build and serve documentation for the relevant tag (e.g. `v8.0.0`)
 * Send a release announcement email to the [vtr-announce](mailto:vtr-announce@googlegroups.com) mailing list (make sure to thank all contributors!)
<|MERGE_RESOLUTION|>--- conflicted
+++ resolved
@@ -395,11 +395,7 @@
 | crit_path_routed_wirelength     | The routed wirelength at the relaxed channel width                           | Medium      |
 | NoC_agg_bandwidth\**            | The total link bandwidth utilized by all traffic flows                       | Low         |
 | NoC_latency\**                  | The total time of traffic flow data transfer (summed over all traffic flows) | Low         |
-<<<<<<< HEAD
-| NoC_latency_constraints_cost\** | The total number of traffic flow latency constraints                         | Low           |
-=======
 | NoC_latency_constraints_cost\** | Total number of traffic flows that meet their latency constraints            | Low         |
->>>>>>> 451fb4db
 
 \* By default, VPR attempts to find the minimum routable channel width; it then performs routing at a relaxed (e.g. 1.3x minimum) channel width. At minimum channel width routing congestion can distort the true timing/wirelength characteristics. Combined with the fact that most FPGA architectures are built with an abundance of routing, post-routing metrics are usually only evaluated at the relaxed channel width.
 
